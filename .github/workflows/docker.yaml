name: docker

on:
  schedule:
    # 5 PM UTC every Sunday
    - cron:  '0 17 * * 6'
  workflow_dispatch:
  push:
    branches:
      - iron
  pull_request:
    paths:
      - .docker/**
      - .github/workflows/docker.yaml
      - moveit2.repos

jobs:
  release:
    strategy:
      fail-fast: false
      matrix:
<<<<<<< HEAD
        ROS_DISTRO: [rolling]
=======
        ROS_DISTRO: [iron]
>>>>>>> 93c48b01
    runs-on: ubuntu-latest
    permissions:
      packages: write
      contents: read
    env:
      GH_IMAGE: ghcr.io/ros-planning/moveit2:${{ matrix.ROS_DISTRO }}-${{ github.job }}
      DH_IMAGE: moveit/moveit2:${{ matrix.ROS_DISTRO }}-${{ github.job }}
      PUSH: ${{ (github.event_name != 'pull_request') && (github.repository == 'ros-planning/moveit2') }}

    steps:
      - name: Set up Docker Buildx
        uses: docker/setup-buildx-action@v2
      - name: Login to Github Container Registry
        if: env.PUSH == 'true'
        uses: docker/login-action@v2
        with:
          registry: ghcr.io
          username: ${{ github.repository_owner }}
          password: ${{ secrets.GITHUB_TOKEN }}
      - name: Login to DockerHub
        if: env.PUSH == 'true'
        uses: docker/login-action@v2
        with:
          username: ${{ secrets.DOCKERHUB_USERNAME }}
          password: ${{ secrets.DOCKERHUB_TOKEN }}
      - name: Build and Push
        uses: docker/build-push-action@v4
        with:
          file: .docker/${{ github.job }}/Dockerfile
          build-args: ROS_DISTRO=${{ matrix.ROS_DISTRO }}
          push: ${{ env.PUSH }}
          no-cache: true
          tags: |
            ${{ env.GH_IMAGE }}
            ${{ env.DH_IMAGE }}

  ci:
    strategy:
      fail-fast: false
      matrix:
<<<<<<< HEAD
        ROS_DISTRO: [rolling]
=======
        ROS_DISTRO: [iron]
>>>>>>> 93c48b01
    runs-on: ubuntu-latest
    permissions:
      packages: write
      contents: read
    env:
      GH_IMAGE: ghcr.io/ros-planning/moveit2:${{ matrix.ROS_DISTRO }}-${{ github.job }}
      DH_IMAGE: moveit/moveit2:${{ matrix.ROS_DISTRO }}-${{ github.job }}
      PUSH: ${{ (github.event_name != 'pull_request') && (github.repository == 'ros-planning/moveit2') }}

    steps:
      - name: Set up Docker Buildx
        uses: docker/setup-buildx-action@v2
      - name: Login to Github Container Registry
        if: env.PUSH == 'true'
        uses: docker/login-action@v2
        with:
          registry: ghcr.io
          username: ${{ github.repository_owner }}
          password: ${{ secrets.GITHUB_TOKEN }}
      - name: Login to DockerHub
        if: env.PUSH == 'true'
        uses: docker/login-action@v2
        with:
          username: ${{ secrets.DOCKERHUB_USERNAME }}
          password: ${{ secrets.DOCKERHUB_TOKEN }}
      - name: Build and Push
        uses: docker/build-push-action@v4
        with:
          file: .docker/${{ github.job }}/Dockerfile
          build-args: ROS_DISTRO=${{ matrix.ROS_DISTRO }}
          push: ${{ env.PUSH }}
          no-cache: true
          tags: |
            ${{ env.GH_IMAGE }}
            ${{ env.DH_IMAGE }}

  ci-testing:
    strategy:
      fail-fast: false
      matrix:
<<<<<<< HEAD
        ROS_DISTRO: [rolling]
=======
        ROS_DISTRO: [iron]
>>>>>>> 93c48b01
    runs-on: ubuntu-latest
    permissions:
      packages: write
      contents: read
    env:
      GH_IMAGE: ghcr.io/ros-planning/moveit2:${{ matrix.ROS_DISTRO }}-${{ github.job }}
      DH_IMAGE: moveit/moveit2:${{ matrix.ROS_DISTRO }}-${{ github.job }}
      PUSH: ${{ (github.event_name != 'pull_request') && (github.repository == 'ros-planning/moveit2') }}

    steps:
      - name: Set up Docker Buildx
        uses: docker/setup-buildx-action@v2
      - name: Login to Github Container Registry
        if: env.PUSH == 'true'
        uses: docker/login-action@v2
        with:
          registry: ghcr.io
          username: ${{ github.repository_owner }}
          password: ${{ secrets.GITHUB_TOKEN }}
      - name: Login to DockerHub
        if: env.PUSH == 'true'
        uses: docker/login-action@v2
        with:
          username: ${{ secrets.DOCKERHUB_USERNAME }}
          password: ${{ secrets.DOCKERHUB_TOKEN }}
      - name: Build and Push
        uses: docker/build-push-action@v4
        with:
          file: .docker/${{ github.job }}/Dockerfile
          build-args: OUR_ROS_DISTRO=${{ matrix.ROS_DISTRO }}
          push: ${{ env.PUSH }}
          no-cache: true
          tags: |
            ${{ env.GH_IMAGE }}
            ${{ env.DH_IMAGE }}

  source:
    needs: ci-testing
    strategy:
      fail-fast: false
      matrix:
<<<<<<< HEAD
        ROS_DISTRO: [rolling]
=======
        ROS_DISTRO: [iron]
>>>>>>> 93c48b01
    runs-on: ubuntu-latest
    permissions:
      packages: write
      contents: read
    env:
      GH_IMAGE: ghcr.io/ros-planning/moveit2:${{ matrix.ROS_DISTRO }}-${{ github.job }}
      DH_IMAGE: moveit/moveit2:${{ matrix.ROS_DISTRO }}-${{ github.job }}
      PUSH: ${{ (github.event_name != 'pull_request') && (github.repository == 'ros-planning/moveit2') }}

    steps:
      - uses: actions/checkout@v4
      - name: Set up Docker Buildx
        uses: docker/setup-buildx-action@v2
      - name: Login to Github Container Registry
        if: env.PUSH == 'true'
        uses: docker/login-action@v2
        with:
          registry: ghcr.io
          username: ${{ github.repository_owner }}
          password: ${{ secrets.GITHUB_TOKEN }}
      - name: Login to DockerHub
        if: env.PUSH == 'true'
        uses: docker/login-action@v2
        with:
          username: ${{ secrets.DOCKERHUB_USERNAME }}
          password: ${{ secrets.DOCKERHUB_TOKEN }}
      - name: "Remove .dockerignore"
        run: rm .dockerignore  # enforce full source context
      - name: Build and Push
        uses: docker/build-push-action@v4
        with:
          context: .
          file: .docker/${{ github.job }}/Dockerfile
          build-args: ROS_DISTRO=${{ matrix.ROS_DISTRO }}
          push: ${{ env.PUSH }}
          no-cache: true
          tags: |
            ${{ env.GH_IMAGE }}
            ${{ env.DH_IMAGE }}

  delete_untagged:
    runs-on: ubuntu-latest
    needs:
      - release
      - source
    steps:
      - name: Delete Untagged Images
        if: (github.event_name != 'pull_request') && (github.repository == 'ros-planning/moveit2')
        uses: actions/github-script@v6
        with:
          github-token: ${{ secrets.DELETE_PACKAGES_TOKEN }}
          script: |
            const response = await github.request("GET /orgs/${{ env.OWNER }}/packages/container/${{ env.PACKAGE_NAME }}/versions", {
                per_page: ${{ env.PER_PAGE }}
              });
            for(version of response.data) {
                if (version.metadata.container.tags.length == 0) {
                    console.log("delete " + version.id)
                    const deleteResponse = await github.request("DELETE /orgs/${{ env.OWNER }}/packages/container/${{ env.PACKAGE_NAME }}/versions/" + version.id, { });
                    console.log("status " + deleteResponse.status)
                }
            }
        env:
          OWNER: ros-planning
          PACKAGE_NAME: moveit2
          PER_PAGE: 100<|MERGE_RESOLUTION|>--- conflicted
+++ resolved
@@ -19,11 +19,7 @@
     strategy:
       fail-fast: false
       matrix:
-<<<<<<< HEAD
-        ROS_DISTRO: [rolling]
-=======
-        ROS_DISTRO: [iron]
->>>>>>> 93c48b01
+        ROS_DISTRO: [iron]
     runs-on: ubuntu-latest
     permissions:
       packages: write
@@ -64,11 +60,7 @@
     strategy:
       fail-fast: false
       matrix:
-<<<<<<< HEAD
-        ROS_DISTRO: [rolling]
-=======
-        ROS_DISTRO: [iron]
->>>>>>> 93c48b01
+        ROS_DISTRO: [iron]
     runs-on: ubuntu-latest
     permissions:
       packages: write
@@ -109,11 +101,7 @@
     strategy:
       fail-fast: false
       matrix:
-<<<<<<< HEAD
-        ROS_DISTRO: [rolling]
-=======
-        ROS_DISTRO: [iron]
->>>>>>> 93c48b01
+        ROS_DISTRO: [iron]
     runs-on: ubuntu-latest
     permissions:
       packages: write
@@ -155,11 +143,7 @@
     strategy:
       fail-fast: false
       matrix:
-<<<<<<< HEAD
-        ROS_DISTRO: [rolling]
-=======
-        ROS_DISTRO: [iron]
->>>>>>> 93c48b01
+        ROS_DISTRO: [iron]
     runs-on: ubuntu-latest
     permissions:
       packages: write
