--- conflicted
+++ resolved
@@ -9,7 +9,6 @@
   push:
     branches:
       - main
-      - feature/msa
 
 jobs:
   default:
@@ -17,21 +16,11 @@
       fail-fast: false
       matrix:
         env:
-          # - IMAGE: rolling-ci
-          #   ROS_DISTRO: rolling
-          # - IMAGE: rolling-ci-testing
-          #   ROS_DISTRO: rolling
-          - IMAGE: galactic-ci
+          - IMAGE: rolling-ci
             CCOV: true
-<<<<<<< HEAD
-            ROS_DISTRO: galactic
-          - IMAGE: galactic-ci-testing
-            ROS_DISTRO: galactic
-=======
             ROS_DISTRO: rolling
           - IMAGE: rolling-ci-testing
             ROS_DISTRO: rolling
->>>>>>> 7f2927c6
             IKFAST_TEST: true
             CLANG_TIDY: pedantic
     env:
