--- conflicted
+++ resolved
@@ -27,11 +27,7 @@
           - IMAGE: master-ci # ROS Melodic with all dependencies required for master
             CATKIN_LINT: true
     env:
-<<<<<<< HEAD
-=======
-      CXXFLAGS: "-Wall -Wextra -Wwrite-strings -Wunreachable-code -Wpointer-arith -Wredundant-decls -Wno-deprecated-copy"
       CLANG_TIDY_ARGS: --fix --fix-errors --format-style=file
->>>>>>> 07ff21d8
       DOCKER_IMAGE: moveit/moveit:${{ matrix.env.IMAGE }}
       UPSTREAM_WORKSPACE: .github/workflows/upstream.rosinstall
       TARGET_WORKSPACE: $TARGET_REPO_PATH github:ros-planning/moveit_resources#master
@@ -42,25 +38,16 @@
       AFTER_RUN_TARGET_TEST: ${{ matrix.env.CCOV && './.ci.prepare_codecov' || '' }}
       TARGET_CMAKE_ARGS: >
         -DCMAKE_BUILD_TYPE=${{ matrix.env.CCOV && 'RelWithDebInfo' || 'Release'}}
-<<<<<<< HEAD
-        -DCMAKE_CXX_FLAGS="-Werror ${{ matrix.env.CCOV && '--coverage'}}"
+        -DCMAKE_CXX_FLAGS="${{ matrix.env.CLANG_TIDY != 'pedantic' && '-Werror ' || '' }}${{ matrix.env.CCOV && ' --coverage'}}"
       DOWNSTREAM_CMAKE_ARGS: -DCMAKE_CXX_FLAGS="-Wall -Wextra"
       CCACHE_DIR: ${{ github.workspace }}/.ccache
       BASEDIR: ${{ github.workspace }}/.work
-      CLANG_TIDY_BASE_REF: ${{ github.base_ref || github.ref }}
+      CLANG_TIDY_BASE_REF: ${{ github.event_name != 'workflow_dispatch' && (github.base_ref || github.ref) || '' }}
       BEFORE_CLANG_TIDY_CHECKS: |
         # Show list of applied checks
         (cd $TARGET_REPO_PATH; clang-tidy --list-checks)
         # Disable clang-tidy for ikfast plugins as we cannot fix the generated code
         find $BASEDIR/target_ws/build -iwholename "*_ikfast_plugin/compile_commands.json" -exec rm {} \;
-=======
-        -DCMAKE_CXX_FLAGS="${{ matrix.env.CLANG_TIDY != 'pedantic' && '-Werror ' || '' }}$CXXFLAGS${{ matrix.env.CCOV && ' --coverage'}}"
-      DOWNSTREAM_CMAKE_ARGS: -DCMAKE_CXX_FLAGS="-Wall -Wextra"
-      CCACHE_DIR: ${{ github.workspace }}/.ccache
-      BASEDIR: ${{ github.workspace }}/.work
-      CLANG_TIDY_BASE_REF: ${{ github.event_name != 'workflow_dispatch' && (github.base_ref || github.ref) || '' }}
-      BEFORE_CLANG_TIDY_CHECKS: (cd $TARGET_REPO_PATH; clang-tidy --list-checks)
->>>>>>> 07ff21d8
       BUILDER: ${{ matrix.env.BUILDER || 'catkin_tools' }}
       CC: ${{ matrix.env.CLANG_TIDY && 'clang' }}
       CXX: ${{ matrix.env.CLANG_TIDY && 'clang++' }}
@@ -126,6 +113,7 @@
         run: |
           moveit_kinematics/test/test_ikfast_plugins.sh
       - id: ici
+        name: Run industrial_ci
         uses: ros-industrial/industrial_ci@master
         env: ${{ matrix.env }}
 
