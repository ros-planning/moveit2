# This config uses industrial_ci (https://github.com/ros-industrial/industrial_ci.git).
# For troubleshooting, see readme (https://github.com/ros-industrial/industrial_ci/blob/master/README.rst)

name: CI

on:
  workflow_dispatch:
  pull_request:
  push:
    branches:
<<<<<<< HEAD
      - main
=======
      - master
>>>>>>> ab42a1d7

jobs:
  default:
    strategy:
      fail-fast: false
      matrix:
        env:
          # - IMAGE: rolling-ci
          #   ROS_DISTRO: rolling
          # - IMAGE: rolling-ci-testing
          #   ROS_DISTRO: rolling
          - IMAGE: galactic-ci
            CCOV: true
<<<<<<< HEAD
            ROS_DISTRO: galactic
          - IMAGE: galactic-ci-testing
            ROS_DISTRO: galactic
=======
            BUILDER: catkin_tools_devel
          - IMAGE: noetic-ci-shadow-fixed
>>>>>>> ab42a1d7
            IKFAST_TEST: true
            CLANG_TIDY: pedantic
    env:
<<<<<<< HEAD
      CXXFLAGS: "-Wall -Wextra -Wwrite-strings -Wunreachable-code -Wpointer-arith -Wredundant-decls -Wno-deprecated-copy"
=======
      CXXFLAGS: >-
        -Wall -Wextra -Wwrite-strings -Wunreachable-code -Wpointer-arith -Wredundant-decls
>>>>>>> ab42a1d7
      CLANG_TIDY_ARGS: --fix --fix-errors --format-style=file
      DOCKER_IMAGE: ghcr.io/ros-planning/moveit2:${{ matrix.env.IMAGE }}
      UPSTREAM_WORKSPACE: moveit2.repos $(f="moveit2_$(sed 's/-.*$//' <<< "${{ matrix.env.IMAGE }}").repos"; test -r $f && echo $f)
      # Pull any updates to the upstream workspace (after restoring it from cache)
      AFTER_SETUP_UPSTREAM_WORKSPACE: vcs pull $BASEDIR/upstream_ws/src
      AFTER_SETUP_DOWNSTREAM_WORKSPACE: vcs pull $BASEDIR/downstream_ws/src
<<<<<<< HEAD
      # Clear the ccache stats before and log the stats after the build
      BEFORE_BUILD_UPSTREAM_WORKSPACE: ccache -z
      AFTER_BUILD_TARGET_WORKSPACE: ccache -s
      # Changing linker to lld as ld has a behavior where it takes a long time to finish
=======
      # Compile CCOV with Debug. Enable -Werror (except CLANG_TIDY=pedantic, which makes the clang-tidy step fail on warnings)
>>>>>>> ab42a1d7
      TARGET_CMAKE_ARGS: >
        -DCMAKE_EXE_LINKER_FLAGS=-fuse-ld=lld
        -DCMAKE_SHARED_LINKER_FLAGS=-fuse-ld=lld
        -DCMAKE_MODULE_LINKER_FLAGS=-fuse-ld=lld
        -DCMAKE_BUILD_TYPE=${{ matrix.env.CCOV && 'Debug' || 'Release'}}
<<<<<<< HEAD
        -DCMAKE_CXX_FLAGS="${{ matrix.env.CLANG_TIDY != 'pedantic' && '-Werror ' || '' }}${{ matrix.env.CCOV && ' --coverage -O2 -fno-omit-frame-pointer'}}"
=======
        -DCMAKE_CXX_FLAGS="${{ matrix.env.CLANG_TIDY != 'pedantic' && '-Werror ' || '' }}$CXXFLAGS${{ matrix.env.CCOV && ' --coverage -O2 -fno-omit-frame-pointer'}}"
      UPSTREAM_CMAKE_ARGS: "-DCMAKE_CXX_FLAGS=''"
      DOWNSTREAM_CMAKE_ARGS: -DCMAKE_CXX_FLAGS="-Wall -Wextra"
>>>>>>> ab42a1d7
      CCACHE_DIR: ${{ github.workspace }}/.ccache
      BASEDIR: ${{ github.workspace }}/.work
      CLANG_TIDY_BASE_REF: ${{ github.event_name != 'workflow_dispatch' && (github.base_ref || github.ref) || '' }}
      BEFORE_CLANG_TIDY_CHECKS: |
        # Show list of applied checks
        (cd $TARGET_REPO_PATH; clang-tidy --list-checks)
        # Disable clang-tidy for ikfast plugins as we cannot fix the generated code
        find $BASEDIR/target_ws/build -iwholename "*_ikfast_plugin/compile_commands.json" -exec rm {} \;
      CC: ${{ matrix.env.CLANG_TIDY && 'clang' }}
      CXX: ${{ matrix.env.CLANG_TIDY && 'clang++' }}
      ADDITIONAL_DEBS: lld

    name: ${{ matrix.env.IMAGE }}${{ matrix.env.CCOV && ' + ccov' || ''}}${{ matrix.env.IKFAST_TEST && ' + ikfast' || ''}}${{ matrix.env.CLANG_TIDY && (github.event_name != 'workflow_dispatch' && ' + clang-tidy (delta)' || ' + clang-tidy (all)') || '' }}
    runs-on: ubuntu-latest
    steps:
      - name: "Free up disk space"
        if: matrix.env.CCOV
        run: |
          sudo apt-get -qq purge build-essential "ghc*"
          sudo apt-get clean
          # cleanup docker images not used by us
          docker system prune -af
          # shift ccache folder to /mnt on a separate disk
          sudo mkdir /mnt/ccache
          mkdir ${{ env.CCACHE_DIR }}
          sudo mount --bind ${{ env.CCACHE_DIR }} /mnt/ccache
          # free up a lot of stuff from /usr/local
          sudo rm -rf /usr/local
          df -h
      - uses: actions/checkout@v2
      - uses: testspace-com/setup-testspace@v1
        with:
          domain: ros-planning
      - name: Get latest release date for rosdistro
        id: rosdistro_release_date
        uses: JafarAbdi/latest-rosdistro-release-date-action@main
        with:
          rosdistro: ${{ matrix.env.ROS_DISTRO }}
      - name: Get latest timestamp repos file has been edited
        id: repos_edit_timestamp
        uses: vatanaksoytezer/latest-file-edit-timestamp-action@main
        with:
          file: moveit2.repos
      - name: Cache upstream workspace
        uses: pat-s/always-upload-cache@v2.1.5
        with:
          path: ${{ env.BASEDIR }}/upstream_ws
          key: ${{ env.CACHE_PREFIX }}-${{ github.run_id }}
          restore-keys: ${{ env.CACHE_PREFIX }}
        env:
          CACHE_PREFIX: ${{ steps.rosdistro_release_date.outputs.date }}-upstream_ws-${{ steps.repos_edit_timestamp.outputs.timestamp }}-${{ matrix.env.IMAGE }}-${{ hashFiles('moveit2*.repos', '.github/workflows/ci.yaml') }}
      # The target directory cache doesn't include the source directory because
      # that comes from the checkout.  See "prepare target_ws for cache" task below
      - name: Cache target workspace
        if: "!matrix.env.CCOV"
        uses: pat-s/always-upload-cache@v2.1.5
        with:
          path: ${{ env.BASEDIR }}/target_ws
          key: ${{ env.CACHE_PREFIX }}-${{ github.run_id }}
          restore-keys: ${{ env.CACHE_PREFIX }}
        env:
          CACHE_PREFIX: target_ws${{ matrix.env.CCOV && '-ccov' || '' }}-${{ matrix.env.IMAGE }}-${{ hashFiles('**/CMakeLists.txt', '**/package.xml', '.github/workflows/ci.yaml') }}
      - name: Cache ccache
        uses: pat-s/always-upload-cache@v2.1.5
        with:
          path: ${{ env.CCACHE_DIR }}
          key: ${{ env.CACHE_PREFIX }}-${{ github.sha }}-${{ github.run_id }}
          restore-keys: |
            ${{ env.CACHE_PREFIX }}-${{ github.sha }}
            ${{ env.CACHE_PREFIX }}
        env:
          CACHE_PREFIX: ccache-${{ matrix.env.IMAGE }}${{ matrix.env.CCOV && '-ccov' || '' }}
      - name: Configure ccache
        run: |
          mkdir -p ${{ env.CCACHE_DIR }}
          cp .github/ccache.conf ${{ env.CCACHE_DIR }}/ccache.conf
      - name: Generate ikfast packages
        if: matrix.env.IKFAST_TEST
        run: moveit_kinematics/test/test_ikfast_plugins.sh
      - id: ici
        name: Run industrial_ci
        uses: ros-industrial/industrial_ci@master
        env: ${{ matrix.env }}
      - name: Push result to Testspace
        if: always()
        run: |
          testspace "[ ${{ matrix.env.IMAGE }} ]${{ env.BASEDIR }}/target_ws/**/test_results/**/*.xml"
      - name: Upload test artifacts (on failure)
        uses: actions/upload-artifact@v2
        if: failure() && (steps.ici.outputs.run_target_test || steps.ici.outputs.target_test_results)
        with:
          name: test-results-${{ matrix.env.IMAGE }}
          path: ${{ env.BASEDIR }}/target_ws/**/test_results/**/*.xml
      - name: Generate codecov report
        uses: rhaschke/lcov-action@main
        if: always() && matrix.env.CCOV && steps.ici.outputs.target_test_results == '0'
        with:
          docker: $DOCKER_IMAGE
          workdir: ${{ env.BASEDIR }}/target_ws
          ignore: '"*/target_ws/build/*" "*/target_ws/install/*" "*/test/*"'
      - name: Upload codecov report
        uses: codecov/codecov-action@v2
        if: always() && matrix.env.CCOV && steps.ici.outputs.target_test_results == '0'
        with:
          files: ${{ env.BASEDIR }}/target_ws/coverage.info
      - name: Upload clang-tidy changes
        uses: rhaschke/upload-git-patch-action@main
        if: always() && matrix.env.CLANG_TIDY
        with:
          name: clang-tidy
          path: ${{ env.BASEDIR }}/target_ws/src/$(basename $(pwd))
      - name: Prepare target_ws for cache
        if: always() && !matrix.env.CCOV
        run: |
          du -sh ${{ env.BASEDIR }}/target_ws
          sudo find ${{ env.BASEDIR }}/target_ws -wholename '*/test_results/*' -delete
          sudo rm -rf ${{ env.BASEDIR }}/target_ws/src
          du -sh ${{ env.BASEDIR }}/target_ws

  # Sync noetic-devel branch with master on successful build
  sync-noetic-devel:
    runs-on: ubuntu-latest
    needs: default # only trigger on success of default build job
    if: github.event_name == 'push' && github.repository_owner == 'ros-planning' && github.ref == 'refs/heads/master'
    steps:
      - uses: actions/checkout@v2
      - name: Fast-forward noetic-devel to sync with master
        run: |
          # Configure push user+url
          git config --global user.name 'GHA sync bot'
          git config --global user.email 'rhaschke@users.noreply.github.com'
          git remote set-url origin https://x-access-token:${{ secrets.GH_PAGES_TOKEN }}@github.com/${{ github.repository }}
          # Extend shallow copy from actions/checkout to connect noetic-devel..master
          git fetch --depth=1 origin noetic-devel
          git fetch --depth=200 origin master
          git push origin master:noetic-devel<|MERGE_RESOLUTION|>--- conflicted
+++ resolved
@@ -8,11 +8,7 @@
   pull_request:
   push:
     branches:
-<<<<<<< HEAD
       - main
-=======
-      - master
->>>>>>> ab42a1d7
 
 jobs:
   default:
@@ -26,49 +22,33 @@
           #   ROS_DISTRO: rolling
           - IMAGE: galactic-ci
             CCOV: true
-<<<<<<< HEAD
             ROS_DISTRO: galactic
           - IMAGE: galactic-ci-testing
             ROS_DISTRO: galactic
-=======
-            BUILDER: catkin_tools_devel
-          - IMAGE: noetic-ci-shadow-fixed
->>>>>>> ab42a1d7
             IKFAST_TEST: true
             CLANG_TIDY: pedantic
     env:
-<<<<<<< HEAD
-      CXXFLAGS: "-Wall -Wextra -Wwrite-strings -Wunreachable-code -Wpointer-arith -Wredundant-decls -Wno-deprecated-copy"
-=======
       CXXFLAGS: >-
         -Wall -Wextra -Wwrite-strings -Wunreachable-code -Wpointer-arith -Wredundant-decls
->>>>>>> ab42a1d7
       CLANG_TIDY_ARGS: --fix --fix-errors --format-style=file
       DOCKER_IMAGE: ghcr.io/ros-planning/moveit2:${{ matrix.env.IMAGE }}
       UPSTREAM_WORKSPACE: moveit2.repos $(f="moveit2_$(sed 's/-.*$//' <<< "${{ matrix.env.IMAGE }}").repos"; test -r $f && echo $f)
       # Pull any updates to the upstream workspace (after restoring it from cache)
       AFTER_SETUP_UPSTREAM_WORKSPACE: vcs pull $BASEDIR/upstream_ws/src
       AFTER_SETUP_DOWNSTREAM_WORKSPACE: vcs pull $BASEDIR/downstream_ws/src
-<<<<<<< HEAD
       # Clear the ccache stats before and log the stats after the build
       BEFORE_BUILD_UPSTREAM_WORKSPACE: ccache -z
       AFTER_BUILD_TARGET_WORKSPACE: ccache -s
       # Changing linker to lld as ld has a behavior where it takes a long time to finish
-=======
       # Compile CCOV with Debug. Enable -Werror (except CLANG_TIDY=pedantic, which makes the clang-tidy step fail on warnings)
->>>>>>> ab42a1d7
       TARGET_CMAKE_ARGS: >
         -DCMAKE_EXE_LINKER_FLAGS=-fuse-ld=lld
         -DCMAKE_SHARED_LINKER_FLAGS=-fuse-ld=lld
         -DCMAKE_MODULE_LINKER_FLAGS=-fuse-ld=lld
         -DCMAKE_BUILD_TYPE=${{ matrix.env.CCOV && 'Debug' || 'Release'}}
-<<<<<<< HEAD
-        -DCMAKE_CXX_FLAGS="${{ matrix.env.CLANG_TIDY != 'pedantic' && '-Werror ' || '' }}${{ matrix.env.CCOV && ' --coverage -O2 -fno-omit-frame-pointer'}}"
-=======
         -DCMAKE_CXX_FLAGS="${{ matrix.env.CLANG_TIDY != 'pedantic' && '-Werror ' || '' }}$CXXFLAGS${{ matrix.env.CCOV && ' --coverage -O2 -fno-omit-frame-pointer'}}"
       UPSTREAM_CMAKE_ARGS: "-DCMAKE_CXX_FLAGS=''"
       DOWNSTREAM_CMAKE_ARGS: -DCMAKE_CXX_FLAGS="-Wall -Wextra"
->>>>>>> ab42a1d7
       CCACHE_DIR: ${{ github.workspace }}/.ccache
       BASEDIR: ${{ github.workspace }}/.work
       CLANG_TIDY_BASE_REF: ${{ github.event_name != 'workflow_dispatch' && (github.base_ref || github.ref) || '' }}
@@ -186,22 +166,4 @@
           du -sh ${{ env.BASEDIR }}/target_ws
           sudo find ${{ env.BASEDIR }}/target_ws -wholename '*/test_results/*' -delete
           sudo rm -rf ${{ env.BASEDIR }}/target_ws/src
-          du -sh ${{ env.BASEDIR }}/target_ws
-
-  # Sync noetic-devel branch with master on successful build
-  sync-noetic-devel:
-    runs-on: ubuntu-latest
-    needs: default # only trigger on success of default build job
-    if: github.event_name == 'push' && github.repository_owner == 'ros-planning' && github.ref == 'refs/heads/master'
-    steps:
-      - uses: actions/checkout@v2
-      - name: Fast-forward noetic-devel to sync with master
-        run: |
-          # Configure push user+url
-          git config --global user.name 'GHA sync bot'
-          git config --global user.email 'rhaschke@users.noreply.github.com'
-          git remote set-url origin https://x-access-token:${{ secrets.GH_PAGES_TOKEN }}@github.com/${{ github.repository }}
-          # Extend shallow copy from actions/checkout to connect noetic-devel..master
-          git fetch --depth=1 origin noetic-devel
-          git fetch --depth=200 origin master
-          git push origin master:noetic-devel+          du -sh ${{ env.BASEDIR }}/target_ws