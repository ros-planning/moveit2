# This config uses industrial_ci (https://github.com/ros-industrial/industrial_ci.git).
# For troubleshooting, see readme (https://github.com/ros-industrial/industrial_ci/blob/master/README.rst)

name: CI

on:
  workflow_dispatch:
  pull_request:
  push:
    branches:
      - main

jobs:
  default:
    strategy:
      fail-fast: false
      matrix:
        env:
          - IMAGE: rolling-ci
            CCOV: true
            ROS_DISTRO: rolling
          - IMAGE: rolling-ci-testing
            IKFAST_TEST: true
            ROS_DISTRO: rolling
            CLANG_TIDY: pedantic
    env:
      CXXFLAGS: "-Wall -Wextra -Wwrite-strings -Wunreachable-code -Wpointer-arith -Wredundant-decls -Wno-deprecated-copy"
      CLANG_TIDY_ARGS: --fix --fix-errors --format-style=file
      DOCKER_IMAGE: ghcr.io/ros-planning/moveit2:${{ matrix.env.IMAGE }}
      UPSTREAM_WORKSPACE: moveit2.repos $(f="moveit2_$(sed 's/-.*$//' <<< "${{ matrix.env.IMAGE }}").repos"; test -r $f && echo $f)
      # Pull any updates to the upstream workspace (after restoring it from cache)
      AFTER_SETUP_UPSTREAM_WORKSPACE: vcs pull $BASEDIR/upstream_ws/src
      AFTER_SETUP_DOWNSTREAM_WORKSPACE: vcs pull $BASEDIR/downstream_ws/src
<<<<<<< HEAD
      # Clear the ccache stats before and log the stats after the build
      BEFORE_BUILD_UPSTREAM_WORKSPACE: ccache -z
      AFTER_BUILD_TARGET_WORKSPACE: ccache -s
      # Changing linker to lld as ld has a behavior where it takes a long time to finish
      TARGET_CMAKE_ARGS: >
        -DCMAKE_EXE_LINKER_FLAGS=-fuse-ld=lld
        -DCMAKE_SHARED_LINKER_FLAGS=-fuse-ld=lld
        -DCMAKE_MODULE_LINKER_FLAGS=-fuse-ld=lld
        -DCMAKE_BUILD_TYPE=${{ matrix.env.CCOV && 'Debug' || 'Release'}}
        -DCMAKE_CXX_FLAGS="${{ matrix.env.CLANG_TIDY != 'pedantic' && '-Werror ' || '' }}${{ matrix.env.CCOV && ' --coverage -O2 -fno-omit-frame-pointer'}}"
=======
      TARGET_CMAKE_ARGS: >
        -DCMAKE_BUILD_TYPE=${{ matrix.env.CCOV && 'Debug' || 'Release'}}
        -DCMAKE_CXX_FLAGS="${{ matrix.env.CLANG_TIDY != 'pedantic' && '-Werror ' || '' }}${{ matrix.env.CCOV && ' --coverage -O2 -fno-omit-frame-pointer'}}"
      DOWNSTREAM_CMAKE_ARGS: -DCMAKE_CXX_FLAGS="-Wall -Wextra"
>>>>>>> 0d7462f1
      CCACHE_DIR: ${{ github.workspace }}/.ccache
      BASEDIR: ${{ github.workspace }}/.work
      CLANG_TIDY_BASE_REF: ${{ github.event_name != 'workflow_dispatch' && (github.base_ref || github.ref) || '' }}
      BEFORE_CLANG_TIDY_CHECKS: |
        # Show list of applied checks
        (cd $TARGET_REPO_PATH; clang-tidy --list-checks)
        # Disable clang-tidy for ikfast plugins as we cannot fix the generated code
        find $BASEDIR/target_ws/build -iwholename "*_ikfast_plugin/compile_commands.json" -exec rm {} \;
      CC: ${{ matrix.env.CLANG_TIDY && 'clang' }}
      CXX: ${{ matrix.env.CLANG_TIDY && 'clang++' }}
      ADDITIONAL_DEBS: lld

    name: ${{ matrix.env.IMAGE }}${{ matrix.env.CCOV && ' + ccov' || ''}}${{ matrix.env.IKFAST_TEST && ' + ikfast' || ''}}${{ matrix.env.CLANG_TIDY && (github.event_name != 'workflow_dispatch' && ' + clang-tidy (delta)' || ' + clang-tidy (all)') || '' }}
    runs-on: ubuntu-latest
    steps:
      - name: "Free up disk space"
        if: matrix.env.CCOV
        run: |
          sudo apt-get -qq purge build-essential "ghc*"
          sudo apt-get clean
          # cleanup docker images not used by us
          docker system prune -af
          # shift ccache folder to /mnt on a separate disk
          sudo mkdir /mnt/ccache
          mkdir ${{ env.CCACHE_DIR }}
          sudo mount --bind ${{ env.CCACHE_DIR }} /mnt/ccache
          # free up a lot of stuff from /usr/local
          sudo rm -rf /usr/local
          df -h
      - uses: actions/checkout@v2
      - uses: testspace-com/setup-testspace@v1
        with:
          domain: ros-planning
      - name: Get latest release date for rosdistro
        id: rosdistro_release_date
        uses: JafarAbdi/latest-rosdistro-release-date-action@main
        with:
          rosdistro: ${{ matrix.env.ROS_DISTRO }}
      - name: Get latest timestamp repos file has been edited
        id: repos_edit_timestamp
        uses: vatanaksoytezer/latest-file-edit-timestamp-action@main
        with:
          file: moveit2.repos
      - name: Cache upstream workspace
        uses: pat-s/always-upload-cache@v2.1.5
        with:
          path: ${{ env.BASEDIR }}/upstream_ws
          key: ${{ env.CACHE_PREFIX }}-${{ github.run_id }}
          restore-keys: ${{ env.CACHE_PREFIX }}
        env:
          CACHE_PREFIX: ${{ steps.rosdistro_release_date.outputs.date }}-upstream_ws-${{ steps.repos_edit_timestamp.outputs.timestamp }}-${{ matrix.env.IMAGE }}-${{ hashFiles('moveit2*.repos', '.github/workflows/ci.yaml') }}
      # The target directory cache doesn't include the source directory because
      # that comes from the checkout.  See "prepare target_ws for cache" task below
      - name: Cache target workspace
        if: "!matrix.env.CCOV"
        uses: pat-s/always-upload-cache@v2.1.5
        with:
          path: ${{ env.BASEDIR }}/target_ws
          key: ${{ env.CACHE_PREFIX }}-${{ github.run_id }}
          restore-keys: ${{ env.CACHE_PREFIX }}
        env:
          CACHE_PREFIX: target_ws${{ matrix.env.CCOV && '-ccov' || '' }}-${{ matrix.env.IMAGE }}-${{ hashFiles('**/CMakeLists.txt', '**/package.xml', '.github/workflows/ci.yaml') }}
      - name: Cache ccache
        uses: pat-s/always-upload-cache@v2.1.5
        with:
          path: ${{ env.CCACHE_DIR }}
          key: ${{ env.CACHE_PREFIX }}-${{ github.sha }}-${{ github.run_id }}
          restore-keys: |
            ${{ env.CACHE_PREFIX }}-${{ github.sha }}
            ${{ env.CACHE_PREFIX }}
        env:
          CACHE_PREFIX: ccache-${{ matrix.env.IMAGE }}${{ matrix.env.CCOV && '-ccov' || '' }}
<<<<<<< HEAD
      - name: Configure ccache
        run: |
          mkdir -p ${{ env.CCACHE_DIR }}
          cp .github/ccache.conf ${{ env.CCACHE_DIR }}/ccache.conf
=======

>>>>>>> 0d7462f1
      - name: Generate ikfast packages
        if: matrix.env.IKFAST_TEST
        run: moveit_kinematics/test/test_ikfast_plugins.sh
      - id: ici
        name: Run industrial_ci
        uses: ros-industrial/industrial_ci@master
        env: ${{ matrix.env }}
      - name: Push result to Testspace
        if: always()
        run: |
          testspace "[ ${{ matrix.env.IMAGE }} ]${{ env.BASEDIR }}/target_ws/**/test_results/**/*.xml"
      - name: Upload test artifacts (on failure)
        uses: actions/upload-artifact@v2
        if: failure() && (steps.ici.outputs.run_target_test || steps.ici.outputs.target_test_results)
        with:
          name: test-results-${{ matrix.env.IMAGE }}
          path: ${{ env.BASEDIR }}/target_ws/**/test_results/**/*.xml
      - name: Generate codecov report
        uses: rhaschke/lcov-action@main
<<<<<<< HEAD
        if: matrix.env.CCOV && steps.ici.outputs.target_test_results == '0'
=======
        if: always() && matrix.env.CCOV && steps.ici.outputs.target_test_results == '0'
>>>>>>> 0d7462f1
        with:
          docker: $DOCKER_IMAGE
          workdir: ${{ env.BASEDIR }}/target_ws
          ignore: '"*/target_ws/build/*" "*/target_ws/install/*" "*/test/*"'
      - name: Upload codecov report
        uses: codecov/codecov-action@v2
        if: always() && matrix.env.CCOV && steps.ici.outputs.target_test_results == '0'
        with:
          files: ${{ env.BASEDIR }}/target_ws/coverage.info
      - name: Upload clang-tidy changes
        uses: rhaschke/upload-git-patch-action@main
        if: always() && matrix.env.CLANG_TIDY
        with:
          name: clang-tidy
          path: ${{ env.BASEDIR }}/target_ws/src/$(basename $(pwd))
      - name: Prepare target_ws for cache
        if: always() && !matrix.env.CCOV
        run: |
          du -sh ${{ env.BASEDIR }}/target_ws
          sudo find ${{ env.BASEDIR }}/target_ws -wholename '*/test_results/*' -delete
          sudo rm -rf ${{ env.BASEDIR }}/target_ws/src
          du -sh ${{ env.BASEDIR }}/target_ws<|MERGE_RESOLUTION|>--- conflicted
+++ resolved
@@ -31,7 +31,6 @@
       # Pull any updates to the upstream workspace (after restoring it from cache)
       AFTER_SETUP_UPSTREAM_WORKSPACE: vcs pull $BASEDIR/upstream_ws/src
       AFTER_SETUP_DOWNSTREAM_WORKSPACE: vcs pull $BASEDIR/downstream_ws/src
-<<<<<<< HEAD
       # Clear the ccache stats before and log the stats after the build
       BEFORE_BUILD_UPSTREAM_WORKSPACE: ccache -z
       AFTER_BUILD_TARGET_WORKSPACE: ccache -s
@@ -42,12 +41,6 @@
         -DCMAKE_MODULE_LINKER_FLAGS=-fuse-ld=lld
         -DCMAKE_BUILD_TYPE=${{ matrix.env.CCOV && 'Debug' || 'Release'}}
         -DCMAKE_CXX_FLAGS="${{ matrix.env.CLANG_TIDY != 'pedantic' && '-Werror ' || '' }}${{ matrix.env.CCOV && ' --coverage -O2 -fno-omit-frame-pointer'}}"
-=======
-      TARGET_CMAKE_ARGS: >
-        -DCMAKE_BUILD_TYPE=${{ matrix.env.CCOV && 'Debug' || 'Release'}}
-        -DCMAKE_CXX_FLAGS="${{ matrix.env.CLANG_TIDY != 'pedantic' && '-Werror ' || '' }}${{ matrix.env.CCOV && ' --coverage -O2 -fno-omit-frame-pointer'}}"
-      DOWNSTREAM_CMAKE_ARGS: -DCMAKE_CXX_FLAGS="-Wall -Wextra"
->>>>>>> 0d7462f1
       CCACHE_DIR: ${{ github.workspace }}/.ccache
       BASEDIR: ${{ github.workspace }}/.work
       CLANG_TIDY_BASE_REF: ${{ github.event_name != 'workflow_dispatch' && (github.base_ref || github.ref) || '' }}
@@ -120,14 +113,10 @@
             ${{ env.CACHE_PREFIX }}
         env:
           CACHE_PREFIX: ccache-${{ matrix.env.IMAGE }}${{ matrix.env.CCOV && '-ccov' || '' }}
-<<<<<<< HEAD
       - name: Configure ccache
         run: |
           mkdir -p ${{ env.CCACHE_DIR }}
           cp .github/ccache.conf ${{ env.CCACHE_DIR }}/ccache.conf
-=======
-
->>>>>>> 0d7462f1
       - name: Generate ikfast packages
         if: matrix.env.IKFAST_TEST
         run: moveit_kinematics/test/test_ikfast_plugins.sh
@@ -147,11 +136,7 @@
           path: ${{ env.BASEDIR }}/target_ws/**/test_results/**/*.xml
       - name: Generate codecov report
         uses: rhaschke/lcov-action@main
-<<<<<<< HEAD
-        if: matrix.env.CCOV && steps.ici.outputs.target_test_results == '0'
-=======
         if: always() && matrix.env.CCOV && steps.ici.outputs.target_test_results == '0'
->>>>>>> 0d7462f1
         with:
           docker: $DOCKER_IMAGE
           workdir: ${{ env.BASEDIR }}/target_ws
