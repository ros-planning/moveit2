--- conflicted
+++ resolved
@@ -38,11 +38,8 @@
   moveit_kdl_kinematics_plugin
   lma_kinematics_parameters
   moveit_lma_kinematics_plugin
-<<<<<<< HEAD
   moveit_planar_kinematics_plugin
-=======
   srv_kinematics_parameters
->>>>>>> edc4fea8
   moveit_srv_kinematics_plugin
 )
 
