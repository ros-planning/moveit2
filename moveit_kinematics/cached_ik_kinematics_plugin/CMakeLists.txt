find_package(trac_ik_kinematics_plugin QUIET)
find_package(ur_kinematics QUIET)

set(MOVEIT_LIB_NAME moveit_cached_ik_kinematics_base)
add_library(${MOVEIT_LIB_NAME} SHARED src/ik_cache.cpp)
set_target_properties(${MOVEIT_LIB_NAME} PROPERTIES VERSION "${${PROJECT_NAME}_VERSION}")
ament_target_dependencies(${MOVEIT_LIB_NAME}
  rclcpp
  moveit_core
  moveit_msgs
)
target_link_libraries(${MOVEIT_LIB_NAME} moveit_cached_ik_kinematics_plugin)

if(trac_ik_kinematics_plugin_FOUND)
    include_directories(${trac_ik_kinematics_plugin_INCLUDE_DIRS})
endif()

generate_parameter_library(
  cached_ik_kinematics_parameters # cmake target name for the parameter library
  include/moveit/cached_ik_kinematics_plugin/cached_ik_kinematics_parameters.yaml # path to input yaml file
)

set(MOVEIT_LIB_NAME moveit_cached_ik_kinematics_plugin)
add_library(${MOVEIT_LIB_NAME} SHARED src/cached_ik_kinematics_plugin.cpp)
set_target_properties(${MOVEIT_LIB_NAME} PROPERTIES VERSION "${${PROJECT_NAME}_VERSION}")
ament_target_dependencies(${MOVEIT_LIB_NAME}
  rclcpp
  moveit_core
  moveit_msgs
)
target_link_libraries(${MOVEIT_LIB_NAME}
<<<<<<< HEAD
=======
    cached_ik_kinematics_parameters
>>>>>>> cf3021f5
    moveit_kdl_kinematics_plugin
    moveit_srv_kinematics_plugin)
if(trac_ik_kinematics_plugin_FOUND)
    target_link_libraries(${MOVEIT_LIB_NAME} ${trac_ik_kinematics_plugin_LIBRARIES})
    set_target_properties(${MOVEIT_LIB_NAME} PROPERTIES COMPILE_DEFINITIONS "CACHED_IK_KINEMATICS_TRAC_IK")
endif()

# This is just for testing purposes; the arms from Universal Robots have
# analytic solvers, so caching just adds extra overhead.
if(ur_kinematics_FOUND)
    include_directories(${ur_kinematics_INCLUDE_DIRS})
    foreach(UR 3 5 10)
        set(MOVEIT_LIB_NAME moveit_cached_ur${UR}_kinematics_plugin)
        add_library(${MOVEIT_LIB_NAME} SHARED src/cached_ur_kinematics_plugin.cpp)
        set_target_properties(${MOVEIT_LIB_NAME} PROPERTIES VERSION "${${PROJECT_NAME}_VERSION}")
        find_library(ur${UR}_pluginlib ur${UR}_moveit_plugin PATHS ${ur_kinematics_LIBRARY_DIRS})
        target_link_libraries(${MOVEIT_LIB_NAME}
            moveit_cached_ik_kinematics_base
            ${ur${UR}_pluginlib})
        install(TARGETS ${MOVEIT_LIB_NAME}
                EXPORT ${MOVEIT_LIB_NAME}
                LIBRARY DESTINATION lib
                ARCHIVE DESTINATION lib
                RUNTIME DESTINATION bin)
    endforeach()
endif()

install(DIRECTORY include/ DESTINATION include)
install(DIRECTORY launch DESTINATION share/${PROJECT_NAME})<|MERGE_RESOLUTION|>--- conflicted
+++ resolved
@@ -29,10 +29,7 @@
   moveit_msgs
 )
 target_link_libraries(${MOVEIT_LIB_NAME}
-<<<<<<< HEAD
-=======
     cached_ik_kinematics_parameters
->>>>>>> cf3021f5
     moveit_kdl_kinematics_plugin
     moveit_srv_kinematics_plugin)
 if(trac_ik_kinematics_plugin_FOUND)
