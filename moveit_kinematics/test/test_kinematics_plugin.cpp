/*********************************************************************
 * Software License Agreement (BSD License)
 *
 *  Copyright (c) 2015, Southwest Research Institute
 *                2018, Bielefeld University
 *  All rights reserved.
 *
 *  Redistribution and use in source and binary forms, with or without
 *  modification, are permitted provided that the following conditions
 *  are met:
 *
 *   * Redistributions of source code must retain the above copyright
 *     notice, this list of conditions and the following disclaimer.
 *   * Redistributions in binary form must reproduce the above
 *     copyright notice, this list of conditions and the following
 *     disclaimer in the documentation and/or other materials provided
 *     with the distribution.
 *   * Neither the name of Willow Garage nor the names of its
 *     contributors may be used to endorse or promote products derived
 *     from this software without specific prior written permission.
 *
 *  THIS SOFTWARE IS PROVIDED BY THE COPYRIGHT HOLDERS AND CONTRIBUTORS
 *  "AS IS" AND ANY EXPRESS OR IMPLIED WARRANTIES, INCLUDING, BUT NOT
 *  LIMITED TO, THE IMPLIED WARRANTIES OF MERCHANTABILITY AND FITNESS
 *  FOR A PARTICULAR PURPOSE ARE DISCLAIMED. IN NO EVENT SHALL THE
 *  COPYRIGHT OWNER OR CONTRIBUTORS BE LIABLE FOR ANY DIRECT, INDIRECT,
 *  INCIDENTAL, SPECIAL, EXEMPLARY, OR CONSEQUENTIAL DAMAGES (INCLUDING,
 *  BUT NOT LIMITED TO, PROCUREMENT OF SUBSTITUTE GOODS OR SERVICES;
 *  LOSS OF USE, DATA, OR PROFITS; OR BUSINESS INTERRUPTION) HOWEVER
 *  CAUSED AND ON ANY THEORY OF LIABILITY, WHETHER IN CONTRACT, STRICT
 *  LIABILITY, OR TORT (INCLUDING NEGLIGENCE OR OTHERWISE) ARISING IN
 *  ANY WAY OUT OF THE USE OF THIS SOFTWARE, EVEN IF ADVISED OF THE
 *  POSSIBILITY OF SUCH DAMAGE.
 *********************************************************************/

/* Author: Jorge Nicho, Robert Haschke */

#include <gtest/gtest.h>
#include <memory>
#include <functional>
#include <pluginlib/class_loader.hpp>
#include <rclcpp/rclcpp.hpp>
#if __has_include(<tf2_eigen/tf2_eigen.hpp>)
#include <tf2_eigen/tf2_eigen.hpp>
#else
#include <tf2_eigen/tf2_eigen.h>
#endif

// MoveIt
#include <moveit/kinematics_base/kinematics_base.h>
#include <moveit/rdf_loader/rdf_loader.h>
#include <moveit/robot_model/robot_model.h>
#include <moveit/robot_state/robot_state.h>
#include <moveit/kdl_kinematics_plugin/kdl_kinematics_plugin.h>

#include <moveit/robot_state/conversions.h>
#include <moveit_msgs/msg/display_trajectory.hpp>
#include <moveit/robot_trajectory/robot_trajectory.h>

#include <moveit/utils/robot_model_test_utils.h>

static const rclcpp::Logger LOGGER = rclcpp::get_logger("test_kinematics_plugin");
const std::string ROBOT_DESCRIPTION_PARAM = "robot_description";
const double DEFAULT_SEARCH_DISCRETIZATION = 0.01f;
const double EXPECTED_SUCCESS_RATE = 0.8;
static const std::string UNDEFINED = "<undefined>";

// As loading of parameters is quite slow, we share them across all tests
class SharedData
{
  friend class KinematicsTest;
  typedef pluginlib::ClassLoader<kinematics::KinematicsBase> KinematicsLoader;

  moveit::core::RobotModelPtr robot_model_;
  std::unique_ptr<KinematicsLoader> kinematics_loader_;
  std::string root_link_;
  std::string tip_link_;
  std::string group_name_;
  std::string ik_plugin_name_;
  std::vector<std::string> joints_;
  std::vector<double> seed_;
  std::vector<double> consistency_limits_;
  double timeout_;
  double tolerance_;
  int num_fk_tests_;
  int num_ik_cb_tests_;
  int num_ik_tests_;
  int num_ik_multiple_tests_;
  int num_nearest_ik_tests_;
  bool publish_trajectory_;

  SharedData(SharedData const&) = delete;  // this is a singleton
  SharedData()
  {
    initialize();
  }

  void initialize()
  {
    rclcpp::NodeOptions node_options;
    node_options.automatically_declare_parameters_from_overrides(true);
    node_ = rclcpp::Node::make_shared("moveit_kinematics_test", node_options);

    RCLCPP_INFO_STREAM(LOGGER, "Loading robot model from " << node_->get_name() << "." << ROBOT_DESCRIPTION_PARAM);
    // load robot model
    rdf_loader::RDFLoader rdf_loader(node_, ROBOT_DESCRIPTION_PARAM);
    robot_model_ = std::make_shared<moveit::core::RobotModel>(rdf_loader.getURDF(), rdf_loader.getSRDF());
    ASSERT_TRUE(bool(robot_model_)) << "Failed to load robot model";

    // init ClassLoader
    kinematics_loader_ = std::make_unique<KinematicsLoader>("moveit_core", "kinematics::KinematicsBase");
    ASSERT_TRUE(bool(kinematics_loader_)) << "Failed to instantiate ClassLoader";

    // load parameters
    ASSERT_TRUE(node_->get_parameter("group", group_name_));
    ASSERT_TRUE(node_->get_parameter("tip_link", tip_link_));
    ASSERT_TRUE(node_->get_parameter("root_link", root_link_));
    ASSERT_TRUE(node_->get_parameter("joint_names", joints_));
    node_->get_parameter_or("seed", seed_, { 0.0, 0.0, 0.0, 0.0, 0.0, 0.0 });
    ASSERT_TRUE(seed_.empty() || seed_.size() == joints_.size()) << "If set, 'seed' size must match 'joint_names' size";
    node_->get_parameter_or("consistency_limits", consistency_limits_, consistency_limits_);
    ASSERT_TRUE(consistency_limits_.empty() || consistency_limits_.size() == joints_.size())
        << "If set, 'consistency_limits' size must match 'joint_names' size";
    ASSERT_TRUE(node_->get_parameter("ik_timeout", timeout_));
    ASSERT_TRUE(timeout_ > 0.0) << "'ik_timeout' must be more than 0.0 seconds";
    ASSERT_TRUE(node_->get_parameter("tolerance", tolerance_));
    ASSERT_TRUE(tolerance_ > 0.0) << "'tolerance' must be greater than 0.0";
    ASSERT_TRUE(node_->get_parameter("num_fk_tests", num_fk_tests_));
    ASSERT_TRUE(node_->get_parameter("num_ik_cb_tests", num_ik_cb_tests_));
    ASSERT_TRUE(node_->get_parameter("num_ik_tests", num_ik_tests_));
    ASSERT_TRUE(node_->get_parameter("num_ik_multiple_tests", num_ik_multiple_tests_));
    ASSERT_TRUE(node_->get_parameter("num_nearest_ik_tests", num_nearest_ik_tests_));
    ASSERT_TRUE(node_->get_parameter("ik_plugin_name", ik_plugin_name_));
    node_->get_parameter_or("publish_trajectory", publish_trajectory_, false);

    ASSERT_TRUE(robot_model_->hasJointModelGroup(group_name_));
    ASSERT_TRUE(robot_model_->hasLinkModel(root_link_));
    ASSERT_TRUE(robot_model_->hasLinkModel(tip_link_));
  }

public:
  std::shared_ptr<rclcpp::Node> node_;

  auto createUniqueInstance(const std::string& name) const
  {
    return kinematics_loader_->createUniqueInstance(name);
  }

  static const SharedData& instance()
  {
    static SharedData instance;
    return instance;
  }
  static void release()
  {
    SharedData& shared = const_cast<SharedData&>(instance());
    shared.kinematics_loader_.reset();
  }
};

class KinematicsTest : public ::testing::Test
{
protected:
  void operator=(const SharedData& data)
  {
    node_ = data.node_;
    robot_model_ = data.robot_model_;
    jmg_ = robot_model_->getJointModelGroup(data.group_name_);
    root_link_ = data.root_link_;
    tip_link_ = data.tip_link_;
    group_name_ = data.group_name_;
    ik_plugin_name_ = data.ik_plugin_name_;
    joints_ = data.joints_;
    seed_ = data.seed_;
    consistency_limits_ = data.consistency_limits_;
    timeout_ = data.timeout_;
    tolerance_ = data.tolerance_;
    num_fk_tests_ = data.num_fk_tests_;
    num_ik_cb_tests_ = data.num_ik_cb_tests_;
    num_ik_tests_ = data.num_ik_tests_;
    num_ik_multiple_tests_ = data.num_ik_multiple_tests_;
    num_nearest_ik_tests_ = data.num_nearest_ik_tests_;
    publish_trajectory_ = data.publish_trajectory_;
  }

  void SetUp() override
  {
    *this = SharedData::instance();

    RCLCPP_INFO_STREAM(LOGGER, "Loading " << ik_plugin_name_);
    kinematics_solver_ = SharedData::instance().createUniqueInstance(ik_plugin_name_);
    ASSERT_TRUE(bool(kinematics_solver_)) << "Failed to load plugin: " << ik_plugin_name_;

    // initializing plugin
    ASSERT_TRUE(kinematics_solver_->initialize(node_, *robot_model_, group_name_, root_link_, { tip_link_ },
                                               DEFAULT_SEARCH_DISCRETIZATION))
        << "Solver failed to initialize";
    jmg_ = robot_model_->getJointModelGroup(kinematics_solver_->getGroupName());
    ASSERT_TRUE(jmg_);
    // Validate chain information
    ASSERT_EQ(root_link_, kinematics_solver_->getBaseFrame());
    ASSERT_FALSE(kinematics_solver_->getTipFrames().empty());
    ASSERT_EQ(tip_link_, kinematics_solver_->getTipFrame());

    ASSERT_EQ(joints_, kinematics_solver_->getJointNames());
  }

public:
  testing::AssertionResult isNear(const char* expr1, const char* expr2, const char* /*abs_error_expr*/,
                                  const geometry_msgs::msg::Point& val1, const geometry_msgs::msg::Point& val2,
                                  double abs_error)
  {
    // clang-format off
    if (std::fabs(val1.x - val2.x) <= abs_error &&
        std::fabs(val1.y - val2.y) <= abs_error &&
        std::fabs(val1.z - val2.z) <= abs_error)
      return testing::AssertionSuccess();

    return testing::AssertionFailure()
        << std::setprecision(std::numeric_limits<double>::digits10 + 2)
        << "Expected: " << expr1 << " [" << val1.x << ", " << val1.y << ", " << val1.z << "]\n"
        << "Actual: " << expr2 << " [" << val2.x << ", " << val2.y << ", " << val2.z << "]";
    // clang-format on
  }
  testing::AssertionResult isNear(const char* expr1, const char* expr2, const char* /*abs_error_expr*/,
                                  const geometry_msgs::msg::Quaternion& val1,
                                  const geometry_msgs::msg::Quaternion& val2, double abs_error)
  {
    if ((std::fabs(val1.x - val2.x) <= abs_error && std::fabs(val1.y - val2.y) <= abs_error &&
         std::fabs(val1.z - val2.z) <= abs_error && std::fabs(val1.w - val2.w) <= abs_error) ||
        (std::fabs(val1.x + val2.x) <= abs_error && std::fabs(val1.y + val2.y) <= abs_error &&
         std::fabs(val1.z + val2.z) <= abs_error && std::fabs(val1.w + val2.w) <= abs_error))
      return testing::AssertionSuccess();

    // clang-format off
    return testing::AssertionFailure()
        << std::setprecision(std::numeric_limits<double>::digits10 + 2)
        << "Expected: " << expr1 << " [" << val1.w << ", " << val1.x << ", " << val1.y << ", " << val1.z << "]\n"
        << "Actual: " << expr2 << " [" << val2.w << ", " << val2.x << ", " << val2.y << ", " << val2.z << "]";
    // clang-format on
  }
  testing::AssertionResult expectNearHelper(const char* expr1, const char* expr2, const char* abs_error_expr,
                                            const std::vector<geometry_msgs::msg::Pose>& val1,
                                            const std::vector<geometry_msgs::msg::Pose>& val2, double abs_error)
  {
    if (val1.size() != val2.size())
      return testing::AssertionFailure() << "Different vector sizes"
                                         << "\nExpected: " << expr1 << " (" << val1.size() << ")"
                                         << "\nActual: " << expr2 << " (" << val2.size() << ")";

    for (size_t i = 0; i < val1.size(); ++i)
    {
      ::std::stringstream ss;
      ss << "[" << i << "].position";
      GTEST_ASSERT_(isNear((expr1 + ss.str()).c_str(), (expr2 + ss.str()).c_str(), abs_error_expr, val1[i].position,
                           val2[i].position, abs_error),
                    GTEST_NONFATAL_FAILURE_);

      ss.str("");
      ss << "[" << i << "].orientation";
      GTEST_ASSERT_(isNear((expr1 + ss.str()).c_str(), (expr2 + ss.str()).c_str(), abs_error_expr, val1[i].orientation,
                           val2[i].orientation, abs_error),
                    GTEST_NONFATAL_FAILURE_);
    }
    return testing::AssertionSuccess();
  }

  void searchIKCallback(const std::vector<double>& joint_state, moveit_msgs::msg::MoveItErrorCodes& error_code)
  {
    std::vector<std::string> link_names = { tip_link_ };
    std::vector<geometry_msgs::msg::Pose> poses;
    if (!kinematics_solver_->getPositionFK(link_names, joint_state, poses))
    {
      error_code.val = error_code.PLANNING_FAILED;
      return;
    }

    EXPECT_GT(poses[0].position.z, 0.0f);
    if (poses[0].position.z > 0.0)
      error_code.val = error_code.SUCCESS;
    else
      error_code.val = error_code.PLANNING_FAILED;
  }

public:
  rclcpp::Node::SharedPtr node_;
  moveit::core::RobotModelPtr robot_model_;
  moveit::core::JointModelGroup* jmg_;
  kinematics::KinematicsBasePtr kinematics_solver_;
  random_numbers::RandomNumberGenerator rng_{ 42 };
  std::string root_link_;
  std::string tip_link_;
  std::string group_name_;
  std::string ik_plugin_name_;
  std::vector<std::string> joints_;
  std::vector<double> seed_;
  std::vector<double> consistency_limits_;
  double timeout_;
  double tolerance_;
  unsigned int num_fk_tests_;
  unsigned int num_ik_cb_tests_;
  unsigned int num_ik_tests_;
  unsigned int num_ik_multiple_tests_;
  unsigned int num_nearest_ik_tests_;
  bool publish_trajectory_;
};

#define EXPECT_NEAR_POSES(lhs, rhs, near)                                                                              \
  SCOPED_TRACE("EXPECT_NEAR_POSES(" #lhs ", " #rhs ")");                                                               \
  GTEST_ASSERT_(expectNearHelper(#lhs, #rhs, #near, lhs, rhs, near), GTEST_NONFATAL_FAILURE_);

TEST_F(KinematicsTest, getFK)
{
  std::vector<double> joints(kinematics_solver_->getJointNames().size(), 0.0);
  const std::vector<std::string>& tip_frames = kinematics_solver_->getTipFrames();
  moveit::core::RobotState robot_state(robot_model_);
  robot_state.setToDefaultValues();

  for (unsigned int i = 0; i < num_fk_tests_; ++i)
  {
    robot_state.setToRandomPositions(jmg_, this->rng_);
    robot_state.copyJointGroupPositions(jmg_, joints);
    std::vector<geometry_msgs::msg::Pose> fk_poses;
    EXPECT_TRUE(kinematics_solver_->getPositionFK(tip_frames, joints, fk_poses));

    robot_state.updateLinkTransforms();
    std::vector<geometry_msgs::msg::Pose> model_poses;
    model_poses.reserve(tip_frames.size());
    for (const auto& tip : tip_frames)
      model_poses.emplace_back(tf2::toMsg(robot_state.getGlobalLinkTransform(tip)));
    EXPECT_NEAR_POSES(model_poses, fk_poses, tolerance_);
  }
}

// perform random walk in joint-space, reaching poses via IK
TEST_F(KinematicsTest, randomWalkIK)
{
  std::vector<double> seed, goal, solution;
  const std::vector<std::string>& tip_frames = kinematics_solver_->getTipFrames();
  moveit::core::RobotState robot_state(robot_model_);
  robot_state.setToDefaultValues();

  if (!seed_.empty())
    robot_state.setJointGroupPositions(jmg_, seed_);

  moveit_msgs::msg::DisplayTrajectory msg;
  msg.model_id = robot_model_->getName();
  moveit::core::robotStateToRobotStateMsg(robot_state, msg.trajectory_start);
  msg.trajectory.resize(1);
  robot_trajectory::RobotTrajectory traj(robot_model_, jmg_);

  unsigned int failures = 0;
  static constexpr double NEAR_JOINT = 0.1;
  const std::vector<double> consistency_limits(jmg_->getVariableCount(), 1.05 * NEAR_JOINT);
  for (unsigned int i = 0; i < num_ik_tests_; ++i)
  {
    // remember previous pose
    robot_state.copyJointGroupPositions(jmg_, seed);
    // sample a new pose nearby
    robot_state.setToRandomPositionsNearBy(jmg_, robot_state, NEAR_JOINT);
    // get joints of new pose
    robot_state.copyJointGroupPositions(jmg_, goal);
    // compute target tip_frames
    std::vector<geometry_msgs::msg::Pose> poses;
    ASSERT_TRUE(kinematics_solver_->getPositionFK(tip_frames, goal, poses));

    // compute IK
    moveit_msgs::msg::MoveItErrorCodes error_code;
    kinematics_solver_->searchPositionIK(poses[0], seed, 0.1, consistency_limits, solution, error_code);
    if (error_code.val != error_code.SUCCESS)
    {
      ++failures;
      continue;
    }

    // on success: validate reached poses
    std::vector<geometry_msgs::msg::Pose> reached_poses;
    kinematics_solver_->getPositionFK(tip_frames, solution, reached_poses);
    EXPECT_NEAR_POSES(poses, reached_poses, tolerance_);

    // validate closeness of solution pose to goal
    auto diff = Eigen::Map<Eigen::ArrayXd>(solution.data(), solution.size()) -
                Eigen::Map<Eigen::ArrayXd>(goal.data(), goal.size());
    if (!diff.isZero(1.05 * NEAR_JOINT))
    {
      ++failures;
      RCLCPP_WARN_STREAM(LOGGER, "jump in [" << i << "]: " << diff.transpose());
    }

    // update robot state to found pose
    robot_state.setJointGroupPositions(jmg_, solution);
    traj.addSuffixWayPoint(robot_state, 0.1);
  }
  EXPECT_LE(failures, (1.0 - EXPECTED_SUCCESS_RATE) * num_ik_tests_);
  if (publish_trajectory_)
  {
    auto pub = node_->create_publisher<moveit_msgs::msg::DisplayTrajectory>("display_random_walk", 1);
    traj.getRobotTrajectoryMsg(msg.trajectory[0]);
    pub->publish(msg);
    rclcpp::spin_some(node_);
  }
}

static bool parsePose(const std::vector<double>& pose_values, Eigen::Isometry3d& goal)
{
  std::vector<double> vec;
  Eigen::Quaterniond q;
  if (pose_values.size() == 6)
  {
    q = Eigen::AngleAxisd(pose_values[3], Eigen::Vector3d::UnitX()) *
        Eigen::AngleAxisd(pose_values[4], Eigen::Vector3d::UnitY()) *
        Eigen::AngleAxisd(pose_values[5], Eigen::Vector3d::UnitZ());
  }
  else if (pose_values.size() == 7)
  {
    q = Eigen::Quaterniond(pose_values[3], pose_values[4], pose_values[5], pose_values[6]);
  }
  else
  {
    return false;
  }

  goal = q;
  goal.translation() = Eigen::Vector3d(pose_values[0], pose_values[1], pose_values[2]);

  return true;
}

TEST_F(KinematicsTest, unitIK)
{
  static const std::string TEST_POSES_PARAM = "unit_test_poses";
  size_t expected_test_poses = 0;
  node_->get_parameter_or(TEST_POSES_PARAM + ".size", expected_test_poses, expected_test_poses);

  std::vector<double> sol;
  const std::vector<std::string>& tip_frames = kinematics_solver_->getTipFrames();
  moveit::core::RobotState robot_state(robot_model_);
  robot_state.setToDefaultValues();
  robot_state.setJointGroupPositions(jmg_, seed_);

  // compute initial end-effector pose
  std::vector<geometry_msgs::msg::Pose> poses;
  ASSERT_TRUE(kinematics_solver_->getPositionFK(tip_frames, seed_, poses));
  Eigen::Isometry3d initial, goal;
  tf2::fromMsg(poses[0], initial);

  RCLCPP_DEBUG(LOGGER, "Initial: %f %f %f %f %f %f %f\n", poses[0].position.x, poses[0].position.y, poses[0].position.z,
               poses[0].orientation.x, poses[0].orientation.y, poses[0].orientation.z, poses[0].orientation.w);

  auto validate_ik = [&](const geometry_msgs::msg::Pose& goal, std::vector<double>& truth) {
    // compute IK
    moveit_msgs::msg::MoveItErrorCodes error_code;

    RCLCPP_DEBUG(LOGGER, "Goal %f %f %f %f %f %f %f\n", goal.position.x, goal.position.y, goal.position.z,
                 goal.orientation.x, goal.orientation.y, goal.orientation.z, goal.orientation.w);

    kinematics_solver_->searchPositionIK(goal, seed_, timeout_,
                                         const_cast<const std::vector<double>&>(consistency_limits_), sol, error_code);
    ASSERT_EQ(error_code.val, error_code.SUCCESS);

    // validate reached poses
    std::vector<geometry_msgs::msg::Pose> reached_poses;
    kinematics_solver_->getPositionFK(tip_frames, sol, reached_poses);
    EXPECT_NEAR_POSES({ goal }, reached_poses, tolerance_);

    // validate ground truth
    if (!truth.empty())
    {
      ASSERT_EQ(truth.size(), sol.size()) << "Invalid size of ground truth joints vector";
      Eigen::Map<Eigen::ArrayXd> solution(sol.data(), sol.size());
      Eigen::Map<Eigen::ArrayXd> ground_truth(truth.data(), truth.size());
      EXPECT_TRUE(solution.isApprox(ground_truth, 10 * tolerance_)) << solution.transpose() << '\n'
                                                                    << ground_truth.transpose() << '\n';
    }
  };

  std::vector<double> ground_truth, pose_values;
  constexpr char pose_type_relative[] = "relative";
  constexpr char pose_type_absolute[] = "absolute";

  /* process tests definitions on parameter server of the form
     pose_1:
       pose:   [0.3, 0.2, 0.1, 0, 0, 0] // xyzrpy (position + euler angles)
       joints: [0, 0, 0, 0, 0, 0]  // ground truth solution
       type: relative  // pose applied relative to current pose
     pose_2:
       pose:   [0.1, 0.2, 0.3, 0, 0, 0, 0] // xyzwxyz (position + quaternion)
       joints: [1, 2, 3, 4, 5, 6]  // pose applied absolute in planning frame
       type: absolute
  */
  for (size_t i = 0; i < expected_test_poses; ++i)  // NOLINT(modernize-loop-convert)
  {
    const std::string pose_name = "pose_" + std::to_string(i);
    const std::string pose_param = TEST_POSES_PARAM + "." + pose_name;  // NOLINT
    goal = initial;                                                     // reset goal to initial
    ground_truth.clear();

    node_->get_parameter_or(pose_param + ".joints", ground_truth, ground_truth);
    if (!ground_truth.empty())
    {
      ASSERT_EQ(ground_truth.size(), joints_.size())
          << "Test pose '" << pose_name << "' has invalid 'joints' vector size";
    }

    pose_values.clear();
    node_->get_parameter_or(pose_param + ".pose", pose_values, pose_values);
    ASSERT_TRUE(pose_values.size() == 6 || pose_values.size() == 7)
        << "Test pose '" << pose_name << "' has invalid 'pose' vector size";

    Eigen::Isometry3d pose;
    ASSERT_TRUE(parsePose(pose_values, pose)) << "Failed to parse 'pose' vector in: " << pose_name;
    std::string pose_type = "pose_type_relative";
    node_->get_parameter_or(pose_param + ".type", pose_type, pose_type);
    if (pose_type == pose_type_relative)
      goal = goal * pose;
    else if (pose_type == pose_type_absolute)
      goal = pose;
    else
      FAIL() << "Found invalid 'type' in " << pose_name << ": should be one of '" << pose_type_relative << "' or '"
             << pose_type_absolute << "'";

    std::string desc;
    {
      SCOPED_TRACE(desc);
      validate_ik(tf2::toMsg(goal), ground_truth);
    }
  }
}

TEST_F(KinematicsTest, searchIK)
{
  std::vector<double> seed, fk_values, solution;
  moveit_msgs::msg::MoveItErrorCodes error_code;
  solution.resize(kinematics_solver_->getJointNames().size(), 0.0);
  const std::vector<std::string>& fk_names = kinematics_solver_->getTipFrames();
  moveit::core::RobotState robot_state(robot_model_);
  robot_state.setToDefaultValues();

  unsigned int success = 0;
  for (unsigned int i = 0; i < num_ik_tests_; ++i)
  {
    seed.resize(kinematics_solver_->getJointNames().size(), 0.0);
    fk_values.resize(kinematics_solver_->getJointNames().size(), 0.0);
    robot_state.setToRandomPositions(jmg_, this->rng_);
    robot_state.copyJointGroupPositions(jmg_, fk_values);
    std::vector<geometry_msgs::msg::Pose> poses;
    ASSERT_TRUE(kinematics_solver_->getPositionFK(fk_names, fk_values, poses));

    kinematics_solver_->searchPositionIK(poses[0], seed, timeout_, solution, error_code);
    if (error_code.val == error_code.SUCCESS)
      success++;
    else
      continue;

    std::vector<geometry_msgs::msg::Pose> reached_poses;
    kinematics_solver_->getPositionFK(fk_names, solution, reached_poses);
    EXPECT_NEAR_POSES(poses, reached_poses, tolerance_);
  }

  if (num_ik_cb_tests_ > 0)
  {
    RCLCPP_INFO_STREAM(LOGGER, "Success Rate: " << (double)success / num_ik_tests_);
  }
  EXPECT_GE(success, EXPECTED_SUCCESS_RATE * num_ik_tests_);
}

TEST_F(KinematicsTest, searchIKWithCallback)
{
  std::vector<double> seed, fk_values, solution;
  moveit_msgs::msg::MoveItErrorCodes error_code;
  solution.resize(kinematics_solver_->getJointNames().size(), 0.0);
  const std::vector<std::string>& fk_names = kinematics_solver_->getTipFrames();
  moveit::core::RobotState robot_state(robot_model_);
  robot_state.setToDefaultValues();

  unsigned int success = 0;
  for (unsigned int i = 0; i < num_ik_cb_tests_; ++i)
  {
    seed.resize(kinematics_solver_->getJointNames().size(), 0.0);
    fk_values.resize(kinematics_solver_->getJointNames().size(), 0.0);
    robot_state.setToRandomPositions(jmg_, this->rng_);
    robot_state.copyJointGroupPositions(jmg_, fk_values);
    std::vector<geometry_msgs::msg::Pose> poses;
    ASSERT_TRUE(kinematics_solver_->getPositionFK(fk_names, fk_values, poses));
    if (poses[0].position.z <= 0.0f)
    {
      --i;  // draw a new random state
      continue;
    }

<<<<<<< HEAD
    kinematics_solver_->searchPositionIK(poses[0], fk_values, timeout_, solution,
                                         std::bind(&KinematicsTest::searchIKCallback, this, std::placeholders::_1,
                                                   std::placeholders::_2, std::placeholders::_3),
                                         error_code);
=======
    kinematics_solver_->searchPositionIK(
        poses[0], fk_values, timeout_, solution,
        [this](const geometry_msgs::msg::Pose&, const std::vector<double>& joints,
               moveit_msgs::msg::MoveItErrorCodes& error_code) { searchIKCallback(joints, error_code); },
        error_code);
>>>>>>> 7f2927c6
    if (error_code.val == error_code.SUCCESS)
      success++;
    else
      continue;

    std::vector<geometry_msgs::msg::Pose> reached_poses;
    kinematics_solver_->getPositionFK(fk_names, solution, reached_poses);
    EXPECT_NEAR_POSES(poses, reached_poses, tolerance_);
  }

  if (num_ik_cb_tests_ > 0)
  {
    RCLCPP_INFO_STREAM(LOGGER, "Success Rate: " << (double)success / num_ik_cb_tests_);
  }
  EXPECT_GE(success, EXPECTED_SUCCESS_RATE * num_ik_cb_tests_);
}

TEST_F(KinematicsTest, getIK)
{
  std::vector<double> fk_values, solution;
  moveit_msgs::msg::MoveItErrorCodes error_code;
  solution.resize(kinematics_solver_->getJointNames().size(), 0.0);
  const std::vector<std::string>& fk_names = kinematics_solver_->getTipFrames();
  moveit::core::RobotState robot_state(robot_model_);
  robot_state.setToDefaultValues();

  for (unsigned int i = 0; i < num_ik_tests_; ++i)
  {
    fk_values.resize(kinematics_solver_->getJointNames().size(), 0.0);
    robot_state.setToRandomPositions(jmg_, this->rng_);
    robot_state.copyJointGroupPositions(jmg_, fk_values);
    std::vector<geometry_msgs::msg::Pose> poses;

    ASSERT_TRUE(kinematics_solver_->getPositionFK(fk_names, fk_values, poses));
    kinematics_solver_->getPositionIK(poses[0], fk_values, solution, error_code);
    // starting from the correct solution, should yield the same pose
    EXPECT_EQ(error_code.val, error_code.SUCCESS);

    Eigen::Map<Eigen::ArrayXd> sol(solution.data(), solution.size());
    Eigen::Map<Eigen::ArrayXd> truth(fk_values.data(), fk_values.size());
    EXPECT_TRUE(sol.isApprox(truth, tolerance_)) << sol.transpose() << '\n' << truth.transpose() << '\n';
  }
}

TEST_F(KinematicsTest, getIKMultipleSolutions)
{
  std::vector<double> seed, fk_values;
  std::vector<std::vector<double>> solutions;
  kinematics::KinematicsQueryOptions options;
  kinematics::KinematicsResult result;

  const std::vector<std::string>& fk_names = kinematics_solver_->getTipFrames();
  moveit::core::RobotState robot_state(robot_model_);
  robot_state.setToDefaultValues();

  unsigned int success = 0;
  for (unsigned int i = 0; i < num_ik_multiple_tests_; ++i)
  {
    seed.resize(kinematics_solver_->getJointNames().size(), 0.0);
    fk_values.resize(kinematics_solver_->getJointNames().size(), 0.0);
    robot_state.setToRandomPositions(jmg_, this->rng_);
    robot_state.copyJointGroupPositions(jmg_, fk_values);
    std::vector<geometry_msgs::msg::Pose> poses;
    ASSERT_TRUE(kinematics_solver_->getPositionFK(fk_names, fk_values, poses));

    solutions.clear();
    kinematics_solver_->getPositionIK(poses, fk_values, solutions, result, options);

    if (result.kinematic_error == kinematics::KinematicErrors::OK)
      success += solutions.empty() ? 0 : 1;
    else
      continue;

    std::vector<geometry_msgs::msg::Pose> reached_poses;
    for (const auto& s : solutions)
    {
      kinematics_solver_->getPositionFK(fk_names, s, reached_poses);
      EXPECT_NEAR_POSES(poses, reached_poses, tolerance_);
    }
  }

  if (num_ik_cb_tests_ > 0)
  {
    RCLCPP_INFO_STREAM(LOGGER, "Success Rate: " << (double)success / num_ik_multiple_tests_);
  }
  EXPECT_GE(success, EXPECTED_SUCCESS_RATE * num_ik_multiple_tests_);
}

// validate that getPositionIK() retrieves closest solution to seed
TEST_F(KinematicsTest, getNearestIKSolution)
{
  std::vector<std::vector<double>> solutions;
  kinematics::KinematicsQueryOptions options;
  kinematics::KinematicsResult result;

  std::vector<double> seed, fk_values, solution;
  moveit_msgs::msg::MoveItErrorCodes error_code;
  const std::vector<std::string>& fk_names = kinematics_solver_->getTipFrames();
  moveit::core::RobotState robot_state(robot_model_);
  robot_state.setToDefaultValues();

  for (unsigned int i = 0; i < num_nearest_ik_tests_; ++i)
  {
    robot_state.setToRandomPositions(jmg_, this->rng_);
    robot_state.copyJointGroupPositions(jmg_, fk_values);
    std::vector<geometry_msgs::msg::Pose> poses;
    ASSERT_TRUE(kinematics_solver_->getPositionFK(fk_names, fk_values, poses));

    // sample seed vector
    robot_state.setToRandomPositions(jmg_, this->rng_);
    robot_state.copyJointGroupPositions(jmg_, seed);

    // getPositionIK for single solution
    kinematics_solver_->getPositionIK(poses[0], seed, solution, error_code);

    // check if getPositionIK call for single solution returns solution
    if (error_code.val != error_code.SUCCESS)
      continue;

    const Eigen::Map<const Eigen::VectorXd> seed_eigen(seed.data(), seed.size());
    double error_get_ik =
        (Eigen::Map<const Eigen::VectorXd>(solution.data(), solution.size()) - seed_eigen).array().abs().sum();

    // getPositionIK for multiple solutions
    solutions.clear();
    kinematics_solver_->getPositionIK(poses, seed, solutions, result, options);

    // check if getPositionIK call for multiple solutions returns solution
    EXPECT_EQ(result.kinematic_error, kinematics::KinematicErrors::OK)
        << "Multiple solution call failed, while single solution call succeeded";
    if (result.kinematic_error != kinematics::KinematicErrors::OK)
      continue;

    double smallest_error_multiple_ik = std::numeric_limits<double>::max();
    for (const auto& s : solutions)
    {
      double error_multiple_ik =
          (Eigen::Map<const Eigen::VectorXd>(s.data(), s.size()) - seed_eigen).array().abs().sum();
      if (error_multiple_ik <= smallest_error_multiple_ik)
        smallest_error_multiple_ik = error_multiple_ik;
    }
    EXPECT_NEAR(smallest_error_multiple_ik, error_get_ik, tolerance_);
  }
}

int main(int argc, char** argv)
{
  testing::InitGoogleTest(&argc, argv);
  rclcpp::init(argc, argv);
  int result = RUN_ALL_TESTS();
  SharedData::release();  // avoid class_loader::LibraryUnloadException
  return result;
}<|MERGE_RESOLUTION|>--- conflicted
+++ resolved
@@ -588,18 +588,11 @@
       continue;
     }
 
-<<<<<<< HEAD
-    kinematics_solver_->searchPositionIK(poses[0], fk_values, timeout_, solution,
-                                         std::bind(&KinematicsTest::searchIKCallback, this, std::placeholders::_1,
-                                                   std::placeholders::_2, std::placeholders::_3),
-                                         error_code);
-=======
     kinematics_solver_->searchPositionIK(
         poses[0], fk_values, timeout_, solution,
         [this](const geometry_msgs::msg::Pose&, const std::vector<double>& joints,
                moveit_msgs::msg::MoveItErrorCodes& error_code) { searchIKCallback(joints, error_code); },
         error_code);
->>>>>>> 7f2927c6
     if (error_code.val == error_code.SUCCESS)
       success++;
     else
