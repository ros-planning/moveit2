cmake_minimum_required(VERSION 3.22)
project(moveit_simple_controller_manager LANGUAGES CXX)

# Common cmake code applied to all moveit packages
find_package(moveit_common REQUIRED)
moveit_package()

find_package(ament_cmake REQUIRED)
find_package(moveit_core REQUIRED)
find_package(pluginlib REQUIRED)
find_package(rclcpp REQUIRED)
find_package(control_msgs REQUIRED)
find_package(rclcpp_action REQUIRED)
find_package(generate_parameter_library REQUIRED)

# Finds Boost Components
include(ConfigExtras.cmake)

<<<<<<< HEAD
set(THIS_PACKAGE_INCLUDE_DEPENDS
  control_msgs
  rclcpp
  rclcpp_action
  moveit_core
  pluginlib
  generate_parameter_library
)

generate_parameter_library(
  moveit_simple_controller_manager_parameters # cmake target name for the parameter library
  src/moveit_simple_controller_manager_parameters.yaml # path to input yaml file
)
=======
set(THIS_PACKAGE_INCLUDE_DEPENDS control_msgs rclcpp rclcpp_action moveit_core
                                 pluginlib)
>>>>>>> 1f853c36

include_directories(include)

add_library(
  moveit_simple_controller_manager SHARED
  src/moveit_simple_controller_manager.cpp
  src/follow_joint_trajectory_controller_handle.cpp)

set_target_properties(
  moveit_simple_controller_manager
  PROPERTIES VERSION "${moveit_simple_controller_manager_VERSION}")

ament_target_dependencies(moveit_simple_controller_manager
                          ${THIS_PACKAGE_INCLUDE_DEPENDS} Boost)

target_link_libraries(moveit_simple_controller_manager moveit_simple_controller_manager_parameters)

install(
  TARGETS moveit_simple_controller_manager_parameters
  EXPORT ${PROJECT_NAME}Targets
  ARCHIVE DESTINATION lib
  LIBRARY DESTINATION lib
  RUNTIME DESTINATION bin
)

install(
  TARGETS moveit_simple_controller_manager
  EXPORT moveit_simple_controller_managerTargets
  LIBRARY DESTINATION lib
  ARCHIVE DESTINATION lib
  RUNTIME DESTINATION bin
  INCLUDES
  DESTINATION include/moveit_simple_controller_manager)
install(DIRECTORY include/ DESTINATION include/moveit_simple_controller_manager)

ament_export_targets(moveit_simple_controller_managerTargets HAS_LIBRARY_TARGET)
ament_export_dependencies(${THIS_PACKAGE_INCLUDE_DEPENDS} Boost)

pluginlib_export_plugin_description_file(
  moveit_core moveit_simple_controller_manager_plugin_description.xml)

ament_package(CONFIG_EXTRAS ConfigExtras.cmake)<|MERGE_RESOLUTION|>--- conflicted
+++ resolved
@@ -16,24 +16,13 @@
 # Finds Boost Components
 include(ConfigExtras.cmake)
 
-<<<<<<< HEAD
-set(THIS_PACKAGE_INCLUDE_DEPENDS
-  control_msgs
-  rclcpp
-  rclcpp_action
-  moveit_core
-  pluginlib
-  generate_parameter_library
-)
+set(THIS_PACKAGE_INCLUDE_DEPENDS control_msgs rclcpp rclcpp_action moveit_core
+                                 pluginlib generate_parameter_library)
 
 generate_parameter_library(
   moveit_simple_controller_manager_parameters # cmake target name for the parameter library
   src/moveit_simple_controller_manager_parameters.yaml # path to input yaml file
 )
-=======
-set(THIS_PACKAGE_INCLUDE_DEPENDS control_msgs rclcpp rclcpp_action moveit_core
-                                 pluginlib)
->>>>>>> 1f853c36
 
 include_directories(include)
 
