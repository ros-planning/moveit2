--- conflicted
+++ resolved
@@ -47,16 +47,12 @@
 
 #include <pluginlib/class_loader.hpp>
 
-<<<<<<< HEAD
 // STL includes
 #include <map>
 #include <memory>
 #include <sstream>
 #include <string>
 #include <vector>
-=======
-#include <memory>
->>>>>>> b6fcac80
 
 namespace pilz_industrial_motion_planner
 {
