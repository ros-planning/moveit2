--- conflicted
+++ resolved
@@ -161,14 +161,7 @@
   opt.replan_ = goal->planning_options.replan;
   opt.replan_attempts_ = goal->planning_options.replan_attempts;
   opt.replan_delay_ = goal->planning_options.replan_delay;
-<<<<<<< HEAD
-  opt.before_execution_callback_ = std::bind(&MoveGroupSequenceAction::startMoveExecutionCallback, this);
-
-  opt.plan_callback_ = std::bind(&MoveGroupSequenceAction::planUsingSequenceManager, this, std::cref(goal->request),
-                                 std::placeholders::_1);
-=======
   opt.before_execution_callback_ = [this] { startMoveExecutionCallback(); };
->>>>>>> 7f2927c6
 
   [this, &request = goal->request](plan_execution::ExecutableMotionPlan& plan) {
     return planUsingSequenceManager(request, plan);
