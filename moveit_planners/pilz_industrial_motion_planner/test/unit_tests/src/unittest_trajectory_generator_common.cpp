/*********************************************************************
 * Software License Agreement (BSD License)
 *
 *  Copyright (c) 2018 Pilz GmbH & Co. KG
 *  All rights reserved.
 *
 *  Redistribution and use in source and binary forms, with or without
 *  modification, are permitted provided that the following conditions
 *  are met:
 *
 *   * Redistributions of source code must retain the above copyright
 *     notice, this list of conditions and the following disclaimer.
 *   * Redistributions in binary form must reproduce the above
 *     copyright notice, this list of conditions and the following
 *     disclaimer in the documentation and/or other materials provided
 *     with the distribution.
 *   * Neither the name of Pilz GmbH & Co. KG nor the names of its
 *     contributors may be used to endorse or promote products derived
 *     from this software without specific prior written permission.
 *
 *  THIS SOFTWARE IS PROVIDED BY THE COPYRIGHT HOLDERS AND CONTRIBUTORS
 *  "AS IS" AND ANY EXPRESS OR IMPLIED WARRANTIES, INCLUDING, BUT NOT
 *  LIMITED TO, THE IMPLIED WARRANTIES OF MERCHANTABILITY AND FITNESS
 *  FOR A PARTICULAR PURPOSE ARE DISCLAIMED. IN NO EVENT SHALL THE
 *  COPYRIGHT OWNER OR CONTRIBUTORS BE LIABLE FOR ANY DIRECT, INDIRECT,
 *  INCIDENTAL, SPECIAL, EXEMPLARY, OR CONSEQUENTIAL DAMAGES (INCLUDING,
 *  BUT NOT LIMITED TO, PROCUREMENT OF SUBSTITUTE GOODS OR SERVICES;
 *  LOSS OF USE, DATA, OR PROFITS; OR BUSINESS INTERRUPTION) HOWEVER
 *  CAUSED AND ON ANY THEORY OF LIABILITY, WHETHER IN CONTRACT, STRICT
 *  LIABILITY, OR TORT (INCLUDING NEGLIGENCE OR OTHERWISE) ARISING IN
 *  ANY WAY OUT OF THE USE OF THIS SOFTWARE, EVEN IF ADVISED OF THE
 *  POSSIBILITY OF SUCH DAMAGE.
 *********************************************************************/

#include <boost/core/demangle.hpp>
#include <gtest/gtest.h>

#include <moveit/planning_interface/planning_interface.h>
#include <moveit/planning_scene/planning_scene.h>
#include <moveit/robot_model/robot_model.h>
#include <moveit/robot_model_loader/robot_model_loader.h>
#include <moveit/robot_state/conversions.h>
#include <moveit/robot_state/robot_state.h>

#include "pilz_industrial_motion_planner/joint_limits_aggregator.h"
#include "pilz_industrial_motion_planner/joint_limits_container.h"
#include "pilz_industrial_motion_planner/trajectory_generator_circ.h"
#include "pilz_industrial_motion_planner/trajectory_generator_lin.h"
#include "pilz_industrial_motion_planner/trajectory_generator_ptp.h"
#include "pilz_industrial_motion_planner/trajectory_blender_transition_window.h"

#include "test_utils.h"

#include "rclcpp/rclcpp.hpp"

const std::string PARAM_MODEL_NO_GRIPPER_NAME{ "robot_description" };
const std::string PARAM_MODEL_WITH_GRIPPER_NAME{ "robot_description_pg70" };
const std::string PARAM_NAMESPACE_LIMITS{ "robot_description_planning" };

/**
 * A value type container to combine type and value
 * In the tests types are trajectory generators.
 * value = 0 refers to robot model without gripper
 * value = 1 refers to robot model with gripper
 */
template <typename T, int N>
class ValueTypeContainer
{
public:
  typedef T Type_;
  static const int VALUE = N;
};
template <typename T, int N>
const int ValueTypeContainer<T, N>::VALUE;

typedef ValueTypeContainer<pilz_industrial_motion_planner::TrajectoryGeneratorPTP, 0> PTP_NO_GRIPPER;
typedef ValueTypeContainer<pilz_industrial_motion_planner::TrajectoryGeneratorPTP, 1> PTP_WITH_GRIPPER;
typedef ValueTypeContainer<pilz_industrial_motion_planner::TrajectoryGeneratorLIN, 0> LIN_NO_GRIPPER;
typedef ValueTypeContainer<pilz_industrial_motion_planner::TrajectoryGeneratorLIN, 1> LIN_WITH_GRIPPER;
typedef ValueTypeContainer<pilz_industrial_motion_planner::TrajectoryGeneratorCIRC, 0> CIRC_NO_GRIPPER;
typedef ValueTypeContainer<pilz_industrial_motion_planner::TrajectoryGeneratorCIRC, 1> CIRC_WITH_GRIPPER;

typedef ::testing::Types<PTP_NO_GRIPPER, PTP_WITH_GRIPPER, LIN_NO_GRIPPER, LIN_WITH_GRIPPER, CIRC_NO_GRIPPER,
                         CIRC_WITH_GRIPPER>
    TrajectoryGeneratorCommonTestTypes;

typedef ::testing::Types<PTP_NO_GRIPPER, LIN_NO_GRIPPER, CIRC_NO_GRIPPER> TrajectoryGeneratorCommonTestTypesNoGripper;

typedef ::testing::Types<PTP_WITH_GRIPPER, LIN_WITH_GRIPPER, CIRC_WITH_GRIPPER>
    TrajectoryGeneratorCommonTestTypesWithGripper;

/**
 * type parameterized test fixture
 */
template <typename T>
class TrajectoryGeneratorCommonTest : public ::testing::Test
{
protected:
  void SetUp() override
  {
    rclcpp::NodeOptions node_options;
    node_options.automatically_declare_parameters_from_overrides(true);
    node_ = rclcpp::Node::make_shared("unittest_trajectory_generator_common", node_options);

    // load robot model
    // const std::string robot_description_param = (!T::VALUE ? PARAM_MODEL_NO_GRIPPER_NAME : PARAM_MODEL_WITH_GRIPPER_NAME);
    robot_model_loader::RobotModelLoader rm_loader(node_, PARAM_MODEL_NO_GRIPPER_NAME);
    robot_model_ = rm_loader.getModel();
    ASSERT_TRUE(bool(robot_model_)) << "Failed to load robot model";
    planning_scene_ = std::make_shared<planning_scene::PlanningScene>(robot_model_);

    // get parameters
    ASSERT_TRUE(node_->has_parameter("planning_group"));
    node_->get_parameter<std::string>("planning_group", planning_group_);
    ASSERT_TRUE(node_->has_parameter("target_link"));
    node_->get_parameter<std::string>("target_link", target_link_);

    testutils::checkRobotModel(robot_model_, planning_group_, target_link_);

    // create the limits container
    pilz_industrial_motion_planner::JointLimitsContainer joint_limits =
        pilz_industrial_motion_planner::JointLimitsAggregator::getAggregatedLimits(
            node_, PARAM_NAMESPACE_LIMITS, robot_model_->getActiveJointModels());
    pilz_industrial_motion_planner::CartesianLimit cart_limits;
    cart_limits.setMaxRotationalVelocity(0.5 * M_PI);
    cart_limits.setMaxTranslationalAcceleration(2);
    cart_limits.setMaxTranslationalDeceleration(2);
    cart_limits.setMaxTranslationalVelocity(1);
    pilz_industrial_motion_planner::LimitsContainer planner_limits;
    planner_limits.setJointLimits(joint_limits);
    planner_limits.setCartesianLimits(cart_limits);

    // create planner instance
<<<<<<< HEAD
    trajectory_generator_ =
        std::unique_ptr<typename T::Type_>(new typename T::Type_(robot_model_, planner_limits, planning_group_));
=======
    trajectory_generator_ = std::make_unique<typename T::Type_>(robot_model_, planner_limits, planning_group_);
>>>>>>> 7f2927c6
    ASSERT_NE(nullptr, trajectory_generator_) << "failed to create trajectory generator";

    // create a valid motion plan request with goal in joint space as basis for
    // tests
    req_.group_name = planning_group_;
    req_.max_velocity_scaling_factor = 1.0;
    req_.max_acceleration_scaling_factor = 1.0;
    moveit::core::RobotState rstate(robot_model_);
    rstate.setToDefaultValues();
    rstate.setJointGroupPositions(planning_group_, std::vector<double>{ 0, M_PI / 2, 0, M_PI / 2, 0, 0 });
    rstate.setVariableVelocities(std::vector<double>(rstate.getVariableCount(), 0.0));
    moveit::core::robotStateToRobotStateMsg(rstate, req_.start_state, false);
    moveit_msgs::msg::Constraints goal_constraint;
    moveit_msgs::msg::JointConstraint joint_constraint;
    joint_constraint.joint_name = this->robot_model_->getActiveJointModels().front()->getName();
    joint_constraint.position = 0.5;
    goal_constraint.joint_constraints.push_back(joint_constraint);
    req_.goal_constraints.push_back(goal_constraint);
  }

protected:
  // ros stuff
  rclcpp::Node::SharedPtr node_;
  moveit::core::RobotModelConstPtr robot_model_;
  planning_scene::PlanningSceneConstPtr planning_scene_;

  // trajectory generator
  std::unique_ptr<pilz_industrial_motion_planner::TrajectoryGenerator> trajectory_generator_;
  planning_interface::MotionPlanResponse res_;
  planning_interface::MotionPlanRequest req_;
  // test parameters from parameter server
  std::string planning_group_, target_link_;
};
// Define the types we need to test
TYPED_TEST_SUITE(TrajectoryGeneratorCommonTest, TrajectoryGeneratorCommonTestTypes, /* ... */);

template <typename T>
class TrajectoryGeneratorCommonTestNoGripper : public TrajectoryGeneratorCommonTest<T>
{
};
TYPED_TEST_SUITE(TrajectoryGeneratorCommonTestNoGripper, TrajectoryGeneratorCommonTestTypesNoGripper, /* ... */);

// TODO(henningkayser):Enable tests with gripper support
// template <typename T>
// class TrajectoryGeneratorCommonTestWithGripper : public TrajectoryGeneratorCommonTest<T>
// {
// };
// TYPED_TEST_SUITE(TrajectoryGeneratorCommonTestWithGripper, TrajectoryGeneratorCommonTestTypesWithGripper, /* ... */);

/**
 * @brief test invalid scaling factor. The scaling factor must be in the range
 * of [0.0001, 1]
 */
TYPED_TEST(TrajectoryGeneratorCommonTest, InvalideScalingFactor)
{
  this->req_.max_velocity_scaling_factor = 2.0;
  EXPECT_FALSE(this->trajectory_generator_->generate(this->planning_scene_, this->req_, this->res_));
  EXPECT_EQ(this->res_.error_code_.val, moveit_msgs::msg::MoveItErrorCodes::INVALID_MOTION_PLAN);

  this->req_.max_velocity_scaling_factor = 1.0;
  this->req_.max_acceleration_scaling_factor = 0;
  EXPECT_FALSE(this->trajectory_generator_->generate(this->planning_scene_, this->req_, this->res_));
  EXPECT_EQ(this->res_.error_code_.val, moveit_msgs::msg::MoveItErrorCodes::INVALID_MOTION_PLAN);

  this->req_.max_velocity_scaling_factor = 0.00001;
  this->req_.max_acceleration_scaling_factor = 1;
  EXPECT_FALSE(this->trajectory_generator_->generate(this->planning_scene_, this->req_, this->res_));
  EXPECT_EQ(this->res_.error_code_.val, moveit_msgs::msg::MoveItErrorCodes::INVALID_MOTION_PLAN);

  this->req_.max_velocity_scaling_factor = 1;
  this->req_.max_acceleration_scaling_factor = -1;
  EXPECT_FALSE(this->trajectory_generator_->generate(this->planning_scene_, this->req_, this->res_));
  EXPECT_EQ(this->res_.error_code_.val, moveit_msgs::msg::MoveItErrorCodes::INVALID_MOTION_PLAN);
}

/**
 * @brief Test invalid motion plan request for all trajectory generators
 */
TYPED_TEST(TrajectoryGeneratorCommonTest, InvalidGroupName)
{
  this->req_.group_name = "foot";
  EXPECT_FALSE(this->trajectory_generator_->generate(this->planning_scene_, this->req_, this->res_));
  EXPECT_EQ(moveit_msgs::msg::MoveItErrorCodes::INVALID_GROUP_NAME, this->res_.error_code_.val);
}

/**
 * @brief Test invalid motion plan request for all trajectory generators
 */
TYPED_TEST(TrajectoryGeneratorCommonTestNoGripper, GripperGroup)
{
  this->req_.group_name = "gripper";
  EXPECT_FALSE(this->trajectory_generator_->generate(this->planning_scene_, this->req_, this->res_));
  EXPECT_EQ(moveit_msgs::msg::MoveItErrorCodes::INVALID_GROUP_NAME, this->res_.error_code_.val);
}

/**
 * @brief Test invalid motion plan request for all trajectory generators
 */
// TYPED_TEST(TrajectoryGeneratorCommonTestWithGripper, GripperGroup)
// {
//   this->req_.group_name = "gripper";
//   EXPECT_FALSE(this->trajectory_generator_->generate(this->planning_scene_, this->req_, this->res_));
//   EXPECT_EQ(moveit_msgs::msg::MoveItErrorCodes::INVALID_GOAL_CONSTRAINTS, this->res_.error_code_.val);
// }

/**
 * @brief Test if there is a valid inverse kinematics solver for this planning
 * group
 * You can only test this case by commenting the planning_context.launch in the
 * .test file
 * //TODO create a separate robot model without ik solver and use it to create a
 * trajectory generator
 */
// TYPED_TEST(TrajectoryGeneratorCommonTest, NoIKSolver)
//{
//  EXPECT_FALSE(this->trajectory_generator_->generate(this->req_, this->res_));
//  EXPECT_EQ(this->res_.error_code_.val,
//  moveit_msgs::msg::MoveItErrorCodes::INVALID_GROUP_NAME);
//}

/**
 * @brief test the case of empty joint names in start state
 */
TYPED_TEST(TrajectoryGeneratorCommonTest, EmptyJointNamesInStartState)
{
  this->req_.start_state.joint_state.name.clear();
  EXPECT_FALSE(this->trajectory_generator_->generate(this->planning_scene_, this->req_, this->res_));
  EXPECT_EQ(this->res_.error_code_.val, moveit_msgs::msg::MoveItErrorCodes::INVALID_ROBOT_STATE);
}

/**
 * @brief size of joint name and joint position does not match in start state
 */
TYPED_TEST(TrajectoryGeneratorCommonTest, InconsistentStartState)
{
  this->req_.start_state.joint_state.name.push_back("joint_7");
  EXPECT_FALSE(this->trajectory_generator_->generate(this->planning_scene_, this->req_, this->res_));
  EXPECT_EQ(this->res_.error_code_.val, moveit_msgs::msg::MoveItErrorCodes::INVALID_ROBOT_STATE);
}

/**
 * @brief joint position out of limit in start state
 */
TYPED_TEST(TrajectoryGeneratorCommonTest, StartPostionOutOfLimit)
{
  this->req_.start_state.joint_state.position[0] = 100;
  EXPECT_FALSE(this->trajectory_generator_->generate(this->planning_scene_, this->req_, this->res_));
  EXPECT_EQ(this->res_.error_code_.val, moveit_msgs::msg::MoveItErrorCodes::INVALID_ROBOT_STATE);
}

/**
 * @brief Check that no trajectory is generated if a start velocity is given
 *
 * @note This test is here for regression, however in general generators that
 * can work with a given
 * start velocity are highly desired.
 */
TYPED_TEST(TrajectoryGeneratorCommonTest, StartPositionVelocityNoneZero)
{
  this->req_.start_state.joint_state.velocity[0] = 100;
  EXPECT_FALSE(this->trajectory_generator_->generate(this->planning_scene_, this->req_, this->res_));
  EXPECT_EQ(this->res_.error_code_.val, moveit_msgs::msg::MoveItErrorCodes::INVALID_ROBOT_STATE);
}

/**
 * @brief goal constraints is empty
 */
TYPED_TEST(TrajectoryGeneratorCommonTest, EmptyGoalConstraints)
{
  this->req_.goal_constraints.clear();
  EXPECT_FALSE(this->trajectory_generator_->generate(this->planning_scene_, this->req_, this->res_));
  EXPECT_EQ(this->res_.error_code_.val, moveit_msgs::msg::MoveItErrorCodes::INVALID_GOAL_CONSTRAINTS);
}

/**
 * @brief multiple goals
 */
TYPED_TEST(TrajectoryGeneratorCommonTest, MultipleGoals)
{
  moveit_msgs::msg::JointConstraint joint_constraint;
  moveit_msgs::msg::PositionConstraint position_constraint;
  moveit_msgs::msg::OrientationConstraint orientation_constraint;
  moveit_msgs::msg::Constraints goal_constraint;

  // two goal constraints
  this->req_.goal_constraints.push_back(goal_constraint);
  this->req_.goal_constraints.push_back(goal_constraint);
  EXPECT_FALSE(this->trajectory_generator_->generate(this->planning_scene_, this->req_, this->res_));
  EXPECT_EQ(this->res_.error_code_.val, moveit_msgs::msg::MoveItErrorCodes::INVALID_GOAL_CONSTRAINTS);

  // one joint constraint and one orientation constraint
  goal_constraint.joint_constraints.push_back(joint_constraint);
  goal_constraint.orientation_constraints.push_back(orientation_constraint);
  this->req_.goal_constraints.clear();
  this->req_.goal_constraints.push_back(goal_constraint);
  EXPECT_FALSE(this->trajectory_generator_->generate(this->planning_scene_, this->req_, this->res_));
  EXPECT_EQ(this->res_.error_code_.val, moveit_msgs::msg::MoveItErrorCodes::INVALID_GOAL_CONSTRAINTS);

  // one joint constraint and one Cartesian constraint
  goal_constraint.position_constraints.push_back(position_constraint);
  goal_constraint.orientation_constraints.push_back(orientation_constraint);
  this->req_.goal_constraints.clear();
  this->req_.goal_constraints.push_back(goal_constraint);
  EXPECT_FALSE(this->trajectory_generator_->generate(this->planning_scene_, this->req_, this->res_));
  EXPECT_EQ(this->res_.error_code_.val, moveit_msgs::msg::MoveItErrorCodes::INVALID_GOAL_CONSTRAINTS);

  // two Cartesian constraints
  goal_constraint.joint_constraints.clear();
  goal_constraint.position_constraints.push_back(position_constraint);
  goal_constraint.orientation_constraints.push_back(orientation_constraint);
  goal_constraint.position_constraints.push_back(position_constraint);
  goal_constraint.orientation_constraints.push_back(orientation_constraint);
  this->req_.goal_constraints.clear();
  this->req_.goal_constraints.push_back(goal_constraint);
  EXPECT_FALSE(this->trajectory_generator_->generate(this->planning_scene_, this->req_, this->res_));
  EXPECT_EQ(this->res_.error_code_.val, moveit_msgs::msg::MoveItErrorCodes::INVALID_GOAL_CONSTRAINTS);
}

/**
 * @brief invalid joint name in joint constraint
 */
TYPED_TEST(TrajectoryGeneratorCommonTest, InvalideJointNameInGoal)
{
  moveit_msgs::msg::JointConstraint joint_constraint;
  joint_constraint.joint_name = "test_joint_2";
  this->req_.goal_constraints.front().joint_constraints[0] = joint_constraint;
  EXPECT_FALSE(this->trajectory_generator_->generate(this->planning_scene_, this->req_, this->res_));
  EXPECT_EQ(this->res_.error_code_.val, moveit_msgs::msg::MoveItErrorCodes::INVALID_GOAL_CONSTRAINTS);
}

/**
 * @brief MissingJointConstraint
 */
TYPED_TEST(TrajectoryGeneratorCommonTest, MissingJointConstraint)
{
  moveit_msgs::msg::JointConstraint joint_constraint;
  joint_constraint.joint_name = "test_joint_2";
  this->req_.goal_constraints.front().joint_constraints.pop_back();  //<-- Missing joint constraint
  EXPECT_FALSE(this->trajectory_generator_->generate(this->planning_scene_, this->req_, this->res_));
  EXPECT_EQ(this->res_.error_code_.val, moveit_msgs::msg::MoveItErrorCodes::INVALID_GOAL_CONSTRAINTS);
}

/**
 * @brief invalid joint position in joint constraint
 */
TYPED_TEST(TrajectoryGeneratorCommonTest, InvalideJointPositionInGoal)
{
  this->req_.goal_constraints.front().joint_constraints[0].position = 100;
  EXPECT_FALSE(this->trajectory_generator_->generate(this->planning_scene_, this->req_, this->res_));
  EXPECT_EQ(this->res_.error_code_.val, moveit_msgs::msg::MoveItErrorCodes::INVALID_GOAL_CONSTRAINTS);
}

/**
 * @brief invalid link name in Cartesian goal constraint
 */
TYPED_TEST(TrajectoryGeneratorCommonTest, InvalidLinkNameInCartesianGoal)
{
  moveit_msgs::msg::PositionConstraint position_constraint;
  moveit_msgs::msg::OrientationConstraint orientation_constraint;
  moveit_msgs::msg::Constraints goal_constraint;
  // link name not set
  goal_constraint.position_constraints.push_back(position_constraint);
  goal_constraint.orientation_constraints.push_back(orientation_constraint);
  this->req_.goal_constraints.clear();
  this->req_.goal_constraints.push_back(goal_constraint);
  EXPECT_FALSE(this->trajectory_generator_->generate(this->planning_scene_, this->req_, this->res_));
  EXPECT_EQ(this->res_.error_code_.val, moveit_msgs::msg::MoveItErrorCodes::INVALID_GOAL_CONSTRAINTS);

  // different link names in position and orientation goals
  goal_constraint.position_constraints.front().link_name = "test_link_1";
  goal_constraint.orientation_constraints.front().link_name = "test_link_2";
  this->req_.goal_constraints.clear();
  this->req_.goal_constraints.push_back(goal_constraint);
  EXPECT_FALSE(this->trajectory_generator_->generate(this->planning_scene_, this->req_, this->res_));
  EXPECT_EQ(this->res_.error_code_.val, moveit_msgs::msg::MoveItErrorCodes::INVALID_GOAL_CONSTRAINTS);

  // no solver for the link
  goal_constraint.orientation_constraints.front().link_name = "test_link_1";
  this->req_.goal_constraints.clear();
  this->req_.goal_constraints.push_back(goal_constraint);
  EXPECT_FALSE(this->trajectory_generator_->generate(this->planning_scene_, this->req_, this->res_));
  EXPECT_EQ(this->res_.error_code_.val, moveit_msgs::msg::MoveItErrorCodes::NO_IK_SOLUTION);
}

/**
 * @brief no pose set in position constraint
 */
TYPED_TEST(TrajectoryGeneratorCommonTest, EmptyPrimitivePoses)
{
  moveit_msgs::msg::PositionConstraint position_constraint;
  moveit_msgs::msg::OrientationConstraint orientation_constraint;
  moveit_msgs::msg::Constraints goal_constraint;
  position_constraint.link_name =
      this->robot_model_->getJointModelGroup(this->planning_group_)->getLinkModelNames().back();
  orientation_constraint.link_name = position_constraint.link_name;

  goal_constraint.position_constraints.push_back(position_constraint);
  goal_constraint.orientation_constraints.push_back(orientation_constraint);
  this->req_.goal_constraints.clear();
  this->req_.goal_constraints.push_back(goal_constraint);
  EXPECT_FALSE(this->trajectory_generator_->generate(this->planning_scene_, this->req_, this->res_));
  EXPECT_EQ(this->res_.error_code_.val, moveit_msgs::msg::MoveItErrorCodes::INVALID_GOAL_CONSTRAINTS);
}

int main(int argc, char** argv)
{
  rclcpp::init(argc, argv);
  testing::InitGoogleTest(&argc, argv);
  return RUN_ALL_TESTS();
}<|MERGE_RESOLUTION|>--- conflicted
+++ resolved
@@ -131,12 +131,7 @@
     planner_limits.setCartesianLimits(cart_limits);
 
     // create planner instance
-<<<<<<< HEAD
-    trajectory_generator_ =
-        std::unique_ptr<typename T::Type_>(new typename T::Type_(robot_model_, planner_limits, planning_group_));
-=======
     trajectory_generator_ = std::make_unique<typename T::Type_>(robot_model_, planner_limits, planning_group_);
->>>>>>> 7f2927c6
     ASSERT_NE(nullptr, trajectory_generator_) << "failed to create trajectory generator";
 
     // create a valid motion plan request with goal in joint space as basis for
