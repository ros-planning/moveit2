--- conflicted
+++ resolved
@@ -466,11 +466,7 @@
 //
 //   std::vector<double> ik_state;
 //   std::transform(ik_actual1.begin(), ik_actual1.end(), std::back_inserter(ik_state),
-<<<<<<< HEAD
-//                  std::bind(&std::map<std::string, double>::value_type::second, std::placeholders::_1));
-=======
 //                  [](const auto& pair) { return pair.second; });
->>>>>>> 7f2927c6
 //
 //   rstate.setJointGroupPositions(jmg, ik_state);
 //   rstate.update();
@@ -491,11 +487,7 @@
 //
 //   std::vector<double> ik_state2;
 //   std::transform(ik_actual2.begin(), ik_actual2.end(), std::back_inserter(ik_state2),
-<<<<<<< HEAD
-//                  std::bind(&std::map<std::string, double>::value_type::second, std::placeholders::_1));
-=======
 //                  [](const auto& pair) { return pair.second; });
->>>>>>> 7f2927c6
 //   rstate.setJointGroupPositions(jmg, ik_state2);
 //   rstate.update();
 //
