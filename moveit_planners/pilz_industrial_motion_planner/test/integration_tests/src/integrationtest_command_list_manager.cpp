/*********************************************************************
 * Software License Agreement (BSD License)
 *
 *  Copyright (c) 2018 Pilz GmbH & Co. KG
 *  All rights reserved.
 *
 *  Redistribution and use in source and binary forms, with or without
 *  modification, are permitted provided that the following conditions
 *  are met:
 *
 *   * Redistributions of source code must retain the above copyright
 *     notice, this list of conditions and the following disclaimer.
 *   * Redistributions in binary form must reproduce the above
 *     copyright notice, this list of conditions and the following
 *     disclaimer in the documentation and/or other materials provided
 *     with the distribution.
 *   * Neither the name of Pilz GmbH & Co. KG nor the names of its
 *     contributors may be used to endorse or promote products derived
 *     from this software without specific prior written permission.
 *
 *  THIS SOFTWARE IS PROVIDED BY THE COPYRIGHT HOLDERS AND CONTRIBUTORS
 *  "AS IS" AND ANY EXPRESS OR IMPLIED WARRANTIES, INCLUDING, BUT NOT
 *  LIMITED TO, THE IMPLIED WARRANTIES OF MERCHANTABILITY AND FITNESS
 *  FOR A PARTICULAR PURPOSE ARE DISCLAIMED. IN NO EVENT SHALL THE
 *  COPYRIGHT OWNER OR CONTRIBUTORS BE LIABLE FOR ANY DIRECT, INDIRECT,
 *  INCIDENTAL, SPECIAL, EXEMPLARY, OR CONSEQUENTIAL DAMAGES (INCLUDING,
 *  BUT NOT LIMITED TO, PROCUREMENT OF SUBSTITUTE GOODS OR SERVICES;
 *  LOSS OF USE, DATA, OR PROFITS; OR BUSINESS INTERRUPTION) HOWEVER
 *  CAUSED AND ON ANY THEORY OF LIABILITY, WHETHER IN CONTRACT, STRICT
 *  LIABILITY, OR TORT (INCLUDING NEGLIGENCE OR OTHERWISE) ARISING IN
 *  ANY WAY OUT OF THE USE OF THIS SOFTWARE, EVEN IF ADVISED OF THE
 *  POSSIBILITY OF SUCH DAMAGE.
 *********************************************************************/

#include <memory>
#include <string>

#include <gtest/gtest.h>

#include <functional>
#include <ros/ros.h>
#include <ros/time.h>

#include <moveit/kinematic_constraints/utils.h>
#include <moveit/planning_scene/planning_scene.h>
#include <moveit/robot_model_loader/robot_model_loader.h>
#include <moveit_msgs/DisplayTrajectory.h>
#include <moveit_msgs/MotionPlanResponse.h>

#if __has_include(<tf2_eigen/tf2_eigen.hpp>)
#include <tf2_eigen/tf2_eigen.hpp>
#else
#include <tf2_eigen/tf2_eigen.h>
#endif

#include <pilz_industrial_motion_planner_testutils/gripper.h>
#include <pilz_industrial_motion_planner_testutils/lin.h>
#include <pilz_industrial_motion_planner_testutils/sequence.h>
#include <pilz_industrial_motion_planner_testutils/xml_testdata_loader.h>

#include "test_utils.h"

#include "pilz_industrial_motion_planner/command_list_manager.h"
#include "pilz_industrial_motion_planner/tip_frame_getter.h"

const std::string ROBOT_DESCRIPTION_STR{ "robot_description" };
const std::string EMPTY_VALUE{ "" };

const std::string TEST_DATA_FILE_NAME("testdata_file_name");

using testutils::hasStrictlyIncreasingTime;
using namespace pilz_industrial_motion_planner;
using namespace pilz_industrial_motion_planner_testutils;

static std::string createManipulatorJointName(const size_t& joint_number)
{
  return std::string("prbt_joint_") + std::to_string(joint_number + 1);
}

static std::string createGripperJointName(const size_t& joint_number)
{
  switch (joint_number)
  {
    case 0:
      return "prbt_gripper_finger_left_joint";
    default:
      break;
  }
  throw std::runtime_error("Could not create gripper joint name");
}

class IntegrationTestCommandListManager : public testing::Test
{
protected:
  void SetUp() override;

protected:
  // ros stuff
  ros::NodeHandle ph_{ "~" };
  robot_model::RobotModelConstPtr robot_model_{ robot_model_loader::RobotModelLoader(ROBOT_DESCRIPTION_STR).getModel() };
  std::shared_ptr<pilz_industrial_motion_planner::CommandListManager> manager_;
  planning_scene::PlanningScenePtr scene_;
  planning_pipeline::PlanningPipelinePtr pipeline_;

  std::unique_ptr<pilz_industrial_motion_planner_testutils::TestdataLoader> data_loader_;
};

void IntegrationTestCommandListManager::SetUp()
{
  // get necessary parameters
  if (!robot_model_)
  {
    FAIL() << "Robot model could not be loaded.";
  }

  std::string test_data_file_name;
  ASSERT_TRUE(ph_.getParam(TEST_DATA_FILE_NAME, test_data_file_name));

  // load the test data provider
  data_loader_ =
      std::make_unique<pilz_industrial_motion_planner_testutils::XmlTestdataLoader>(test_data_file_name, robot_model_);
  ASSERT_NE(nullptr, data_loader_) << "Failed to load test data by provider.";

  // Define and set the current scene and manager test object
  manager_ = std::make_shared<pilz_industrial_motion_planner::CommandListManager>(ph_, robot_model_);
  scene_ = std::make_shared<planning_scene::PlanningScene>(robot_model_);
  pipeline_ = std::make_shared<planning_pipeline::PlanningPipeline>(robot_model_, ph_);
}

/**
 * @brief Checks that each derived MoveItErrorCodeException contains the correct
 * error code.
 *
 */
TEST_F(IntegrationTestCommandListManager, TestExceptionErrorCodeMapping)
{
  std::shared_ptr<NegativeBlendRadiusException> nbr_ex{ new NegativeBlendRadiusException("") };
  EXPECT_EQ(nbr_ex->getErrorCode(), moveit_msgs::msg::MoveItErrorCodes::INVALID_MOTION_PLAN);

  std::shared_ptr<LastBlendRadiusNotZeroException> lbrnz_ex{ new LastBlendRadiusNotZeroException("") };
  EXPECT_EQ(lbrnz_ex->getErrorCode(), moveit_msgs::msg::MoveItErrorCodes::INVALID_MOTION_PLAN);

  std::shared_ptr<StartStateSetException> sss_ex{ new StartStateSetException("") };
  EXPECT_EQ(sss_ex->getErrorCode(), moveit_msgs::msg::MoveItErrorCodes::INVALID_ROBOT_STATE);

  std::shared_ptr<OverlappingBlendRadiiException> obr_ex{ new OverlappingBlendRadiiException("") };
  EXPECT_EQ(obr_ex->getErrorCode(), moveit_msgs::msg::MoveItErrorCodes::INVALID_MOTION_PLAN);

  std::shared_ptr<PlanningPipelineException> pp_ex{ new PlanningPipelineException("") };
  EXPECT_EQ(pp_ex->getErrorCode(), moveit_msgs::msg::MoveItErrorCodes::FAILURE);
}

/**
 * @brief Tests the concatenation of three motion commands.
 *
 * Test Sequence:
 *    1. Generate request with three trajectories and zero blend radius.
 *    2. Generate request with first trajectory and zero blend radius.
 *    3. Generate request with second trajectory and zero blend radius.
 *    4. Generate request with third trajectory and zero blend radius.
 *
 * Expected Results:
 *    1. Generation of concatenated trajectory is successful.
 *       All time steps of resulting trajectory are strictly positive
 *    2. Generation of concatenated trajectory is successful.
 *       All time steps of resulting trajectory are strictly positive
 *    3. Generation of concatenated trajectory is successful.
 *       All time steps of resulting trajectory are strictly positive
 *    4. Generation of concatenated trajectory is successful.
 *       All time steps of resulting trajectory are strictly positive
 *       resulting duration in step1 is approximately step2 + step3 + step4
 */
TEST_F(IntegrationTestCommandListManager, concatThreeSegments)
{
  Sequence seq{ data_loader_->getSequence("ComplexSequence") };
  ASSERT_GE(seq.size(), 3u);
  seq.erase(3, seq.size());
  seq.setAllBlendRadiiToZero();

  RobotTrajCont res123_vec{ manager_->solve(scene_, pipeline_, seq.toRequest()) };
  EXPECT_EQ(res123_vec.size(), 1u);
  EXPECT_GT(res123_vec.front()->getWayPointCount(), 0u);
  EXPECT_TRUE(hasStrictlyIncreasingTime(res123_vec.front())) << "Time steps not strictly positively increasing";

  ROS_INFO("step 2: only first segment");
  moveit_msgs::msg::MotionSequenceRequest req_1;
  req_1.items.resize(1);
  req_1.items.at(0).req = seq.getCmd(0).toRequest();
  req_1.items.at(0).blend_radius = 0.;
  RobotTrajCont res1_vec{ manager_->solve(scene_, pipeline_, req_1) };
  EXPECT_EQ(res1_vec.size(), 1u);
  EXPECT_GT(res1_vec.front()->getWayPointCount(), 0u);
  EXPECT_EQ(res1_vec.front()->getFirstWayPoint().getVariableCount(),
            req_1.items.at(0).req.start_state.joint_state.name.size());

  ROS_INFO("step 3: only second segment");
  moveit_msgs::msg::MotionSequenceRequest req_2;
  req_2.items.resize(1);
  req_2.items.at(0).req = seq.getCmd(1).toRequest();
  req_2.items.at(0).blend_radius = 0.;
  RobotTrajCont res2_vec{ manager_->solve(scene_, pipeline_, req_2) };
  EXPECT_EQ(res2_vec.size(), 1u);
  EXPECT_GT(res2_vec.front()->getWayPointCount(), 0u);
  EXPECT_EQ(res2_vec.front()->getFirstWayPoint().getVariableCount(),
            req_2.items.at(0).req.start_state.joint_state.name.size());

  ROS_INFO("step 4: only third segment");
  moveit_msgs::msg::MotionSequenceRequest req_3;
  req_3.items.resize(1);
  req_3.items.at(0).req = seq.getCmd(2).toRequest();
  req_3.items.at(0).blend_radius = 0.;
  RobotTrajCont res3_vec{ manager_->solve(scene_, pipeline_, req_3) };
  EXPECT_EQ(res3_vec.size(), 1u);
  EXPECT_GT(res3_vec.front()->getWayPointCount(), 0u);
  EXPECT_EQ(res3_vec.front()->getFirstWayPoint().getVariableCount(),
            req_3.items.at(0).req.start_state.joint_state.name.size());

  // durations for the different segments
  auto t1_2_3 = res123_vec.front()->getWayPointDurationFromStart(res123_vec.front()->getWayPointCount() - 1);
  auto t1 = res1_vec.front()->getWayPointDurationFromStart(res123_vec.front()->getWayPointCount() - 1);
  auto t2 = res2_vec.front()->getWayPointDurationFromStart(res123_vec.front()->getWayPointCount() - 1);
  auto t3 = res3_vec.front()->getWayPointDurationFromStart(res123_vec.front()->getWayPointCount() - 1);
  ROS_DEBUG_STREAM("total time: " << t1_2_3 << " t1:" << t1 << " t2:" << t2 << " t3:" << t3);
  EXPECT_LT(fabs((t1_2_3 - t1 - t2 - t3)), 0.4);
}

/**
 * @brief Tests if times are strictly increasing with selective blending
 *
 * Test Sequence:
 *    1. Generate request with three trajectories where only the first has a
 * blend radius.
 *    1. Generate request with three trajectories where only the second has a
 * blend radius.
 *
 * Expected Results:
 *    1. Generation of concatenated trajectory is successful.
 *       All time steps of resulting trajectory are strictly increasing in time
 *    2. Generation of concatenated trajectory is successful.
 *       All time steps of resulting trajectory are strictly increasing in time
 */
TEST_F(IntegrationTestCommandListManager, concatSegmentsSelectiveBlending)
{
  Sequence seq{ data_loader_->getSequence("ComplexSequence") };
  ASSERT_GE(seq.size(), 3u);
  seq.erase(3, seq.size());
  seq.setAllBlendRadiiToZero();
  seq.setBlendRadius(0, 0.1);
  RobotTrajCont res1{ manager_->solve(scene_, pipeline_, seq.toRequest()) };
  EXPECT_EQ(res1.size(), 1u);
  EXPECT_GT(res1.front()->getWayPointCount(), 0u);
  EXPECT_TRUE(hasStrictlyIncreasingTime(res1.front())) << "Time steps not strictly positively increasing";

  seq.setAllBlendRadiiToZero();
  seq.setBlendRadius(1, 0.1);
  RobotTrajCont res2{ manager_->solve(scene_, pipeline_, seq.toRequest()) };
  EXPECT_EQ(res2.size(), 1u);
  EXPECT_GT(res2.front()->getWayPointCount(), 0u);
  EXPECT_TRUE(hasStrictlyIncreasingTime(res2.front())) << "Time steps not strictly positively increasing";
}

/**
 * @brief Tests the concatenation of two ptp commands
 *
 * Test Sequence:
 *    1. Generate request with two PTP trajectories and zero blend radius.
 *
 * Expected Results:
 *    1. Generation of concatenated trajectory is successful.
 *       All time steps of resulting trajectory are strictly positive.
 */
TEST_F(IntegrationTestCommandListManager, concatTwoPtpSegments)
{
  Sequence seq{ data_loader_->getSequence("PtpPtpSequence") };
  ASSERT_GE(seq.size(), 2u);
  seq.setAllBlendRadiiToZero();

  RobotTrajCont res_vec{ manager_->solve(scene_, pipeline_, seq.toRequest()) };
  EXPECT_EQ(res_vec.size(), 1u);
  EXPECT_GT(res_vec.front()->getWayPointCount(), 0u);
  EXPECT_TRUE(hasStrictlyIncreasingTime(res_vec.front()));
}

/**
 * @brief Tests the concatenation of ptp and a lin command
 *
 * Test Sequence:
 *    1. Generate request with PTP and LIN trajectory and zero blend radius.
 *
 * Expected Results:
 *    1. Generation of concatenated trajectory is successful.
 *       All time steps of resulting trajectory are strictly positive.
 */
TEST_F(IntegrationTestCommandListManager, concatPtpAndLinSegments)
{
  Sequence seq{ data_loader_->getSequence("PtpLinSequence") };
  ASSERT_GE(seq.size(), 2u);
  seq.setAllBlendRadiiToZero();

  RobotTrajCont res_vec{ manager_->solve(scene_, pipeline_, seq.toRequest()) };
  EXPECT_EQ(res_vec.size(), 1u);
  EXPECT_GT(res_vec.front()->getWayPointCount(), 0u);
  EXPECT_TRUE(hasStrictlyIncreasingTime(res_vec.front()));
}

/**
 * @brief Tests the concatenation of a lin and a ptp command
 *
 * Test Sequence:
 *    1. Generate request with LIN and PTP trajectory and zero blend radius.
 *
 * Expected Results:
 *    1. Generation of concatenated trajectory is successful.
 *       All time steps of resulting trajectory are strictly positive.
 */
TEST_F(IntegrationTestCommandListManager, concatLinAndPtpSegments)
{
  Sequence seq{ data_loader_->getSequence("LinPtpSequence") };
  ASSERT_GE(seq.size(), 2u);
  seq.setAllBlendRadiiToZero();

  RobotTrajCont res_vec{ manager_->solve(scene_, pipeline_, seq.toRequest()) };
  EXPECT_EQ(res_vec.size(), 1u);
  EXPECT_GT(res_vec.front()->getWayPointCount(), 0u);
  EXPECT_TRUE(hasStrictlyIncreasingTime(res_vec.front()));
}

/**
 * @brief Tests the blending of motion commands
 *
 *  - Test Sequence:
 *    1. Generate request with two trajectories and request blending.
 *
 *  - Expected Results:
 *    1. blending is successful, result trajectory is not empty
 */
TEST_F(IntegrationTestCommandListManager, blendTwoSegments)
{
  Sequence seq{ data_loader_->getSequence("SimpleSequence") };
  ASSERT_EQ(seq.size(), 2u);
  moveit_msgs::msg::MotionSequenceRequest req{ seq.toRequest() };
  RobotTrajCont res_vec{ manager_->solve(scene_, pipeline_, req) };
  EXPECT_EQ(res_vec.size(), 1u);
  EXPECT_GT(res_vec.front()->getWayPointCount(), 0u);
  EXPECT_EQ(res_vec.front()->getFirstWayPoint().getVariableCount(),
            req.items.at(0).req.start_state.joint_state.name.size());

  ros::NodeHandle nh;
  ros::Publisher pub = nh.advertise<moveit_msgs::msg::DisplayTrajectory>("my_planned_path", 1);
  ros::Duration duration(1.0);  // wait to notify possible subscribers
  duration.sleep();

  moveit_msgs::msg::DisplayTrajectory display_trajectory;
  moveit_msgs::msg::RobotTrajectory rob_traj_msg;
  res_vec.front()->getRobotTrajectoryMsg(rob_traj_msg);
  display_trajectory.trajectory.push_back(rob_traj_msg);
  pub.publish(display_trajectory);
}

// ------------------
// FAILURE cases
// ------------------

/**
 * @brief Tests sending an empty blending request.
 *
 * Test Sequence:
 *    1. Generate empty request and request blending.
 *
 * Expected Results:
 *    1. blending is successful, result trajectory container is empty
 */
TEST_F(IntegrationTestCommandListManager, emptyList)
{
  moveit_msgs::msg::MotionSequenceRequest empty_list;
  RobotTrajCont res_vec{ manager_->solve(scene_, pipeline_, empty_list) };
  EXPECT_TRUE(res_vec.empty());
}

/**
 * @brief Checks that exception is thrown if first goal is not reachable.
 *
 * Test Sequence:
 *    1. Generate request with first goal out of workspace.
 *
 * Expected Results:
 *    1. Exception is thrown.
 */
TEST_F(IntegrationTestCommandListManager, firstGoalNotReachable)
{
  Sequence seq{ data_loader_->getSequence("SimpleSequence") };
  ASSERT_GE(seq.size(), 2u);
  LinCart& lin{ seq.getCmd<LinCart>(0) };
  lin.getGoalConfiguration().getPose().position.y = 2700;
  EXPECT_THROW(manager_->solve(scene_, pipeline_, seq.toRequest()), PlanningPipelineException);
}

/**
 * @brief Checks that exception is thrown if second goal has a start state.
 *
 * Test Sequence:
 *    1. Generate request, second goal has an invalid start state set.
 *
 * Expected Results:
 *    1. Exception is thrown.
 */
TEST_F(IntegrationTestCommandListManager, startStateNotFirstGoal)
{
  Sequence seq{ data_loader_->getSequence("SimpleSequence") };
  ASSERT_GE(seq.size(), 2u);
  const LinCart& lin{ seq.getCmd<LinCart>(0) };
  moveit_msgs::msg::MotionSequenceRequest req{ seq.toRequest() };
  req.items.at(1).req.start_state = lin.getGoalConfiguration().toMoveitMsgsRobotState();
  EXPECT_THROW(manager_->solve(scene_, pipeline_, req), StartStateSetException);
}

/**
 * @brief Checks that exception is thrown in case of blending request with
 * negative blend_radius.
 *
 *  Test Sequence:
 *    1. Generate request, first goal has negative blend_radius.
 *
 *  Expected Results:
 *    1. Exception is thrown.
 */
TEST_F(IntegrationTestCommandListManager, blendingRadiusNegative)
{
  Sequence seq{ data_loader_->getSequence("SimpleSequence") };
  ASSERT_GE(seq.size(), 2u);
  seq.setBlendRadius(0, -0.3);
  EXPECT_THROW(manager_->solve(scene_, pipeline_, seq.toRequest()), NegativeBlendRadiusException);
}

/**
 * @brief Checks that exception is thrown if last blend radius is not zero.
 *
 *
 * Test Sequence:
 *    1. Generate request, second goal has non-zero blend_radius.
 *
 * Expected Results:
 *    1. Exception is thrown.
 */
TEST_F(IntegrationTestCommandListManager, lastBlendingRadiusNonZero)
{
  Sequence seq{ data_loader_->getSequence("SimpleSequence") };
  ASSERT_EQ(seq.size(), 2u);
  seq.setBlendRadius(1, 0.03);
  EXPECT_THROW(manager_->solve(scene_, pipeline_, seq.toRequest()), LastBlendRadiusNotZeroException);
}

/**
 * @brief Checks that exception is thrown if blend radius is greater than the
 * segment.
 *
 * Test Sequence:
 *    1. Generate request with huge blending radius, so that trajectories are
 *       completely inside
 *
 * Expected Results:
 *    2. Exception is thrown.
 */
TEST_F(IntegrationTestCommandListManager, blendRadiusGreaterThanSegment)
{
  Sequence seq{ data_loader_->getSequence("SimpleSequence") };
  ASSERT_GE(seq.size(), 2u);
  seq.setBlendRadius(0, 42.0);
  EXPECT_THROW(manager_->solve(scene_, pipeline_, seq.toRequest()), BlendingFailedException);
}

/**
 * @brief Checks that exception is thrown if two consecutive blend radii
 * overlap.
 *
 * Test Sequence:
 *    1. Generate request with three trajectories
 *    2. Increase second blend radius, so that the radii overlap
 *
 * Expected Results:
 *    1. blending succeeds, result trajectory is not empty
 *    2. Exception is thrown.
 */
TEST_F(IntegrationTestCommandListManager, blendingRadiusOverlapping)
{
  Sequence seq{ data_loader_->getSequence("ComplexSequence") };
  ASSERT_GE(seq.size(), 3u);
  seq.erase(3, seq.size());

  RobotTrajCont res_valid_vec{ manager_->solve(scene_, pipeline_, seq.toRequest()) };
  EXPECT_EQ(res_valid_vec.size(), 1u);
  EXPECT_GT(res_valid_vec.front()->getWayPointCount(), 0u);

  // calculate distance from first to second goal
  const PtpJointCart& ptp{ seq.getCmd<PtpJointCart>(0) };
  const CircInterimCart& circ{ seq.getCmd<CircInterimCart>(1) };
  Eigen::Isometry3d p1, p2;
  tf2::fromMsg(ptp.getGoalConfiguration().getPose(), p1);
  tf2::fromMsg(circ.getGoalConfiguration().getPose(), p2);
  auto distance = (p2.translation() - p1.translation()).norm();

  seq.setBlendRadius(1, (distance - seq.getBlendRadius(0) + 0.01));  // overlapping radii
  EXPECT_THROW(manager_->solve(scene_, pipeline_, seq.toRequest()), OverlappingBlendRadiiException);
}

/**
 * @brief Tests if the planned execution time scales correctly with the number
 * of repetitions.
 *
 * Test Sequence:
 *    1. Generate trajectory and save calculated execution time.
 *    2. Generate request with repeated path along the points from Test Step 1
 *      (repeated two times).
 *
 * Expected Results:
 *    1. Blending succeeds, result trajectory is not empty.
 *    2. Blending succeeds, planned execution time should be approx N times
 *       the single planned execution time.
 */
TEST_F(IntegrationTestCommandListManager, TestExecutionTime)
{
  Sequence seq{ data_loader_->getSequence("ComplexSequence") };
  ASSERT_GE(seq.size(), 2u);
  RobotTrajCont res_single_vec{ manager_->solve(scene_, pipeline_, seq.toRequest()) };
  EXPECT_EQ(res_single_vec.size(), 1u);
  EXPECT_GT(res_single_vec.front()->getWayPointCount(), 0u);

  moveit_msgs::msg::MotionSequenceRequest req{ seq.toRequest() };
  // Create large request by making copies of the original sequence commands
  // and adding them to the end of the original sequence.
  const size_t n{ req.items.size() };
  for (size_t i = 0; i < n; ++i)
  {
    moveit_msgs::msg::MotionSequenceItem item{ req.items.at(i) };
    if (i == 0)
    {
      // Remove start state because only the first request
      // is allowed to have a start state in a sequence.
      item.req.start_state = moveit_msgs::msg::RobotState();
    }
    req.items.push_back(item);
  }

  RobotTrajCont res_n_vec{ manager_->solve(scene_, pipeline_, req) };
  EXPECT_EQ(res_n_vec.size(), 1u);
  EXPECT_GT(res_n_vec.front()->getWayPointCount(), 0u);

  const double trajectory_time_1 =
      res_single_vec.front()->getWayPointDurationFromStart(res_single_vec.front()->getWayPointCount() - 1);
  const double trajectory_time_n =
      res_n_vec.front()->getWayPointDurationFromStart(res_n_vec.front()->getWayPointCount() - 1);
  double multiplicator = req.items.size() / n;
  EXPECT_LE(trajectory_time_n, trajectory_time_1 * multiplicator);
  EXPECT_GE(trajectory_time_n, trajectory_time_1 * multiplicator * 0.5);
}

/**
 * @brief Tests if it possible to send requests which contain more than
 * one group.
 *
 * Please note: This test is still quite trivial. It does not check the
 * "correctness" of a calculated trajectory. It only checks that for each
 * group and group change there exists a calculated trajectory.
 *
 */
TEST_F(IntegrationTestCommandListManager, TestDifferentGroups)
{
  Sequence seq{ data_loader_->getSequence("ComplexSequenceWithGripper") };
  ASSERT_GE(seq.size(), 1u);
  // Count the number of group changes in the given sequence
  unsigned int num_groups{ 1 };
  std::string last_group_name{ seq.getCmd(0).getPlanningGroup() };
  for (size_t i = 1; i < seq.size(); ++i)
  {
    if (seq.getCmd(i).getPlanningGroup() != last_group_name)
    {
      ++num_groups;
      last_group_name = seq.getCmd(i).getPlanningGroup();
    }
  }

  RobotTrajCont res_single_vec{ manager_->solve(scene_, pipeline_, seq.toRequest()) };
  EXPECT_EQ(res_single_vec.size(), num_groups);

  for (const auto& res : res_single_vec)
  {
    EXPECT_GT(res->getWayPointCount(), 0u);
  }
}

/**
 * @brief Checks that no exception is thrown if two gripper commands are
 * blended.
 *
 */
TEST_F(IntegrationTestCommandListManager, TestGripperCmdBlending)
{
  Sequence seq{ data_loader_->getSequence("PureGripperSequence") };
  ASSERT_GE(seq.size(), 2u);
  ASSERT_TRUE(seq.cmdIsOfType<Gripper>(0));
  ASSERT_TRUE(seq.cmdIsOfType<Gripper>(1));

  // Ensure that blending is requested for gripper commands.
  seq.setBlendRadius(0, 1.0);
  RobotTrajCont res_vec{ manager_->solve(scene_, pipeline_, seq.toRequest()) };
  EXPECT_EQ(res_vec.size(), 1u);
}

/**
 * @brief Tests the execution of a sequence in which each group states a start
 * state only consisting of joints of the corresponding group.
 *
 * Test Sequence:
 *    1. Create sequence request for which each start state only consists of
 *        joints of the corresponding group
 *
 * Expected Results:
 *    1. Trajectory generation is successful, result trajectory is not empty.
 *
 *
 */
TEST_F(IntegrationTestCommandListManager, TestGroupSpecificStartState)
{
  using std::placeholders::_1;

  Sequence seq{ data_loader_->getSequence("ComplexSequenceWithGripper") };
  ASSERT_GE(seq.size(), 4u);
  seq.erase(4, seq.size());

  Gripper& gripper{ seq.getCmd<Gripper>(0) };
<<<<<<< HEAD
  gripper.getStartConfiguration().setCreateJointNameFunc(std::bind(&createGripperJointName, std::placeholders::_1));
=======
  gripper.getStartConfiguration().setCreateJointNameFunc([](size_t n) { return createGripperJointName(n); });
>>>>>>> 7f2927c6
  // By deleting the model we guarantee that the start state only consists
  // of joints of the gripper group without the manipulator
  gripper.getStartConfiguration().clearModel();

  PtpJointCart& ptp{ seq.getCmd<PtpJointCart>(1) };
<<<<<<< HEAD
  ptp.getStartConfiguration().setCreateJointNameFunc(std::bind(&createManipulatorJointName, std::placeholders::_1));
=======
  ptp.getStartConfiguration().setCreateJointNameFunc([](size_t n) { return createManipulatorJointName(n); });
>>>>>>> 7f2927c6
  // By deleting the model we guarantee that the start state only consists
  // of joints of the manipulator group without the gripper
  ptp.getStartConfiguration().clearModel();

  RobotTrajCont res_vec{ manager_->solve(scene_, pipeline_, seq.toRequest()) };
  EXPECT_GE(res_vec.size(), 1u);
  EXPECT_GT(res_vec.front()->getWayPointCount(), 0u);
}

/**
 * @brief Checks that exception is thrown if Tip-Frame is requested for
 * a group without a solver.
 */
TEST_F(IntegrationTestCommandListManager, TestGetSolverTipFrameForSolverlessGroup)
{
  Gripper gripper_cmd{ data_loader_->getGripper("open_gripper") };
  EXPECT_THROW(getSolverTipFrame(robot_model_->getJointModelGroup(gripper_cmd.getPlanningGroup())), NoSolverException);
}

int main(int argc, char** argv)
{
  ros::init(argc, argv, "integrationtest_command_list_manager");
  testing::InitGoogleTest(&argc, argv);

  ros::NodeHandle nh;

  return RUN_ALL_TESTS();
}<|MERGE_RESOLUTION|>--- conflicted
+++ resolved
@@ -628,21 +628,13 @@
   seq.erase(4, seq.size());
 
   Gripper& gripper{ seq.getCmd<Gripper>(0) };
-<<<<<<< HEAD
-  gripper.getStartConfiguration().setCreateJointNameFunc(std::bind(&createGripperJointName, std::placeholders::_1));
-=======
   gripper.getStartConfiguration().setCreateJointNameFunc([](size_t n) { return createGripperJointName(n); });
->>>>>>> 7f2927c6
   // By deleting the model we guarantee that the start state only consists
   // of joints of the gripper group without the manipulator
   gripper.getStartConfiguration().clearModel();
 
   PtpJointCart& ptp{ seq.getCmd<PtpJointCart>(1) };
-<<<<<<< HEAD
-  ptp.getStartConfiguration().setCreateJointNameFunc(std::bind(&createManipulatorJointName, std::placeholders::_1));
-=======
   ptp.getStartConfiguration().setCreateJointNameFunc([](size_t n) { return createManipulatorJointName(n); });
->>>>>>> 7f2927c6
   // By deleting the model we guarantee that the start state only consists
   // of joints of the manipulator group without the gripper
   ptp.getStartConfiguration().clearModel();
