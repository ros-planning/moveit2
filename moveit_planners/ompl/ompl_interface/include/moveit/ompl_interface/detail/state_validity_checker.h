--- conflicted
+++ resolved
@@ -72,19 +72,14 @@
     return isValid(state, dist, verbose_);
   }
 
-<<<<<<< HEAD
-  virtual bool isValid(const ompl::base::State* state, bool verbose) const;
-  virtual bool isValid(const ompl::base::State* state, double& dist, bool verbose) const;
-=======
   bool isValid(const ompl::base::State* state, double& dist, ompl::base::State* /*validState*/,
                bool& /*validStateAvailable*/) const override
   {
     return isValid(state, dist, verbose_);
   }
 
-  bool isValid(const ompl::base::State* state, bool verbose) const;
-  bool isValid(const ompl::base::State* state, double& dist, bool verbose) const;
->>>>>>> b57628ff
+  virtual bool isValid(const ompl::base::State* state, bool verbose) const;
+  virtual bool isValid(const ompl::base::State* state, double& dist, bool verbose) const;
 
   virtual double cost(const ompl::base::State* state) const;
   double clearance(const ompl::base::State* state) const override;
