--- conflicted
+++ resolved
@@ -760,19 +760,13 @@
   RCLCPP_DEBUG(getLogger(), "There were %d valid motions and %d invalid motions.", v, iv);
 
   // Debug OMPL setup and solution
-<<<<<<< HEAD
-  RCLCPP_DEBUG(LOGGER, "%s",
+  RCLCPP_DEBUG(getLogger(), "%s",
                [&] {
                  std::stringstream debug_out;
                  ompl_simple_setup_->print(debug_out);
                  return debug_out.str();
                }()
                    .c_str());
-=======
-  std::stringstream debug_out;
-  ompl_simple_setup_->print(debug_out);
-  RCLCPP_DEBUG(getLogger(), "%s", rclcpp::get_c_string(debug_out.str()));
->>>>>>> 7ad5b520
 }
 
 void ModelBasedPlanningContext::solve(planning_interface::MotionPlanResponse& res)
