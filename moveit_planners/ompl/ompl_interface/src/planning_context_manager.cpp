/*********************************************************************
 * Software License Agreement (BSD License)
 *
 *  Copyright (c) 2012, Willow Garage, Inc.
 *  All rights reserved.
 *
 *  Redistribution and use in source and binary forms, with or without
 *  modification, are permitted provided that the following conditions
 *  are met:
 *
 *   * Redistributions of source code must retain the above copyright
 *     notice, this list of conditions and the following disclaimer.
 *   * Redistributions in binary form must reproduce the above
 *     copyright notice, this list of conditions and the following
 *     disclaimer in the documentation and/or other materials provided
 *     with the distribution.
 *   * Neither the name of Willow Garage nor the names of its
 *     contributors may be used to endorse or promote products derived
 *     from this software without specific prior written permission.
 *
 *  THIS SOFTWARE IS PROVIDED BY THE COPYRIGHT HOLDERS AND CONTRIBUTORS
 *  "AS IS" AND ANY EXPRESS OR IMPLIED WARRANTIES, INCLUDING, BUT NOT
 *  LIMITED TO, THE IMPLIED WARRANTIES OF MERCHANTABILITY AND FITNESS
 *  FOR A PARTICULAR PURPOSE ARE DISCLAIMED. IN NO EVENT SHALL THE
 *  COPYRIGHT OWNER OR CONTRIBUTORS BE LIABLE FOR ANY DIRECT, INDIRECT,
 *  INCIDENTAL, SPECIAL, EXEMPLARY, OR CONSEQUENTIAL DAMAGES (INCLUDING,
 *  BUT NOT LIMITED TO, PROCUREMENT OF SUBSTITUTE GOODS OR SERVICES;
 *  LOSS OF USE, DATA, OR PROFITS; OR BUSINESS INTERRUPTION) HOWEVER
 *  CAUSED AND ON ANY THEORY OF LIABILITY, WHETHER IN CONTRACT, STRICT
 *  LIABILITY, OR TORT (INCLUDING NEGLIGENCE OR OTHERWISE) ARISING IN
 *  ANY WAY OUT OF THE USE OF THIS SOFTWARE, EVEN IF ADVISED OF THE
 *  POSSIBILITY OF SUCH DAMAGE.
 *********************************************************************/

/* Author: Ioan Sucan */

#include <moveit/ompl_interface/planning_context_manager.h>
#include <moveit/robot_state/conversions.h>
#include <moveit/profiler/profiler.h>
#include <utility>

#include <ompl/geometric/planners/AnytimePathShortening.h>
#include <ompl/geometric/planners/rrt/RRT.h>
#include <ompl/geometric/planners/rrt/pRRT.h>
#include <ompl/geometric/planners/rrt/RRTConnect.h>
#include <ompl/geometric/planners/rrt/TRRT.h>
#include <ompl/geometric/planners/rrt/LazyRRT.h>
#include <ompl/geometric/planners/est/EST.h>
#include <ompl/geometric/planners/sbl/SBL.h>
#include <ompl/geometric/planners/sbl/pSBL.h>
#include <ompl/geometric/planners/kpiece/KPIECE1.h>
#include <ompl/geometric/planners/kpiece/BKPIECE1.h>
#include <ompl/geometric/planners/kpiece/LBKPIECE1.h>
#include <ompl/geometric/planners/rrt/RRTstar.h>
#include <ompl/geometric/planners/prm/PRM.h>
#include <ompl/geometric/planners/prm/PRMstar.h>
#include <ompl/geometric/planners/fmt/FMT.h>
#include <ompl/geometric/planners/fmt/BFMT.h>
#include <ompl/geometric/planners/pdst/PDST.h>
#include <ompl/geometric/planners/stride/STRIDE.h>
#include <ompl/geometric/planners/rrt/BiTRRT.h>
#include <ompl/geometric/planners/rrt/LBTRRT.h>
#include <ompl/geometric/planners/est/BiEST.h>
#include <ompl/geometric/planners/est/ProjEST.h>
#include <ompl/geometric/planners/prm/LazyPRM.h>
#include <ompl/geometric/planners/prm/LazyPRMstar.h>
#include <ompl/geometric/planners/prm/SPARS.h>
#include <ompl/geometric/planners/prm/SPARStwo.h>

#include <ompl/base/ConstrainedSpaceInformation.h>
#include <ompl/base/spaces/constraint/ProjectedStateSpace.h>

#include <moveit/ompl_interface/parameterization/joint_space/joint_model_state_space_factory.h>
#include <moveit/ompl_interface/parameterization/joint_space/joint_model_state_space.h>
#include <moveit/ompl_interface/parameterization/joint_space/constrained_planning_state_space_factory.h>
#include <moveit/ompl_interface/parameterization/joint_space/constrained_planning_state_space.h>
#include <moveit/ompl_interface/parameterization/work_space/pose_model_state_space_factory.h>
#include <moveit/ompl_interface/detail/ompl_constraints.h>

using namespace std::placeholders;

namespace ompl_interface
{
static const rclcpp::Logger LOGGER = rclcpp::get_logger("moveit.ompl_planning.planning_context_manager");

struct PlanningContextManager::CachedContexts
{
  std::map<std::pair<std::string, std::string>, std::vector<ModelBasedPlanningContextPtr> > contexts_;
  std::mutex lock_;
};

MultiQueryPlannerAllocator::~MultiQueryPlannerAllocator()
{
  // Store all planner data
  for (const auto& entry : planner_data_storage_paths_)
  {
    RCLCPP_INFO(LOGGER, "Storing planner data");
    ob::PlannerData data(planners_[entry.first]->getSpaceInformation());
    planners_[entry.first]->getPlannerData(data);
    storage_.store(data, entry.second.c_str());
  }
}

template <typename T>
ompl::base::PlannerPtr MultiQueryPlannerAllocator::allocatePlanner(const ob::SpaceInformationPtr& si,
                                                                   const std::string& new_name,
                                                                   const ModelBasedPlanningContextSpecification& spec)
{
  // Store planner instance if multi-query planning is enabled
  auto cfg = spec.config_;
  auto it = cfg.find("multi_query_planning_enabled");
  bool multi_query_planning_enabled = false;
  if (it != cfg.end())
  {
    multi_query_planning_enabled = boost::lexical_cast<bool>(it->second);
    cfg.erase(it);
  }
  if (multi_query_planning_enabled)
  {
    // If we already have an instance, use that one
    auto planner_map_it = planners_.find(new_name);
    if (planner_map_it != planners_.end())
    {
      return planner_map_it->second;
    }

    // Certain multi-query planners allow loading and storing the generated planner data. This feature can be
    // selectively enabled for loading and storing using the bool parameters 'load_planner_data' and
    // 'store_planner_data'. The storage file path is set using the parameter 'planner_data_path'.
    // File read and write access are handled by the PlannerDataStorage class. If the file path is invalid
    // an error message is printed and the planner is constructed/destructed with default values.
    it = cfg.find("load_planner_data");
    bool load_planner_data = false;
    if (it != cfg.end())
    {
      load_planner_data = boost::lexical_cast<bool>(it->second);
      cfg.erase(it);
    }
    it = cfg.find("store_planner_data");
    bool store_planner_data = false;
    if (it != cfg.end())
    {
      store_planner_data = boost::lexical_cast<bool>(it->second);
      cfg.erase(it);
    }
    it = cfg.find("planner_data_path");
    std::string planner_data_path;
    if (it != cfg.end())
    {
      planner_data_path = it->second;
      cfg.erase(it);
    }
    // Store planner instance for multi-query use
    planners_[new_name] =
        allocatePlannerImpl<T>(si, new_name, spec, load_planner_data, store_planner_data, planner_data_path);
    return planners_[new_name];
  }
  else
  {
    // Return single-shot planner instance
    return allocatePlannerImpl<T>(si, new_name, spec);
  }
}

template <typename T>
ompl::base::PlannerPtr
MultiQueryPlannerAllocator::allocatePlannerImpl(const ob::SpaceInformationPtr& si, const std::string& new_name,
                                                const ModelBasedPlanningContextSpecification& spec,
                                                bool load_planner_data, bool store_planner_data,
                                                const std::string& file_path)
{
  ob::PlannerPtr planner;
  // Try to initialize planner with loaded planner data
  if (load_planner_data)
  {
    RCLCPP_INFO(LOGGER, "Loading planner data");
    ob::PlannerData data(si);
    storage_.load(file_path.c_str(), data);
    planner = std::shared_ptr<ob::Planner>{ allocatePersistentPlanner<T>(data) };
    if (!planner)
    {
      RCLCPP_ERROR(LOGGER,
                   "Creating a '%s' planner from persistent data is not supported. Going to create a new instance.",
                   new_name.c_str());
    }
  }

  if (!planner)
<<<<<<< HEAD
  {
    planner.reset(new T(si));
  }

=======
    planner = std::make_shared<T>(si);
>>>>>>> 779b7c8b
  if (!new_name.empty())
  {
    planner->setName(new_name);
  }

  planner->params().setParams(spec.config_, true);
  //  Remember which planner instances to store when the destructor is called
  if (store_planner_data)
  {
    planner_data_storage_paths_[new_name] = file_path;
  }

  return planner;
}

// default implementation
template <typename T>
inline ompl::base::Planner* MultiQueryPlannerAllocator::allocatePersistentPlanner(const ob::PlannerData& /*data*/)
{
  return nullptr;
};
template <>
inline ompl::base::Planner*
MultiQueryPlannerAllocator::allocatePersistentPlanner<ompl::geometric::PRM>(const ob::PlannerData& data)
{
  return new og::PRM(data);
};
template <>
inline ompl::base::Planner*
MultiQueryPlannerAllocator::allocatePersistentPlanner<ompl::geometric::PRMstar>(const ob::PlannerData& data)
{
  return new og::PRMstar(data);
};
template <>
inline ompl::base::Planner*
MultiQueryPlannerAllocator::allocatePersistentPlanner<ompl::geometric::LazyPRM>(const ob::PlannerData& data)
{
  return new og::LazyPRM(data);
};
template <>
inline ompl::base::Planner*
MultiQueryPlannerAllocator::allocatePersistentPlanner<ompl::geometric::LazyPRMstar>(const ob::PlannerData& data)
{
  return new og::LazyPRMstar(data);
};

PlanningContextManager::PlanningContextManager(moveit::core::RobotModelConstPtr robot_model,
                                               constraint_samplers::ConstraintSamplerManagerPtr csm)
  : robot_model_(std::move(robot_model))
  , constraint_sampler_manager_(std::move(csm))
  , max_goal_samples_(10)
  , max_state_sampling_attempts_(4)
  , max_goal_sampling_attempts_(1000)
  , max_planning_threads_(4)
  , max_solution_segment_length_(0.0)
  , minimum_waypoint_count_(2)
{
  cached_contexts_ = std::make_shared<CachedContexts>();
  registerDefaultPlanners();
  registerDefaultStateSpaces();
}

PlanningContextManager::~PlanningContextManager() = default;

ConfiguredPlannerAllocator PlanningContextManager::plannerSelector(const std::string& planner) const
{
  auto it = known_planners_.find(planner);
  if (it != known_planners_.end())
  {
    return it->second;
  }
  else
  {
    RCLCPP_ERROR(LOGGER, "Unknown planner: '%s'", planner.c_str());
    return ConfiguredPlannerAllocator();
  }
}

template <typename T>
void PlanningContextManager::registerPlannerAllocatorHelper(const std::string& planner_id)
{
  registerPlannerAllocator(planner_id, [&](const ob::SpaceInformationPtr& si, const std::string& new_name,
                                           const ModelBasedPlanningContextSpecification& spec) {
    return planner_allocator_.allocatePlanner<T>(si, new_name, spec);
  });
}

void PlanningContextManager::registerDefaultPlanners()
{
  registerPlannerAllocatorHelper<og::AnytimePathShortening>("geometric::AnytimePathShortening");
  registerPlannerAllocatorHelper<og::BFMT>("geometric::BFMT");
  registerPlannerAllocatorHelper<og::BiEST>("geometric::BiEST");
  registerPlannerAllocatorHelper<og::BiTRRT>("geometric::BiTRRT");
  registerPlannerAllocatorHelper<og::BKPIECE1>("geometric::BKPIECE");
  registerPlannerAllocatorHelper<og::EST>("geometric::EST");
  registerPlannerAllocatorHelper<og::FMT>("geometric::FMT");
  registerPlannerAllocatorHelper<og::KPIECE1>("geometric::KPIECE");
  registerPlannerAllocatorHelper<og::LazyPRM>("geometric::LazyPRM");
  registerPlannerAllocatorHelper<og::LazyPRMstar>("geometric::LazyPRMstar");
  registerPlannerAllocatorHelper<og::LazyRRT>("geometric::LazyRRT");
  registerPlannerAllocatorHelper<og::LBKPIECE1>("geometric::LBKPIECE");
  registerPlannerAllocatorHelper<og::LBTRRT>("geometric::LBTRRT");
  registerPlannerAllocatorHelper<og::PDST>("geometric::PDST");
  registerPlannerAllocatorHelper<og::PRM>("geometric::PRM");
  registerPlannerAllocatorHelper<og::PRMstar>("geometric::PRMstar");
  registerPlannerAllocatorHelper<og::ProjEST>("geometric::ProjEST");
  registerPlannerAllocatorHelper<og::RRT>("geometric::RRT");
  registerPlannerAllocatorHelper<og::RRTConnect>("geometric::RRTConnect");
  registerPlannerAllocatorHelper<og::RRTstar>("geometric::RRTstar");
  registerPlannerAllocatorHelper<og::SBL>("geometric::SBL");
  registerPlannerAllocatorHelper<og::SPARS>("geometric::SPARS");
  registerPlannerAllocatorHelper<og::SPARStwo>("geometric::SPARStwo");
  registerPlannerAllocatorHelper<og::STRIDE>("geometric::STRIDE");
  registerPlannerAllocatorHelper<og::TRRT>("geometric::TRRT");
}

void PlanningContextManager::registerDefaultStateSpaces()
{
  registerStateSpaceFactory(ModelBasedStateSpaceFactoryPtr(new JointModelStateSpaceFactory()));
  registerStateSpaceFactory(ModelBasedStateSpaceFactoryPtr(new PoseModelStateSpaceFactory()));
  registerStateSpaceFactory(ModelBasedStateSpaceFactoryPtr(new ConstrainedPlanningStateSpaceFactory()));
}

ConfiguredPlannerSelector PlanningContextManager::getPlannerSelector() const
{
  return std::bind(&PlanningContextManager::plannerSelector, this, std::placeholders::_1);
}

void PlanningContextManager::setPlannerConfigurations(const planning_interface::PlannerConfigurationMap& pconfig)
{
  planner_configs_ = pconfig;
}

ModelBasedPlanningContextPtr
PlanningContextManager::getPlanningContext(const planning_interface::PlannerConfigurationSettings& config,
                                           const StateSpaceFactoryTypeSelector& factory_selector,
                                           const moveit_msgs::msg::MotionPlanRequest& req) const
{
  const ModelBasedStateSpaceFactoryPtr& factory = factory_selector(config.group);

  // Check for a cached planning context
  ModelBasedPlanningContextPtr context;

  {
    std::unique_lock<std::mutex> slock(cached_contexts_->lock_);
    auto cached_contexts = cached_contexts_->contexts_.find(std::make_pair(config.name, factory->getType()));
    if (cached_contexts != cached_contexts_->contexts_.end())
    {
      for (const ModelBasedPlanningContextPtr& cached_context : cached_contexts->second)
        if (cached_context.unique())
        {
          RCLCPP_DEBUG(LOGGER, "Reusing cached planning context");
          context = cached_context;
          break;
        }
    }
  }

  // Create a new planning context
  if (!context)
  {
    ModelBasedStateSpaceSpecification space_spec(robot_model_, config.group);
    ModelBasedPlanningContextSpecification context_spec;
    context_spec.config_ = config.config;
    context_spec.planner_selector_ = getPlannerSelector();
    context_spec.constraint_sampler_manager_ = constraint_sampler_manager_;
    context_spec.state_space_ = factory->getNewStateSpace(space_spec);

<<<<<<< HEAD
    if (factory->getType() == ConstrainedPlanningStateSpace::PARAMETERIZATION_TYPE)
    {
      RCLCPP_DEBUG_STREAM(LOGGER, "planning_context_manager: Using OMPL's constrained state space for planning.");

      // Select the correct type of constraints based on the path constraints in the planning request.
      ompl::base::ConstraintPtr ompl_constraint =
          createOMPLConstraint(robot_model_, config.group, req.path_constraints);

      // Create a constrained state space of type "projected state space".
      // Other types are available, so we probably should add another setting to ompl_planning.yaml
      // to choose between them.
      context_spec.constrained_state_space_ =
          std::make_shared<ob::ProjectedStateSpace>(context_spec.state_space_, ompl_constraint);

      // Pass the constrained state space to ompl simple setup through the creation of a
      // ConstrainedSpaceInformation object. This makes sure the state space is properly initialized.
      context_spec.ompl_simple_setup_ = std::make_shared<ompl::geometric::SimpleSetup>(
          std::make_shared<ob::ConstrainedSpaceInformation>(context_spec.constrained_state_space_));
    }
    else
    {
      // Choose the correct simple setup type to load
      context_spec.ompl_simple_setup_.reset(new ompl::geometric::SimpleSetup(context_spec.state_space_));
    }

    RCLCPP_DEBUG(LOGGER, "Creating new planning context");
    context.reset(new ModelBasedPlanningContext(config.name, context_spec));

    // Do not cache a constrained planning context, as the constraints could be changed
    // and need to be parsed again.
    if (factory->getType() != ConstrainedPlanningStateSpace::PARAMETERIZATION_TYPE)
=======
    // Choose the correct simple setup type to load
    context_spec.ompl_simple_setup_ = std::make_shared<ompl::geometric::SimpleSetup>(context_spec.state_space_);

    ROS_DEBUG_NAMED(LOGNAME, "Creating new planning context");
    context = std::make_shared<ModelBasedPlanningContext>(config.name, context_spec);
>>>>>>> 779b7c8b
    {
      {
        std::lock_guard<std::mutex> slock(cached_contexts_->lock_);
        cached_contexts_->contexts_[std::make_pair(config.name, factory->getType())].push_back(context);
      }
    }
  }

  context->setMaximumPlanningThreads(max_planning_threads_);
  context->setMaximumGoalSamples(max_goal_samples_);
  context->setMaximumStateSamplingAttempts(max_state_sampling_attempts_);
  context->setMaximumGoalSamplingAttempts(max_goal_sampling_attempts_);

  if (max_solution_segment_length_ > std::numeric_limits<double>::epsilon())
  {
    context->setMaximumSolutionSegmentLength(max_solution_segment_length_);
  }

  context->setMinimumWaypointCount(minimum_waypoint_count_);
  context->setSpecificationConfig(config.config);

  return context;
}

const ModelBasedStateSpaceFactoryPtr&
PlanningContextManager::getStateSpaceFactory1(const std::string& /* dummy */, const std::string& factory_type) const
{
  auto f = factory_type.empty() ? state_space_factories_.begin() : state_space_factories_.find(factory_type);
  if (f != state_space_factories_.end())
  {
    RCLCPP_DEBUG(LOGGER, "Using '%s' parameterization for solving problem", factory_type.c_str());
    return f->second;
  }
  else
  {
    RCLCPP_ERROR(LOGGER, "Factory of type '%s' was not found", factory_type.c_str());
    static const ModelBasedStateSpaceFactoryPtr EMPTY;
    return EMPTY;
  }
}

const ModelBasedStateSpaceFactoryPtr&
PlanningContextManager::getStateSpaceFactory2(const std::string& group,
                                              const moveit_msgs::msg::MotionPlanRequest& req) const
{
  // find the problem representation to use
  auto best = state_space_factories_.end();
  int prev_priority = 0;
  for (auto it = state_space_factories_.begin(); it != state_space_factories_.end(); ++it)
  {
    int priority = it->second->canRepresentProblem(group, req, robot_model_);
    if (priority > prev_priority)
    {
      best = it;
      prev_priority = priority;
    }
  }

  if (best == state_space_factories_.end())
  {
    RCLCPP_ERROR(LOGGER, "There are no known state spaces that can represent the given planning "
                         "problem");
    static const ModelBasedStateSpaceFactoryPtr EMPTY;
    return EMPTY;
  }
  else
  {
    RCLCPP_DEBUG(LOGGER, "Using '%s' parameterization for solving problem", best->first.c_str());
    return best->second;
  }
}

ModelBasedPlanningContextPtr PlanningContextManager::getPlanningContext(
    const planning_scene::PlanningSceneConstPtr& planning_scene, const moveit_msgs::msg::MotionPlanRequest& req,
    moveit_msgs::msg::MoveItErrorCodes& error_code, const rclcpp::Node::SharedPtr& node,
    bool use_constraints_approximation) const
{
  if (req.group_name.empty())
  {
    RCLCPP_ERROR(LOGGER, "No group specified to plan for");
    error_code.val = moveit_msgs::msg::MoveItErrorCodes::INVALID_GROUP_NAME;
    return ModelBasedPlanningContextPtr();
  }

  error_code.val = moveit_msgs::msg::MoveItErrorCodes::FAILURE;

  if (!planning_scene)
  {
    RCLCPP_ERROR(LOGGER, "No planning scene supplied as input");
    return ModelBasedPlanningContextPtr();
  }

  // identify the correct planning configuration
  auto pc = planner_configs_.end();
  if (!req.planner_id.empty())
  {
    pc = planner_configs_.find(req.planner_id.find(req.group_name) == std::string::npos ?
                                   req.group_name + "[" + req.planner_id + "]" :
                                   req.planner_id);
    if (pc == planner_configs_.end())
    {
      RCLCPP_WARN(LOGGER,
                  "Cannot find planning configuration for group '%s' using planner '%s'. Will use defaults instead.",
                  req.group_name.c_str(), req.planner_id.c_str());
    }
  }

  if (pc == planner_configs_.end())
  {
    pc = planner_configs_.find(req.group_name);
    if (pc == planner_configs_.end())
    {
      RCLCPP_ERROR(LOGGER, "Cannot find planning configuration for group '%s'", req.group_name.c_str());
      return ModelBasedPlanningContextPtr();
    }
  }

  // State space selection process
  // ^^^^^^^^^^^^^^^^^^^^^^^^^^^^^
  // There are 3 options for the factory_selector
  // 1) enforce_constrained_state_space = true AND there are path constraints in the planning request
  //         Overrides all other settings and selects a ConstrainedPlanningStateSpace factory
  // 2) enforce_joint_model_state_space = true
  //         If 1) is false, then this one overrides the remaining settings and returns a JointModelStateSpace factory
  // 3) Not 1) or 2), then the factory is selected based on the priority that each one returns.
  //         See PoseModelStateSpaceFactory::canRepresentProblem for details on the selection process.
  //         In short, it returns a PoseModelStateSpace if there is an IK solver and a path constraint.
  //
  // enforce_constrained_state_space
  // ****************************************
  // Check if the user wants to use an OMPL ConstrainedStateSpace for planning.
  // This is done by setting 'enforce_constrained_state_space' to 'true' for the desired group in ompl_planing.yaml.
  // If there are no path constraints in the planning request, this option is ignored, as the constrained state space is
  // only usefull for paths constraints. (And at the moment only a single position constraint is supported, hence:
  //     req.path_constraints.position_constraints.size() == 1
  // is used in the selection process below.)
  //
  // enforce_joint_model_state_space
  // *******************************
  // Check if sampling in JointModelStateSpace is enforced for this group by user.
  // This is done by setting 'enforce_joint_model_state_space' to 'true' for the desired group in ompl_planning.yaml.
  //
  // Some planning problems like orientation path constraints are represented in PoseModelStateSpace and sampled via IK.
  // However consecutive IK solutions are not checked for proximity at the moment and sometimes happen to be flipped,
  // leading to invalid trajectories. This workaround lets the user prevent this problem by forcing rejection sampling
  // in JointModelStateSpace.
  StateSpaceFactoryTypeSelector factory_selector;
  auto constrained_planning_iterator = pc->second.config.find("enforce_constrained_state_space");
  auto joint_space_planning_iterator = pc->second.config.find("enforce_joint_model_state_space");

  if (constrained_planning_iterator != pc->second.config.end() &&
      boost::lexical_cast<bool>(constrained_planning_iterator->second) &&
      req.path_constraints.position_constraints.size() == 1)
  {
    factory_selector = std::bind(&PlanningContextManager::getStateSpaceFactory1, this, std::placeholders::_1,
                                 ConstrainedPlanningStateSpace::PARAMETERIZATION_TYPE);
  }
  else if (joint_space_planning_iterator != pc->second.config.end() &&
           boost::lexical_cast<bool>(joint_space_planning_iterator->second))
  {
    factory_selector = std::bind(&PlanningContextManager::getStateSpaceFactory1, this, std::placeholders::_1,
                                 JointModelStateSpace::PARAMETERIZATION_TYPE);
  }
  else
  {
    factory_selector = std::bind(&PlanningContextManager::getStateSpaceFactory2, this, std::placeholders::_1, req);
  }

  ModelBasedPlanningContextPtr context = getPlanningContext(pc->second, factory_selector, req);

  if (context)
  {
    context->clear();

    moveit::core::RobotStatePtr start_state = planning_scene->getCurrentStateUpdated(req.start_state);

    // Setup the context
    context->setPlanningScene(planning_scene);
    context->setMotionPlanRequest(req);
    context->setCompleteInitialState(*start_state);

    context->setPlanningVolume(req.workspace_parameters);
    if (!context->setPathConstraints(req.path_constraints, &error_code))
    {
      return ModelBasedPlanningContextPtr();
    }

    if (!context->setGoalConstraints(req.goal_constraints, req.path_constraints, &error_code))
    {
      return ModelBasedPlanningContextPtr();
    }

    try
    {
      context->configure(node, use_constraints_approximation);
      RCLCPP_DEBUG(LOGGER, "%s: New planning context is set.", context->getName().c_str());
      error_code.val = moveit_msgs::msg::MoveItErrorCodes::SUCCESS;
    }
    catch (ompl::Exception& ex)
    {
      RCLCPP_ERROR(LOGGER, "OMPL encountered an error: %s", ex.what());
      context.reset();
    }
  }

  return context;
}
}  // namespace ompl_interface<|MERGE_RESOLUTION|>--- conflicted
+++ resolved
@@ -186,14 +186,10 @@
   }
 
   if (!planner)
-<<<<<<< HEAD
-  {
-    planner.reset(new T(si));
-  }
-
-=======
+  {
     planner = std::make_shared<T>(si);
->>>>>>> 779b7c8b
+  }
+
   if (!new_name.empty())
   {
     planner->setName(new_name);
@@ -362,7 +358,6 @@
     context_spec.constraint_sampler_manager_ = constraint_sampler_manager_;
     context_spec.state_space_ = factory->getNewStateSpace(space_spec);
 
-<<<<<<< HEAD
     if (factory->getType() == ConstrainedPlanningStateSpace::PARAMETERIZATION_TYPE)
     {
       RCLCPP_DEBUG_STREAM(LOGGER, "planning_context_manager: Using OMPL's constrained state space for planning.");
@@ -385,22 +380,15 @@
     else
     {
       // Choose the correct simple setup type to load
-      context_spec.ompl_simple_setup_.reset(new ompl::geometric::SimpleSetup(context_spec.state_space_));
+      context_spec.ompl_simple_setup_ = std::make_shared<ompl::geometric::SimpleSetup>(context_spec.state_space_);
     }
 
     RCLCPP_DEBUG(LOGGER, "Creating new planning context");
-    context.reset(new ModelBasedPlanningContext(config.name, context_spec));
+    context = std::make_shared<ModelBasedPlanningContext>(config.name, context_spec);
 
     // Do not cache a constrained planning context, as the constraints could be changed
     // and need to be parsed again.
     if (factory->getType() != ConstrainedPlanningStateSpace::PARAMETERIZATION_TYPE)
-=======
-    // Choose the correct simple setup type to load
-    context_spec.ompl_simple_setup_ = std::make_shared<ompl::geometric::SimpleSetup>(context_spec.state_space_);
-
-    ROS_DEBUG_NAMED(LOGNAME, "Creating new planning context");
-    context = std::make_shared<ModelBasedPlanningContext>(config.name, context_spec);
->>>>>>> 779b7c8b
     {
       {
         std::lock_guard<std::mutex> slock(cached_contexts_->lock_);
