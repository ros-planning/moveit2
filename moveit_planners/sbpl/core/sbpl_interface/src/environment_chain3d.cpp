/*********************************************************************
 * Software License Agreement (BSD License)
 *
 *  Copyright (c) 2010, Maxim Likhachev
 *  All rights reserved.
 *
 *  Redistribution and use in source and binary forms, with or without
 *  modification, are permitted provided that the following conditions
 *  are met:
 *
 *   * Redistributions of source code must retain the above copyright
 *     notice, this list of conditions and the following disclaimer.
 *   * Redistributions in binary form must reproduce the above
 *     copyright notice, this list of conditions and the following
 *     disclaimer in the documentation and/or other materials provided
 *     with the distribution.
 *   * Neither the name of Maxim Likhachev nor the names of its
 *     contributors may be used to endorse or promote products derived
 *     from this software without specific prior written permission.
 *
 *  THIS SOFTWARE IS PROVIDED BY THE COPYRIGHT HOLDERS AND CONTRIBUTORS
 *  "AS IS" AND ANY EXPRESS OR IMPLIED WARRANTIES, INCLUDING, BUT NOT
 *  LIMITED TO, THE IMPLIED WARRANTIES OF MERCHANTABILITY AND FITNESS
 *  FOR A PARTICULAR PURPOSE ARE DISCLAIMED. IN NO EVENT SHALL THE
 *  COPYRIGHT OWNER OR CONTRIBUTORS BE LIABLE FOR ANY DIRECT, INDIRECT,
 *  INCIDENTAL, SPECIAL, EXEMPLARY, OR CONSEQUENTIAL DAMAGES (INCLUDING,
 *  BUT NOT LIMITED TO, PROCUREMENT OF SUBSTITUTE GOODS OR SERVICES;
 *  LOSS OF USE, DATA, OR PROFITS; OR BUSINESS INTERRUPTION) HOWEVER
 *  CAUSED AND ON ANY THEORY OF LIABILITY, WHETHER IN CONTRACT, STRICT
 *  LIABILITY, OR TORT (INCLUDING NEGLIGENCE OR OTHERWISE) ARISING IN
 *  ANY WAY OUT OF THE USE OF THIS SOFTWARE, EVEN IF ADVISED OF THE
 *  POSSIBILITY OF SUCH DAMAGE.
 *********************************************************************/

/* Author: Benjamin Cohen, E. Gil Jones */

#include <sbpl_interface/environment_chain3d.h>
#include <collision_detection/collision_common.h>
#include <planning_models/conversions.h>
#include <boost/timer.hpp>
#include <planning_models/angle_utils.h>

static const unsigned int DEBUG_OVER = 1;
static const unsigned int PRINT_HEURISTIC_UNDER = 1;

static const double JOINT_DIST_MULT = 1000.0;

namespace sbpl_interface
{
EnvironmentChain3D::EnvironmentChain3D(const planning_scene::PlanningSceneConstPtr& planning_scene)
  : planning_scene_(planning_scene)
  , bfs_(NULL)
  , state_(planning_scene->getCurrentState())
  , planning_data_(StateID2IndexMapping)
  , goal_constraint_set_(planning_scene->getRobotModel(), planning_scene->getTransforms())
  , path_constraint_set_(planning_scene->getRobotModel(), planning_scene->getTransforms())
  , interpolation_state_1_(planning_scene->getCurrentState())
  , interpolation_state_2_(planning_scene->getCurrentState())
  , interpolation_state_temp_(planning_scene->getCurrentState())
  , closest_to_goal_(DBL_MAX)
{
}

EnvironmentChain3D::~EnvironmentChain3D()
{
  if (bfs_ != NULL)
  {
    delete bfs_;
  }
}

/////////////////////////////////////////////////////////////////////////////
//                      SBPL Planner Interface
/////////////////////////////////////////////////////////////////////////////

bool EnvironmentChain3D::InitializeMDPCfg(MDPConfig* MDPCfg)
{
  if (planning_data_.goal_hash_entry_ && planning_data_.start_hash_entry_)
  {
    MDPCfg->goalstateid = planning_data_.goal_hash_entry_->stateID;
    MDPCfg->startstateid = planning_data_.start_hash_entry_->stateID;
    return true;
  }
  return false;
}

bool EnvironmentChain3D::InitializeEnv(const char* sEnvFile)
{
  ROS_INFO("[env] InitializeEnv is not implemented right now.");
  return true;
}

int EnvironmentChain3D::GetFromToHeuristic(int FromStateID, int ToStateID)
{
  // std::cerr << "Getting heuristic" << '\n';
  return getEndEffectorHeuristic(FromStateID, ToStateID);
}

int EnvironmentChain3D::GetGoalHeuristic(int stateID)
{
  if (planning_data_.state_ID_to_coord_table_.size() < DEBUG_OVER)
  {
    std::cerr << "Getting heur distance from " << stateID << " to " << planning_data_.goal_hash_entry_->stateID << " "
              << GetFromToHeuristic(stateID, planning_data_.goal_hash_entry_->stateID) << '\n';
  }
  return GetFromToHeuristic(stateID, planning_data_.goal_hash_entry_->stateID);
}

int EnvironmentChain3D::GetStartHeuristic(int stateID)
{
  return GetFromToHeuristic(stateID, planning_data_.start_hash_entry_->stateID);
}

int EnvironmentChain3D::SizeofCreatedEnv()
{
  return planning_data_.state_ID_to_coord_table_.size();
}

void EnvironmentChain3D::PrintState(int stateID, bool bVerbose, FILE* fOut /*=NULL*/)
{
  // if(fOut == NULL)
  //   fOut = stdout;

  // EnvChain3DHashEntry* HashEntry = EnvChain.StateID2CoordTable[stateID];

  // bool bGoal = false;
  // if(stateID == EnvChain.goalHashEntry->stateID)
  //   bGoal = true;

  // if(stateID == EnvChain.goalHashEntry->stateID && bVerbose)
  // {
  //   //ROS_DEBUG_NAMED("environment_chain3d", fOut, "the state is a goal state\n");
  //   bGoal = true;
  // }

  // printJointArray(fOut, HashEntry, bGoal, bVerbose);
}

void EnvironmentChain3D::PrintEnv_Config(FILE* fOut)
{
  std::cerr << ("ERROR in EnvChain... function: PrintEnv_Config is undefined\n");
  throw new SBPL_Exception();
}

void EnvironmentChain3D::GetSuccs(int source_state_ID, std::vector<int>* succ_idv, std::vector<int>* cost_v)
{
  boost::this_thread::interruption_point();
  // std::cerr << "Calling get succ state " << source_state_ID << '\n';

  ros::WallTime expansion_start_time = ros::WallTime::now();

  succ_idv->clear();
  cost_v->clear();

  // From environment_robarm3d.cpp -- //goal state should be absorbing
  if (source_state_ID == planning_data_.goal_hash_entry_->stateID)
  {
    std::cerr << "Think we have goal" << '\n';
    return;
  }

  if (source_state_ID > (int)planning_data_.state_ID_to_coord_table_.size() - 1)
  {
    ROS_WARN_STREAM("source id too large");
    std::cerr << "Source id too large" << '\n';
    return;
  }

  if (planning_data_.state_ID_to_coord_table_.size() < DEBUG_OVER)
  {
    std::cerr << "Expanding " << source_state_ID << '\n';
  }

  EnvChain3DHashEntry* hash_entry = planning_data_.state_ID_to_coord_table_[source_state_ID];

  std::vector<double> source_joint_angles = hash_entry->angles;
  // convertCoordToJointAngles(hash_entry->coord, source_joint_angles);

  std::vector<int> succ_coord;
  std::vector<double> succ_joint_angles;

<<<<<<< HEAD
  // for(unsigned int i = 0; i < source_joint_angles.size(); i++) {
  //   std::cerr << "Source " << i << " " << source_joint_angles[i] << '\n';
=======
  // for(unsigned int i = 0; i < source_joint_angles.size(); ++i) {
  //   std::cerr << "Source " << i << " " << source_joint_angles[i] << std::endl;
>>>>>>> 4cbd1a76
  // }

  planning_statistics_.total_expansions_++;

  for (unsigned int i = 0; i < possible_actions_.size(); ++i)
  {
    if (!possible_actions_[i]->generateSuccessorState(source_joint_angles, succ_joint_angles))
    {
      continue;
    }

    // for(unsigned int j = 0; j < planning_data_.goal_hash_entry_->angles.size(); ++j) {
    //   if(joint_is_continuous_[j]) {
    //     if(source_joint_angles[j] < M_PI && succ_joint_angles[j] > M_PI) {
    //       succ_joint_angles[j] -= 2*M_PI;
    //     } else if(source_joint_angles[j] > -M_PI && succ_joint_angles[j] < -M_PI) {
    //       succ_joint_angles[j] += 2*M_PI;
    //     }
    //   }
    // }
    // double dist = 0.0;
    // for(unsigned int j = 0; j < planning_data_.goal_hash_entry_->angles.size(); ++j) {
    //   dist += fabs(planning_data_.goal_hash_entry_->angles[j]-succ_joint_angles[j]);
    //   //std::cerr << "Succ " << i << " " << j << " " << succ_joint_angles[j] << '\n';
    // }
    // if(dist < closest_to_goal_) {
    //   //std::cerr << "Got dist " << dist << '\n';
    //   closest_to_goal_ = dist;
    // }

    // int max_dist = getJointDistanceIntegerMax(succ_joint_angles,
    //                                           planning_data_.goal_hash_entry_->angles);
    // if(max_dist*1.0 < closest_to_goal_) {
    //   std::cerr << "Max integer distance is " << max_dist << '\n';
    //   closest_to_goal_ = max_dist*1.0;
    //   // for(unsigned int j = 0; j < joint_motion_wrappers_.size(); ++j) {
    //   //   if(joint_motion_wrappers_[j]->canGetCloser(succ_joint_angles[j],
    //   //                                              planning_data_.goal_hash_entry_->angles[j],
    //   //                                              LONG_RANGE_JOINT_DIFF)) {
    //   //     std::cerr << "Joint " << j << " succ " << succ_joint_angles[j] << " "
    //   //               << planning_data_.goal_hash_entry_->angles[j] << " can get closer\n";
    //   //     break;
    //   //   }
    //   // }
    // }
    convertJointAnglesToCoord(succ_joint_angles, succ_coord);

    joint_state_group_->setStateValues(succ_joint_angles);

    kinematic_constraints::ConstraintEvaluationResult con_res = path_constraint_set_.decide(state_);
    if (!con_res.satisfied)
    {
      ROS_INFO_STREAM("State violates path constraints");
    }

    // if(!joint_state_group_->satisfiesBounds()) {
    //   std::cerr << "ERROR - successor doesn't satisfy bounds" << '\n';
    //   //std::cerr << "Successor doesn't satisfy bounds" << '\n';
    //   continue;
    // }
    ros::WallTime before_coll = ros::WallTime::now();
    collision_detection::CollisionRequest req;
    collision_detection::CollisionResult res;
    req.group_name = planning_group_;
    if (!planning_parameters_.use_standard_collision_checking_)
    {
      hy_env_->checkCollisionDistanceField(req, res, *hy_env_->getCollisionRobotDistanceField().get(), state_, gsr_);
    }
    else
    {
      planning_scene_->checkCollision(req, res, state_);
    }
    planning_statistics_.coll_checks_++;
    // std::cerr << "Elapsed " << t.elapsed() << '\n';
    ros::WallDuration dur(ros::WallTime::now() - before_coll);
    // std::cerr << dur.toSec() << '\n';
    // ROS_DEBUG_STREAM("Time " << ros::WallTime::now()-before_coll);
    planning_statistics_.total_coll_check_time_ += dur;
    if (res.collision)
    {
      // std::cerr << "Successor in collision" << '\n';
      continue;
    }

    Eigen::Isometry3d pose = tip_link_state_->getGlobalLinkTransform();

    int xyz[3];
    if (!planning_parameters_.use_standard_collision_checking_)
    {
      if (!getGridXYZInt(pose, xyz))
      {
        std::cerr << "Can't get successor x y z" << '\n';
        continue;
      }
    }
    int dist;
    if (planning_parameters_.use_bfs_)
    {
      dist = getBFSCostToGoal(xyz[0], xyz[1], xyz[2]);
    }
    else
    {
      dist = getJointDistanceIntegerMax(succ_joint_angles, planning_data_.goal_hash_entry_->angles,
                                        planning_parameters_.joint_motion_primitive_distance_);
    }

    EnvChain3DHashEntry* succ_hash_entry = NULL;
    // bool can_get_closer = false;
    // for(unsigned int j = 0; j < joint_motion_wrappers_.size(); ++j) {
    //   if(joint_motion_wrappers_[j]->canGetCloser(succ_joint_angles[j],
    //                                              planning_data_.goal_hash_entry_->angles[j],
    //                                              LONG_RANGE_JOINT_DIFF)) {
    //     can_get_closer = true;
    //     // std::cerr << "Joint " << j << " succ " << succ_joint_angles[j] << " "
    //     //           << planning_data_.goal_hash_entry_->angles[j] << " can get closer\n";
    //     break;
    //   }
    // }
    // if(!can_get_closer) {
    bool succ_is_goal_state = false;
    if ((planning_parameters_.use_bfs_ && dist == 0) || (!planning_parameters_.use_bfs_ && dist == 1))
    {
      // std::cerr << "Joint distance for goal move " <<
      // getJointDistanceDoubleSum(planning_data_.goal_hash_entry_->angles, succ_joint_angles) << '\n';
      std::vector<std::vector<double> > interpolated_values;
      if (interpolateAndCollisionCheck(source_joint_angles, planning_data_.goal_hash_entry_->angles,
                                       interpolated_values))
      {
        // std::cerr << "Interpolation generated from id " << source_state_ID << " is " << interpolated_values.size() <<
        // " states\n";
        generated_interpolations_map_[source_state_ID][planning_data_.goal_hash_entry_->stateID] = interpolated_values;
        succ_hash_entry = planning_data_.goal_hash_entry_;
        succ_is_goal_state = true;
      }
      else
      {
        // std::cerr << "Interpolation in collision\n";
      }
    }
    std::vector<std::vector<double> > interpolated_values;
    if (!succ_is_goal_state)
    {
      if (planning_parameters_.interpolation_distance_ < planning_parameters_.joint_motion_primitive_distance_)
      {
        if (!interpolateAndCollisionCheck(source_joint_angles, succ_joint_angles, interpolated_values))
        {
          // std::cerr << "Interpolation failed" << '\n';
          continue;
        }
      }
      succ_hash_entry = planning_data_.getHashEntry(succ_coord, i);
    }
    // double max_dist = getJointDistanceMax(planning_data_.goal_hash_entry_->angles, succ_joint_angles);
    // if(max_dist < closest_to_goal_) {
    //   std::cerr << "State " << source_state_ID << " sum dist " <<
    //   getJointDistanceSum(planning_data_.goal_hash_entry_->angles, succ_joint_angles) << " max "
    //             << " " << getJointDistanceMax(planning_data_.goal_hash_entry_->angles, succ_joint_angles) <<
<<<<<<< HEAD
    //             '\n';
    //   for(unsigned int i = 0; i < planning_data_.goal_hash_entry_->angles.size(); i++) {
=======
    //             std::endl;
    //   for(unsigned int i = 0; i < planning_data_.goal_hash_entry_->angles.size(); ++i) {
>>>>>>> 4cbd1a76
    //     std::cerr << "Joint " << i << " " << planning_data_.goal_hash_entry_->angles[i] << " " <<
    //     succ_joint_angles[i] << '\n';
    //   }
    //   closest_to_goal_ = max_dist;
    // }
    // std::cerr << "Dist " << dist << " source state id " << source_state_ID << '\n';
    // if(max_dist <= LONG_RANGE_JOINT_DIFF/2.0+.001) {
    //   succ_hash_entry = planning_data_.goal_hash_entry_;
    // } else {
    //   succ_hash_entry = planning_data_.getHashEntry(succ_coord, i);
    // }

    // kinematic_constraints::ConstraintEvaluationResult con_res = goal_constraint_set_.decide(state_);
    // if(con_res.satisfied) {
    //   std::cerr << "Constraints satisfied, dist is " << dist << '\n';
    //   succ_hash_entry = planning_data_.goal_hash_entry_;
    // } else {
    //   succ_hash_entry = planning_data_.getHashEntry(succ_coord, i);
    // }
    if (!succ_hash_entry)
    {
      succ_hash_entry = planning_data_.addHashEntry(succ_coord, succ_joint_angles, xyz, i);
    }
    else
    {
      if (planning_data_.state_ID_to_coord_table_.size() < DEBUG_OVER)
      {
        std::cerr << "Already have hash entry " << succ_hash_entry->stateID << '\n';
      }
    }

    if (planning_parameters_.interpolation_distance_ < planning_parameters_.joint_motion_primitive_distance_ &&
        !succ_is_goal_state)
    {
      // std::cerr << "Adding segment from " << source_state_ID << " to " << succ_hash_entry->stateID << '\n';
      generated_interpolations_map_[source_state_ID][succ_hash_entry->stateID] = interpolated_values;
    }

    // std::cerr << "Adding hash entry" << '\n';
    if (planning_data_.state_ID_to_coord_table_.size() < DEBUG_OVER)
    {
<<<<<<< HEAD
      std::cerr << '\n';
      std::cerr << "Adding " << succ_hash_entry->stateID << '\n';
      for (unsigned int j = 0; j < planning_data_.goal_hash_entry_->angles.size(); j++)
=======
      std::cerr << std::endl;
      std::cerr << "Adding " << succ_hash_entry->stateID << std::endl;
      for (unsigned int j = 0; j < planning_data_.goal_hash_entry_->angles.size(); ++j)
>>>>>>> 4cbd1a76
      {
        std::cerr << "Succ " << j << " " << succ_joint_angles[j] << '\n';
      }
    }
    succ_idv->push_back(succ_hash_entry->stateID);
    cost_v->push_back(calculateCost(hash_entry, succ_hash_entry));
  }
  planning_statistics_.total_expansion_time_ += ros::WallTime::now() - expansion_start_time;
}

void EnvironmentChain3D::GetPreds(int TargetStateID, vector<int>* PredIDV, vector<int>* cost_v)
{
  std::cerr << ("ERROR in EnvChain... function: GetPreds is undefined\n");
  throw new SBPL_Exception();
}

bool EnvironmentChain3D::AreEquivalent(int StateID1, int StateID2)
{
  std::cerr << ("ERROR in EnvChain... function: AreEquivalent is undefined\n");
  throw new SBPL_Exception();
}

void EnvironmentChain3D::SetAllActionsandAllOutcomes(CMDPSTATE* state)
{
  std::cerr << ("ERROR in EnvChain..function: SetAllActionsandOutcomes is undefined\n");
  throw new SBPL_Exception();
}

void EnvironmentChain3D::SetAllPreds(CMDPSTATE* state)
{
  std::cerr << ("ERROR in EnvChain... function: SetAllPreds is undefined\n");
  throw new SBPL_Exception();
}

/////////////////////////////////////////////////////////////////////////////
//                      End of SBPL Planner Interface
/////////////////////////////////////////////////////////////////////////////

bool EnvironmentChain3D::setupForMotionPlan(const planning_scene::PlanningSceneConstPtr& planning_scene,
                                            const moveit_msgs::srv::GetMotionPlan::Request& mreq,
                                            moveit_msgs::srv::GetMotionPlan::Response& mres,
                                            const PlanningParameters& params)
{
  std::cerr << "really here " << '\n';
  planning_scene_ = planning_scene;

  planning_group_ = mreq.motion_plan_request.group_name;
  planning_parameters_ = params;

  if (!planning_parameters_.use_standard_collision_checking_)
  {
    hy_env_ = dynamic_cast<const collision_detection::CollisionWorldHybrid*>(planning_scene->getCollisionEnv().get());
    if (!hy_env_)
    {
      ROS_WARN_STREAM("Could not initialize hybrid collision world from planning scene");
      mres.error_code.val = moveit_msgs::msg::MoveItErrorCodes::COLLISION_CHECKING_UNAVAILABLE;
      return false;
    }

    hy_env_ = dynamic_cast<const collision_detection::CollisionRobotHybrid*>(planning_scene->getCollisionEnv().get());
    if (!hy_env_)
    {
      ROS_WARN_STREAM("Could not initialize hybrid collision robot from planning scene");
      mres.error_code.val = moveit_msgs::msg::MoveItErrorCodes::COLLISION_CHECKING_UNAVAILABLE;
      return false;
    }
  }

  state_ = planning_scene->getCurrentState();
  interpolation_state_1_ = planning_scene->getCurrentState();
  interpolation_state_2_ = planning_scene->getCurrentState();
  interpolation_state_temp_ = planning_scene->getCurrentState();

  planning_models::robotStateMsgToRobotState(*planning_scene->getTransforms(), mreq.motion_plan_request.start_state,
                                             state_);
  joint_state_group_ = state_.getJointStateGroup(planning_group_);
  interpolation_joint_state_group_1_ = interpolation_state_1_.getJointStateGroup(planning_group_);
  interpolation_joint_state_group_2_ = interpolation_state_2_.getJointStateGroup(planning_group_);
  interpolation_joint_state_group_temp_ = interpolation_state_temp_.getJointStateGroup(planning_group_);
  tip_link_state_ = state_.getLinkState(joint_state_group_->getJointModelGroup()->getLinkModelNames().back());

  collision_detection::CollisionRequest req;
  collision_detection::CollisionResult res;
  req.group_name = planning_group_;
  if (!planning_parameters_.use_standard_collision_checking_)
  {
    hy_env_->checkCollisionDistanceField(req, res, *hy_env_->getCollisionRobotDistanceField().get(), state_,
                                         planning_scene_->getAllowedCollisionMatrix(), gsr_);
  }
  else
  {
    planning_scene->checkCollision(req, res, state_);
  }
  if (res.collision)
  {
    ROS_WARN_STREAM("Start state is in collision.  Can't plan");
    mres.error_code.val = moveit_msgs::msg::MoveItErrorCodes::START_STATE_IN_COLLISION;
    return false;
  }
  if (!planning_parameters_.use_standard_collision_checking_)
  {
    angle_discretization_ = gsr_->dfce_->distance_field_->getResolution();
  }
  else
  {
    angle_discretization_ = .02;
  }
  setMotionPrimitives(planning_group_);

  // can only do bfs if not using standard collison checking
  if (planning_parameters_.use_standard_collision_checking_)
  {
    planning_parameters_.use_bfs_ = false;
  }
  if (!planning_parameters_.use_standard_collision_checking_ && planning_parameters_.use_bfs_)
  {
    bfs_ = new BFS_3D(gsr_->dfce_->distance_field_->getXNumCells(), gsr_->dfce_->distance_field_->getYNumCells(),
                      gsr_->dfce_->distance_field_->getZNumCells());

    boost::shared_ptr<const distance_field::DistanceField> world_distance_field =
        hy_env_->getCollisionWorldDistanceField()->getDistanceField();
    if (world_distance_field->getXNumCells() != gsr_->dfce_->distance_field_->getXNumCells() ||
        world_distance_field->getYNumCells() != gsr_->dfce_->distance_field_->getYNumCells() ||
        world_distance_field->getZNumCells() != gsr_->dfce_->distance_field_->getZNumCells())
    {
      ROS_WARN_STREAM("Size mismatch between world and self distance fields");
      std::cerr << "Size mismatch between world and self distance fields" << '\n';
      mres.error_code.val = moveit_msgs::msg::MoveItErrorCodes::COLLISION_CHECKING_UNAVAILABLE;
      return false;
    }
    // std::cerr << "BFS dimensions are "
    //           << world_distance_field->getXNumCells() << " "
    //           << world_distance_field->getYNumCells() << " "
    //           << world_distance_field->getZNumCells() << '\n';
    unsigned int wall_count = 0;
    for (int i = 0; i < gsr_->dfce_->distance_field_->getXNumCells() - 2; ++i)
    {
      for (int j = 0; j < gsr_->dfce_->distance_field_->getYNumCells() - 2; ++j)
      {
        for (int k = 0; k < gsr_->dfce_->distance_field_->getZNumCells() - 2; ++k)
        {
          boost::this_thread::interruption_point();
          if (gsr_->dfce_->distance_field_->getDistanceFromCell(i + 1, j + 1, k + 1) == 0.0 ||
              world_distance_field->getDistanceFromCell(i + 1, j + 1, k + 1) == 0.0)
          {
            bfs_->setWall(i + 1, j + 1, k + 1);
            wall_count++;
          }
        }
      }
    }
  }
  // std::cerr << "Wall cells are " << wall_count << " of " <<
  //   world_distance_field->getXNumCells()*world_distance_field->getYNumCells()*world_distance_field->getZNumCells() <<
  //   '\n';

  // setting start position
  std::vector<double> start_joint_values;
  joint_state_group_->getGroupStateValues(start_joint_values);
  std::vector<int> start_coords;
  convertJointAnglesToCoord(start_joint_values, start_coords);
  Eigen::Isometry3d start_pose = tip_link_state_->getGlobalLinkTransform();

  int start_xyz[3];
  if (!planning_parameters_.use_standard_collision_checking_)
  {
    if (!getGridXYZInt(start_pose, start_xyz))
    {
      std::cerr << "Bad start pose" << '\n';
      mres.error_code.val = moveit_msgs::msg::MoveItErrorCodes::INVALID_ROBOT_STATE;
      return false;
    }
  }
  else
  {
    start_xyz[0] = 0.0;
    start_xyz[1] = 0.0;
    start_xyz[2] = 0.0;
  }
  planning_data_.start_hash_entry_ = planning_data_.addHashEntry(start_coords, start_joint_values, start_xyz, 0);

  // setting goal position
  planning_models::RobotState* goal_state(state_);
  std::map<std::string, double> goal_vals;
  for (unsigned int i = 0; i < mreq.motion_plan_request.goal_constraints[0].joint_constraints.size(); ++i)
  {
    goal_vals[mreq.motion_plan_request.goal_constraints[0].joint_constraints[i].joint_name] =
        mreq.motion_plan_request.goal_constraints[0].joint_constraints[i].position;
  }
  goal_state.setStateValues(goal_vals);
  if (!planning_parameters_.use_standard_collision_checking_)
  {
    hy_env_->checkCollisionDistanceField(req, res, *hy_env_->getCollisionRobotDistanceField().get(), goal_state,
                                         planning_scene_->getAllowedCollisionMatrix(), gsr_);
  }
  else
  {
    planning_scene->checkCollision(req, res, goal_state);
  }
  if (res.collision)
  {
    ROS_WARN_STREAM("Goal state is in collision.  Can't plan");
    mres.error_code.val = moveit_msgs::msg::MoveItErrorCodes::GOAL_IN_COLLISION;
    return false;
  }
  std::vector<double> goal_joint_values;
  planning_models::RobotState* ::JointStateGroup* goal_joint_state_group =
      goal_state.getJointStateGroup(planning_group_);
  goal_joint_state_group->getGroupStateValues(goal_joint_values);
  std::vector<int> goal_coords;
  convertJointAnglesToCoord(goal_joint_values, goal_coords);
  goal_pose_ = goal_state.getLinkState(tip_link_state_->getName())->getGlobalLinkTransform();
  int goal_xyz[3];
  if (!planning_parameters_.use_standard_collision_checking_)
  {
    if (!getGridXYZInt(goal_pose_, goal_xyz))
    {
      std::cerr << "Bad goal pose" << '\n';
      mres.error_code.val = moveit_msgs::msg::MoveItErrorCodes::INVALID_GOAL_CONSTRAINTS;
      return false;
    }
  }
  else
  {
    goal_xyz[0] = 0.0;
    goal_xyz[1] = 0.0;
    goal_xyz[2] = 0.0;
  }
  std::vector<std::string> goal_dofs = goal_joint_state_group->getJointModelGroup()->getActiveDOFNames();
  for (unsigned int i = 0; i < goal_dofs.size(); ++i)
  {
    ROS_DEBUG_STREAM("Start " << goal_dofs[i] << " pos " << start_joint_values[i]);
  }
  for (unsigned int i = 0; i < goal_dofs.size(); ++i)
  {
    ROS_DEBUG_STREAM("Goal " << goal_dofs[i] << " pos " << goal_joint_values[i]);
  }
  // std::cerr << "Running bfs with goal " << goal_xyz[0] << " " <<  goal_xyz[1] << " " << goal_xyz[2] << '\n';
  if (planning_parameters_.use_bfs_)
  {
    bfs_->run(goal_xyz[0], goal_xyz[1], goal_xyz[2]);
    // std::cerr << "Got start " << start_xyz[0] << " " <<  start_xyz[1] << " " << start_xyz[2] << " cost "
    //           << getBFSCostToGoal(start_xyz[0], start_xyz[1], start_xyz[2]) << '\n';
  }
  goal_constraint_set_.clear();
  goal_constraint_set_.add(mreq.motion_plan_request.goal_constraints[0]);
  planning_data_.goal_hash_entry_ = planning_data_.addHashEntry(goal_coords, goal_joint_values, goal_xyz, 0);
  path_constraint_set_.clear();
  path_constraint_set_.add(mreq.motion_plan_request.path_constraints);
  return true;
}

void EnvironmentChain3D::setMotionPrimitives(const std::string& group_name)
{
  possible_actions_.clear();
  if (!joint_state_group_)
  {
    ROS_ERROR_STREAM("Can't set motion primitives as joint state group not set");
  }
  const planning_models::RobotModel::JointModelGroup* jmg = joint_state_group_->getJointModelGroup();
  for (unsigned int i = 0; i < jmg->getActiveDOFNames().size(); ++i)
  {
    const planning_models::RobotModel::JointModel* joint = jmg->getJointModel(jmg->getActiveDOFNames()[i]);
    boost::shared_ptr<JointMotionWrapper> jmw(new JointMotionWrapper(joint));
    joint_motion_wrappers_.push_back(jmw);
    // TODO - figure out which DOFs have something to do with end effector position
    if (!planning_parameters_.use_bfs_ || i < 4)
    {
      boost::shared_ptr<SingleJointMotionPrimitive> sing_pos(
          new SingleJointMotionPrimitive(jmw, i, planning_parameters_.joint_motion_primitive_distance_));
      boost::shared_ptr<SingleJointMotionPrimitive> sing_neg(
          new SingleJointMotionPrimitive(jmw, i, -planning_parameters_.joint_motion_primitive_distance_));
      possible_actions_.push_back(sing_pos);
      possible_actions_.push_back(sing_neg);
    }
  }
  determineMaximumEndEffectorTravel();
}

void EnvironmentChain3D::determineMaximumEndEffectorTravel()
{
  planning_models::RobotState* def(state_);
  def.setToDefaultValues();
  planning_models::RobotState* ::JointStateGroup* jsg = def.getJointStateGroup(planning_group_);
  planning_models::RobotState* ::LinkState* tip_link_state =
      def.getLinkState(jsg->getJointModelGroup()->getLinkModelNames().back());
  std::vector<double> default_values;
  jsg->getGroupStateValues(default_values);
  Eigen::Isometry3d default_pose = tip_link_state->getGlobalLinkTransform();
  double default_x = default_pose.translation().x();
  double default_y = default_pose.translation().y();
  double default_z = default_pose.translation().z();
  double max_dist = 0.0;
  for (unsigned int i = 0; i < possible_actions_.size(); ++i)
  {
    std::vector<double> succ_joint_angles;
    if (!possible_actions_[i]->generateSuccessorState(default_values, succ_joint_angles))
    {
      ROS_ERROR_STREAM("Can't move from default state");
      continue;
    }
    jsg->setStateValues(succ_joint_angles);
    Eigen::Isometry3d motion_pose = tip_link_state->getGlobalLinkTransform();
    double motion_x = motion_pose.translation().x();
    double motion_y = motion_pose.translation().y();
    double motion_z = motion_pose.translation().z();
    double dist = getEuclideanDistance(default_x, default_y, default_z, motion_x, motion_y, motion_z);
    // std::cerr << "Motion " << i << " dist " << dist << '\n';
    if (dist > max_dist)
    {
      max_dist = dist;
    }
  }
  maximum_distance_for_motion_ = ceil(max_dist / angle_discretization_);
  // std::cerr << "Maximum distance is " << maximum_distance_for_motion_ << '\n';
}

int EnvironmentChain3D::calculateCost(EnvChain3DHashEntry* HashEntry1, EnvChain3DHashEntry* HashEntry2)
{
  // if(prms_.use_uniform_cost_)
  if (planning_parameters_.use_bfs_)
  {
    return JOINT_DIST_MULT * (maximum_distance_for_motion_ * 1.0);
  }
  else
  {
    return JOINT_DIST_MULT;
  }
  // return .05;//prms_.cost_multiplier_;
  //  else
  //   {
  //     // Max's suggestion is to just put a high cost on being close to
  //     // obstacles but don't provide some sort of gradient
  //     if(int(HashEntry2->dist) < 7) // in cells
  //       return prms_.cost_multiplier_ * prms_.range1_cost_;
  //     else if(int(HashEntry2->dist) < 12)
  //       return prms_.cost_multiplier_ * prms_.range2_cost_;
  //     else if(int(HashEntry2->dist) < 17)
  //       return prms_.cost_multiplier_ * prms_.range3_cost_;
  //     else
  //       return prms_.cost_multiplier_;
  //   }
  // }
}

// double EnvironmentChain3D::getEpsilon()
// {
//   return 10.0;
//   //printf("%0.3f\n",prms_.epsilon_);fflush(stdout);
//   //return prms_.epsilon_;
// }

// int EnvironmentChain3D::getEdgeCost(int FromStateID, int ToStateID)
// {
// #if DEBUG
//   if(FromStateID >= (int)EnvChain.StateID2CoordTable.size()
//       || ToStateID >= (int)EnvChain.StateID2CoordTable.size())
//   {
//     std::cerr <<("ERROR in EnvChain... function: stateID illegal\n");
//     throw new SBPL_Exception();
//   }
// #endif

//   //get X, Y for the state
//   EnvChain3DHashEntry* FromHashEntry = EnvChain.StateID2CoordTable[FromStateID];
//   EnvChain3DHashEntry* ToHashEntry = EnvChain.StateID2CoordTable[ToStateID];

//   return cost(FromHashEntry, ToHashEntry, false);
// }

int EnvironmentChain3D::getBFSCostToGoal(int x, int y, int z) const
{
  // std::cerr << "Getting cost for " << x << " " << y << " " << z << '\n';
  // TODO - deal with cost_per_cell
  int cost = (floor(bfs_->getDistance(x, y, z) / (maximum_distance_for_motion_))) * JOINT_DIST_MULT;
  // std::cerr << "Cost is " << cost << '\n';
  return cost;
  //* .05;//prms_.cost_per_cell_;
}

int EnvironmentChain3D::getJointDistanceIntegerSum(const std::vector<double>& angles1,
                                                   const std::vector<double>& angles2, double delta) const
{
  if (angles1.size() != angles2.size())
  {
    std::cerr << "Angles aren't the same size!!!" << '\n';
    return INT_MAX;
  }
  int dist = 0;
  for (unsigned int i = 0; i < angles1.size(); ++i)
  {
    dist += joint_motion_wrappers_[i]->getIntegerDistance(angles1[i], angles2[i], delta);
  }
  return dist;
}

int EnvironmentChain3D::getJointDistanceIntegerMax(const std::vector<double>& angles1,
                                                   const std::vector<double>& angles2, double delta) const
{
  if (angles1.size() != angles2.size())
  {
    std::cerr << "Angles aren't the same size!!!" << '\n';
    return INT_MAX;
  }
  int max_dist = 0;
  for (unsigned int i = 0; i < angles1.size(); ++i)
  {
    int dist = joint_motion_wrappers_[i]->getIntegerDistance(angles1[i], angles2[i], delta);
    if (dist > max_dist)
    {
      max_dist = dist;
    }
  }
  return max_dist;
}

double EnvironmentChain3D::getJointDistanceDoubleSum(const std::vector<double>& angles1,
                                                     const std::vector<double>& angles2) const
{
  if (angles1.size() != angles2.size())
  {
    return DBL_MAX;
  }
  double dist = 0.0;
  for (unsigned int i = 0; i < angles1.size(); ++i)
  {
    double jdist = joint_motion_wrappers_[i]->getDoubleDistance(angles1[i], angles2[i]);
    // std::cerr << "Joint " << i << " angle1 " << angles1[i] << " " << angles2[i] << " distance " << jdist <<
    // '\n';
    dist += jdist;
  }
  return dist;
}

// double EnvironmentChain3D::getJointDistanceMax(const std::vector<double>& angles1,
//                                                const std::vector<double>& angles2)
// {
//   if(angles1.size() != angles2.size()) {
//     return DBL_MAX;
//   }
//   double max_dist = 0.0;
//   for(unsigned int i = 0; i < angles1.size(); ++i) {
//     double dist;
//     if(joint_is_continuous_[i]) {
//       if(planning_data_.state_ID_to_coord_table_.size() < PRINT_HEURISTIC_UNDER) {
//         ROS_INFO_STREAM("Dist for cont joint " << i << " from " << angles1[i] << " to " << angles2[i] << " is " <<
//                         planning_models::shortestAngularDistance(angles1[i],angles2[i]));
//       }
//       dist = fabs(planning_models::shortestAngularDistance(angles1[i],angles2[i]));
//     } else {
//       if(planning_data_.state_ID_to_coord_table_.size() < PRINT_HEURISTIC_UNDER) {
//         ROS_INFO_STREAM("Dist for reg joint " << i << " from " << angles1[i] << " to " << angles2[i] << " is " <<
//                         fabs(angles1[i]-angles2[i]));
//       }
//       dist = fabs(angles1[i]-angles2[i]);
//     }
//     if(max_dist < dist) {
//       max_dist = dist;
//     }
//   }
//   return max_dist;
// }

int EnvironmentChain3D::getEndEffectorHeuristic(int from_stateID, int to_stateID)
{
  boost::this_thread::interruption_point();
  EnvChain3DHashEntry* from_hash_entry = planning_data_.state_ID_to_coord_table_[from_stateID];
  EnvChain3DHashEntry* to_hash_entry = planning_data_.state_ID_to_coord_table_[to_stateID];
  // if(planning_data_.state_ID_to_coord_table_.size() < PRINT_HEURISTIC_UNDER) {
  // std::cerr << " Dist " << dist << " heur " << getBFSCostToGoal(from_hash_entry->xyz[0], from_hash_entry->xyz[1],
  // from_hash_entry->xyz[2]) << '\n';
  if (planning_parameters_.use_bfs_)
  {
    return getBFSCostToGoal(from_hash_entry->xyz[0], from_hash_entry->xyz[1], from_hash_entry->xyz[2]);
  }
  else
  {
    return getJointDistanceIntegerSum(from_hash_entry->angles, to_hash_entry->angles,
                                      planning_parameters_.joint_motion_primitive_distance_) *
           JOINT_DIST_MULT;
  }
  // return getBFSCostToGoal(from_hash_entry->xyz[0], from_hash_entry->xyz[1], from_hash_entry->xyz[2]);
  // else
  //{
  // double x, y, z;
  // if(!gsr_->dfce_->distance_field_->gridToWorld(from_hash_entry->xyz[0],
  //                                               from_hash_entry->xyz[1],
  //                                               from_hash_entry->xyz[2],
  //                                               x,y,z)) {
  //   std::cerr << "problem" << '\n';
  //   return 1000000;
  // }
  // return getEuclideanDistance(x, y, z, goal_pose_.translation().x(), goal_pose_.translation().y(),
  // goal_pose_.translation().z())*1000.0;
  // heur =  getEuclideanDistance(x, y, z, env_chain_config_.goal.xyz[0],env_chain_config_.goal.xyz[1],
  // env_chain_config_.goal.xyz[2]) * prms_.cost_per_meter_;
  //}
}

bool EnvironmentChain3D::getGridXYZInt(const Eigen::Isometry3d& pose, int (&xyz)[3]) const
{
  if (!gsr_ || !gsr_->dfce_->distance_field_)
  {
    ROS_WARN_STREAM("No distance field cache entry available");
    return false;
  }
  if (!gsr_->dfce_->distance_field_->worldToGrid(pose.translation().x(), pose.translation().y(), pose.translation().z(),
                                                 xyz[0], xyz[1], xyz[2]))
  {
    ROS_WARN_STREAM("Pose out of bounds");
    return false;
  }
  return true;
}

bool EnvironmentChain3D::populateTrajectoryFromStateIDSequence(const std::vector<int>& state_ids,
                                                               trajectory_msgs::JointTrajectory& traj) const
{
  traj.joint_names = joint_state_group_->getJointModelGroup()->getActiveDOFNames();
  std::vector<std::vector<double> > angle_vector;
  if (!planning_data_.convertFromStateIDsToAngles(state_ids, angle_vector))
  {
    return false;
  }
  if (planning_parameters_.interpolation_distance_ >= planning_parameters_.joint_motion_primitive_distance_)
  {
    std::map<int, std::map<int, std::vector<std::vector<double> > > >::const_iterator it =
        generated_interpolations_map_.find(*(state_ids.end() - 2));
    std::vector<std::vector<double> > end_points;
    if (it != generated_interpolations_map_.end())
    {
      std::map<int, std::vector<std::vector<double> > >::const_iterator it2 = it->second.find(state_ids.back());
      if (it2 == it->second.end())
      {
        std::cerr << "No interpolated segment connecting state id " << (*state_ids.end() - 2) << " and goal "
                  << state_ids.back() << '\n';
      }
      else
      {
        end_points = it2->second;
      }
    }
    else
    {
      std::cerr << "No interpolated segment connecting state id " << (*state_ids.end() - 2) << " and goal "
                << state_ids.back() << '\n';
    }
    traj.points.resize(end_points.size() + angle_vector.size());
    for (unsigned int i = 0; i < angle_vector.size() - 1; ++i)
    {
      traj.points[i].positions = angle_vector[i];
    }
    for (unsigned int i = 0; i < end_points.size(); ++i)
    {
      traj.points[i + angle_vector.size() - 1].positions = end_points[i];
    }
    traj.points.back().positions = angle_vector.back();
    for (unsigned int i = 0; i < traj.points.back().positions.size(); ++i)
    {
      ROS_DEBUG_STREAM("Last " << i << " " << traj.points.back().positions[i]);
    }
    std::cerr << "Original path " << angle_vector.size() << " end path " << end_points.size() << '\n';
  }
  else
  {
<<<<<<< HEAD
    std::cerr << "Num states " << state_ids.size() << '\n';
    for (unsigned int i = 0; i < state_ids.size() - 1; i++)
=======
    std::cerr << "Num states " << state_ids.size() << std::endl;
    for (unsigned int i = 0; i < state_ids.size() - 1; ++i)
>>>>>>> 4cbd1a76
    {
      trajectory_msgs::JointTrajectoryPoint statep;
      statep.positions = angle_vector[i];
      ROS_DEBUG_STREAM("State id " << state_ids[i]);
      // if(traj.points.size() > 0) {
      // std::cerr << "State " << i << " id " << state_ids[i] << " dist "
      //           <<  getJointDistanceIntegerMax(traj.points.back().positions,
      //                                          statep.positions,
      //                                          INTERPOLATION_DISTANCE) << '\n';
      //}
      traj.points.push_back(statep);
      std::map<int, std::map<int, std::vector<std::vector<double> > > >::const_iterator it =
          generated_interpolations_map_.find(state_ids[i]);
      if (it != generated_interpolations_map_.end())
      {
        std::map<int, std::vector<std::vector<double> > >::const_iterator it2 = it->second.find(state_ids[i + 1]);
        if (it2 == it->second.end())
        {
          std::cerr << "No interpolated segment connecting state id " << state_ids[i] << " and state "
                    << state_ids[i + 1] << '\n';
          continue;
        }
        else
        {
          for (unsigned int j = 0; j < it2->second.size(); ++j)
          {
            trajectory_msgs::JointTrajectoryPoint p;
            p.positions = it2->second[j];
            // std::cerr << "Interp " << getJointDistanceIntegerMax(traj.points.back().positions,
            //                                                      p.positions,
            //                                                      INTERPOLATION_DISTANCE) << '\n';
            traj.points.push_back(p);
          }
        }
      }
      else
      {
        std::cerr << "No interpolated segment connecting state id " << state_ids[i] << " and state " << state_ids[i + 1]
                  << '\n';
        continue;
      }
    }
    // last point
    trajectory_msgs::JointTrajectoryPoint statep;
    statep.positions = angle_vector.back();
    // std::cerr << "Last " << getJointDistanceIntegerMax(traj.points.back().positions,
    //                                                    statep.positions,
    //                                                    INTERPOLATION_DISTANCE) << '\n';

    traj.points.push_back(statep);
  }
  std::cerr << "Resulting path is " << traj.points.size() << '\n';
  return true;
}

bool EnvironmentChain3D::getPlaneBFSMarker(visualization_msgs::Marker& plane_marker, double z_val)
{
  if (!gsr_ || !gsr_->dfce_ || !gsr_->dfce_->distance_field_)
  {
    return false;
  }
  plane_marker.header.frame_id = planning_scene_->getPlanningFrame();
  plane_marker.header.stamp = ros::Time::now();
  plane_marker.ns = "bfs_plane";
  plane_marker.id = 0;
  plane_marker.type = visualization_msgs::Marker::CUBE_LIST;
  plane_marker.action = visualization_msgs::Marker::ADD;
  plane_marker.points.resize(1);
  std_msgs::ColorRGBA wall_color;
  wall_color.r = wall_color.a = 1.0;
  plane_marker.colors.resize(1);
  plane_marker.colors[0] = wall_color;
  plane_marker.points[0].x = 1.0;
  plane_marker.pose.orientation.w = 1.0;
  plane_marker.color = wall_color;
  plane_marker.scale.x = plane_marker.scale.y = plane_marker.scale.z = gsr_->dfce_->distance_field_->getResolution();
  plane_marker.points.resize((gsr_->dfce_->distance_field_->getXNumCells() - 2) *
                             (gsr_->dfce_->distance_field_->getYNumCells() - 2));
  plane_marker.colors.resize((gsr_->dfce_->distance_field_->getXNumCells() - 2) *
                             (gsr_->dfce_->distance_field_->getYNumCells() - 2));
  // TODO - deal if 0,0 is not valid for x and y
  int x_val_temp, y_val_temp;
  int z_val_int;
  gsr_->dfce_->distance_field_->worldToGrid(0.0, 0.0, z_val, x_val_temp, y_val_temp, z_val_int);
  std_msgs::ColorRGBA dist_color;
  dist_color.g = dist_color.a = 1.0;
  unsigned int count = 0;
  for (int i = 0; i < gsr_->dfce_->distance_field_->getXNumCells() - 2; ++i)
  {
    for (int j = 0; j < gsr_->dfce_->distance_field_->getYNumCells() - 2; ++j, ++count)
    {
      gsr_->dfce_->distance_field_->gridToWorld(i, j, z_val_int, plane_marker.points[count].x,
                                                plane_marker.points[count].y, plane_marker.points[count].z);
      // ROS_INFO_STREAM("Point " << count << " point " << plane_marker.points[count]);
      if (bfs_->isWall(i, j, z_val_int))
      {
        plane_marker.colors[count] = wall_color;
      }
      else
      {
        int dist = bfs_->getDistance(i, j, z_val_int);
        if (dist < 40)
        {
          plane_marker.colors[count] = dist_color;
          plane_marker.colors[count].g = (40 - dist) / 40.0;
        }
      }
    }
  }
  return true;
}

bool EnvironmentChain3D::interpolateAndCollisionCheck(const std::vector<double> angles1,
                                                      const std::vector<double> angles2,
                                                      std::vector<std::vector<double> >& state_values)
{
  static bool print_first = false;
  state_values.clear();
  interpolation_joint_state_group_1_->setStateValues(angles1);
  interpolation_joint_state_group_2_->setStateValues(angles2);

  interpolation_joint_state_group_temp_->setStateValues(angles1);

  collision_detection::CollisionRequest req;
  req.group_name = planning_group_;

  int maximum_moves = getJointDistanceIntegerMax(angles1, angles2, planning_parameters_.interpolation_distance_);
  if (print_first)
  {
<<<<<<< HEAD
    std::cerr << "Maximum moves " << maximum_moves << '\n';
    for (unsigned int i = 0; i < angles1.size(); i++)
=======
    std::cerr << "Maximum moves " << maximum_moves << std::endl;
    for (unsigned int i = 0; i < angles1.size(); ++i)
>>>>>>> 4cbd1a76
    {
      std::cerr << "Start " << i << " " << angles1[i] << '\n';
    }
    for (unsigned int i = 0; i < angles2.size(); ++i)
    {
      std::cerr << "End " << i << " " << angles2[i] << '\n';
    }
  }
  for (int i = 1; i < maximum_moves; ++i)
  {
    interpolation_joint_state_group_1_->interpolate(
        interpolation_joint_state_group_2_, (1.0 / (maximum_moves * 1.0)) * i, interpolation_joint_state_group_temp_);
    ros::WallTime before_coll = ros::WallTime::now();
    collision_detection::CollisionResult res;
    if (!planning_parameters_.use_standard_collision_checking_)
    {
      hy_env_->checkCollisionDistanceField(req, res, *hy_env_->getCollisionRobotDistanceField().get(),
                                           interpolation_state_temp_, gsr_);
    }
    else
    {
      planning_scene_->checkCollision(req, res, interpolation_state_temp_);
    }
    planning_statistics_.coll_checks_++;
    ros::WallDuration dur(ros::WallTime::now() - before_coll);
    planning_statistics_.total_coll_check_time_ += dur;
    if (res.collision)
    {
      return false;
    }
    state_values.resize(state_values.size() + 1);
    interpolation_joint_state_group_temp_->getGroupStateValues(state_values.back());
    if (print_first)
    {
      for (unsigned int j = 0; j < state_values.back().size(); ++j)
      {
        std::cerr << "Interp " << i << " " << j << " " << state_values.back()[j] << '\n';
      }
    }
  }
  print_first = false;
  return true;
}

void EnvironmentChain3D::attemptShortcut(const trajectory_msgs::JointTrajectory& traj_in,
                                         trajectory_msgs::JointTrajectory& traj_out)
{
  unsigned int last_point_ind = 0;
  unsigned int current_point_ind = 1;
  unsigned int last_good_start_ind = 0;
  unsigned int last_good_end_ind = 1;
  traj_out = traj_in;
  traj_out.points.clear();
  traj_out.points.push_back(traj_in.points.front());
  std::vector<std::vector<double> > last_good_segment_values;
  if (traj_in.points.size() == 1)
  {
    traj_out = traj_in;
    return;
  }
  if (planning_parameters_.attempt_full_shortcut_)
  {
    std::vector<std::vector<double> > full_shortcut;
    // std::cerr << "Checking" << '\n';
    if (interpolateAndCollisionCheck(traj_in.points.front().positions, traj_in.points.back().positions, full_shortcut))
    {
<<<<<<< HEAD
      std::cerr << "Full shortcut has " << full_shortcut.size() << " points " << '\n';
      for (unsigned int i = 0; i < full_shortcut.size(); i++)
=======
      std::cerr << "Full shortcut has " << full_shortcut.size() << " points " << std::endl;
      for (unsigned int i = 0; i < full_shortcut.size(); ++i)
>>>>>>> 4cbd1a76
      {
        trajectory_msgs::JointTrajectoryPoint jtp;
        jtp.positions = full_shortcut[i];
        traj_out.points.push_back(jtp);
      }
      traj_out.points.push_back(traj_in.points.back());
      std::cerr << "Full shortcut worked" << '\n';
      return;
    }
  }

  while (1)
  {
    // std::cerr << "Checking from " << last_point_ind << " to " << current_point_ind << '\n';
    const trajectory_msgs::JointTrajectoryPoint& start_point = traj_in.points[last_point_ind];
    const trajectory_msgs::JointTrajectoryPoint& end_point = traj_in.points[current_point_ind];
    std::vector<std::vector<double> > segment_values;
    // if we can go from start to end then keep going
    if (interpolateAndCollisionCheck(start_point.positions, end_point.positions, segment_values))
    {
      last_good_start_ind = last_point_ind;
      last_good_end_ind = current_point_ind;
      last_good_segment_values = segment_values;
      current_point_ind++;
      // std::cerr << "Interpolation ok" << '\n';
    }
    else
    {
      // first case - start and end are separated by single point, so we copy the end in
      if (last_good_end_ind - last_good_start_ind == 1)
      {
        traj_out.points.push_back(traj_in.points[last_good_end_ind]);
      }
      else
      {
        for (unsigned int i = 0; i < last_good_segment_values.size(); ++i)
        {
          trajectory_msgs::JointTrajectoryPoint jtp;
          jtp.positions = last_good_segment_values[i];
          traj_out.points.push_back(jtp);
        }
      }
      last_good_start_ind = last_good_end_ind;
      last_point_ind = last_good_end_ind;
      current_point_ind = last_good_end_ind + 1;
      last_good_segment_values.clear();
      // std::cerr << "Interpolation not ok" << '\n';
    }
    if (current_point_ind >= traj_in.points.size())
    {
      if (last_good_segment_values.size() > 0)
      {
        for (unsigned int i = 0; i < last_good_segment_values.size(); ++i)
        {
          trajectory_msgs::JointTrajectoryPoint jtp;
          jtp.positions = last_good_segment_values[i];
          traj_out.points.push_back(jtp);
        }
      }
      traj_out.points.push_back(traj_in.points.back());
      break;
    }
  }
}
}  // namespace sbpl_interface<|MERGE_RESOLUTION|>--- conflicted
+++ resolved
@@ -179,13 +179,8 @@
   std::vector<int> succ_coord;
   std::vector<double> succ_joint_angles;
 
-<<<<<<< HEAD
-  // for(unsigned int i = 0; i < source_joint_angles.size(); i++) {
+  // for(unsigned int i = 0; i < source_joint_angles.size(); ++i) {
   //   std::cerr << "Source " << i << " " << source_joint_angles[i] << '\n';
-=======
-  // for(unsigned int i = 0; i < source_joint_angles.size(); ++i) {
-  //   std::cerr << "Source " << i << " " << source_joint_angles[i] << std::endl;
->>>>>>> 4cbd1a76
   // }
 
   planning_statistics_.total_expansions_++;
@@ -343,13 +338,8 @@
     //   std::cerr << "State " << source_state_ID << " sum dist " <<
     //   getJointDistanceSum(planning_data_.goal_hash_entry_->angles, succ_joint_angles) << " max "
     //             << " " << getJointDistanceMax(planning_data_.goal_hash_entry_->angles, succ_joint_angles) <<
-<<<<<<< HEAD
     //             '\n';
-    //   for(unsigned int i = 0; i < planning_data_.goal_hash_entry_->angles.size(); i++) {
-=======
-    //             std::endl;
     //   for(unsigned int i = 0; i < planning_data_.goal_hash_entry_->angles.size(); ++i) {
->>>>>>> 4cbd1a76
     //     std::cerr << "Joint " << i << " " << planning_data_.goal_hash_entry_->angles[i] << " " <<
     //     succ_joint_angles[i] << '\n';
     //   }
@@ -391,15 +381,9 @@
     // std::cerr << "Adding hash entry" << '\n';
     if (planning_data_.state_ID_to_coord_table_.size() < DEBUG_OVER)
     {
-<<<<<<< HEAD
       std::cerr << '\n';
       std::cerr << "Adding " << succ_hash_entry->stateID << '\n';
-      for (unsigned int j = 0; j < planning_data_.goal_hash_entry_->angles.size(); j++)
-=======
-      std::cerr << std::endl;
-      std::cerr << "Adding " << succ_hash_entry->stateID << std::endl;
       for (unsigned int j = 0; j < planning_data_.goal_hash_entry_->angles.size(); ++j)
->>>>>>> 4cbd1a76
       {
         std::cerr << "Succ " << j << " " << succ_joint_angles[j] << '\n';
       }
@@ -965,13 +949,8 @@
   }
   else
   {
-<<<<<<< HEAD
     std::cerr << "Num states " << state_ids.size() << '\n';
-    for (unsigned int i = 0; i < state_ids.size() - 1; i++)
-=======
-    std::cerr << "Num states " << state_ids.size() << std::endl;
     for (unsigned int i = 0; i < state_ids.size() - 1; ++i)
->>>>>>> 4cbd1a76
     {
       trajectory_msgs::JointTrajectoryPoint statep;
       statep.positions = angle_vector[i];
@@ -1101,13 +1080,8 @@
   int maximum_moves = getJointDistanceIntegerMax(angles1, angles2, planning_parameters_.interpolation_distance_);
   if (print_first)
   {
-<<<<<<< HEAD
     std::cerr << "Maximum moves " << maximum_moves << '\n';
-    for (unsigned int i = 0; i < angles1.size(); i++)
-=======
-    std::cerr << "Maximum moves " << maximum_moves << std::endl;
     for (unsigned int i = 0; i < angles1.size(); ++i)
->>>>>>> 4cbd1a76
     {
       std::cerr << "Start " << i << " " << angles1[i] << '\n';
     }
@@ -1174,13 +1148,8 @@
     // std::cerr << "Checking" << '\n';
     if (interpolateAndCollisionCheck(traj_in.points.front().positions, traj_in.points.back().positions, full_shortcut))
     {
-<<<<<<< HEAD
       std::cerr << "Full shortcut has " << full_shortcut.size() << " points " << '\n';
-      for (unsigned int i = 0; i < full_shortcut.size(); i++)
-=======
-      std::cerr << "Full shortcut has " << full_shortcut.size() << " points " << std::endl;
       for (unsigned int i = 0; i < full_shortcut.size(); ++i)
->>>>>>> 4cbd1a76
       {
         trajectory_msgs::JointTrajectoryPoint jtp;
         jtp.positions = full_shortcut[i];
