--- conflicted
+++ resolved
@@ -72,11 +72,7 @@
   }
 
   bool solve(const planning_scene::PlanningSceneConstPtr& planning_scene,
-<<<<<<< HEAD
-             const moveit_msgs::GetMotionPlan::Request& req, moveit_msgs::msg::MotionPlanDetailedResponse& res) const
-=======
-             const moveit_msgs::srv::GetMotionPlan::Request& req, moveit_msgs::MotionPlanDetailedResponse& res) const
->>>>>>> f071f988
+             const moveit_msgs::srv::GetMotionPlan::Request& req, moveit_msgs::msg::MotionPlanDetailedResponse& res) const
   {
     sbpl_interface::PlanningParameters params;
     params.use_bfs_ = false;
