#!/usr/bin/env python

# Software License Agreement (BSD License)
#
# Copyright (c) 2020, RWTH Aachen University
# All rights reserved.
#
# Redistribution and use in source and binary forms, with or without
# modification, are permitted provided that the following conditions
# are met:
#
#  * Redistributions of source code must retain the above copyright
#    notice, this list of conditions and the following disclaimer.
#  * Redistributions in binary form must reproduce the above
#    copyright notice, this list of conditions and the following
#    disclaimer in the documentation and/or other materials provided
#    with the distribution.
#  * Neither the name of RWTH Aachen University nor the names of its
#    contributors may be used to endorse or promote products derived
#    from this software without specific prior written permission.
#
# THIS SOFTWARE IS PROVIDED BY THE COPYRIGHT HOLDERS AND CONTRIBUTORS
# "AS IS" AND ANY EXPRESS OR IMPLIED WARRANTIES, INCLUDING, BUT NOT
# LIMITED TO, THE IMPLIED WARRANTIES OF MERCHANTABILITY AND FITNESS
# FOR A PARTICULAR PURPOSE ARE DISCLAIMED. IN NO EVENT SHALL THE
# COPYRIGHT OWNER OR CONTRIBUTORS BE LIABLE FOR ANY DIRECT, INDIRECT,
# INCIDENTAL, SPECIAL, EXEMPLARY, OR CONSEQUENTIAL DAMAGES (INCLUDING,
# BUT NOT LIMITED TO, PROCUREMENT OF SUBSTITUTE GOODS OR SERVICES;
# LOSS OF USE, DATA, OR PROFITS; OR BUSINESS INTERRUPTION) HOWEVER
# CAUSED AND ON ANY THEORY OF LIABILITY, WHETHER IN CONTRACT, STRICT
# LIABILITY, OR TORT (INCLUDING NEGLIGENCE OR OTHERWISE) ARISING IN
# ANY WAY OUT OF THE USE OF THIS SOFTWARE, EVEN IF ADVISED OF THE
# POSSIBILITY OF SUCH DAMAGE.
#
# Author: Bjarne von Horn
#

from moveit_ros_planning_interface._moveit_planning_interface_test_serialize_msg_cpp_helper import (
    ByteStringTestHelper,
)
from geometry_msgs.msg import Vector3
import unittest

try:
    # Try Python 2.7 behaviour first
    from StringIO import StringIO

    py_version_maj = 2
except ImportError:
    # Use Python 3.x behaviour as fallback and choose the non-unicode version
    from io import BytesIO as StringIO

    py_version_maj = 3


class PythonMsgSerializeTest(unittest.TestCase):
    def setUp(self):
        self.helper = ByteStringTestHelper()

    def test_EmbeddedZeros(self):
        self.assertTrue(self.helper.compareEmbeddedZeros(b"\xff\xef\x00\x10"))

    def test_ByteStringFromPchar(self):
        # ByteString(const char*) constructor
        self.assertEqual(self.helper.getBytesPChar(), b"abcdef")

    def test_ByteStringFromStdString(self):
        # ByteString(const std::string&) constructor
        self.assertEqual(self.helper.getBytesStdString(), b"\xff\xfe\x10\x00\x00")

    def test_ByteStringDefaultCtor(self):
        self.assertEqual(self.helper.getDefaultBytes(), b"")

    def test_CxxTupleToPy(self):
        # sending a tuple from C++ to Python
        ans = self.helper.getTuple()
        self.assertIsInstance(ans, tuple)
        self.assertEqual(len(ans), 1)
        self.assertEqual(ans[0], b"abcdef")

    def test_PyTupleToCxx(self):
        # sending a tuple from Python to C++
        self.assertTrue(self.helper.compareTuple((b"mno",)))

    def test_sendMessage(self):
        tmp = StringIO()
        Vector3(x=1.0, y=-2.0, z=0.25).serialize(tmp)
        self.assertTrue(self.helper.compareVector(tmp.getvalue()))

    def test_recieveMessage(self):
        tmp = Vector3()
        tmp.deserialize(self.helper.getVector())
        self.assertEqual(tmp, Vector3(1.0, -2.0, 0.25))

    def test_rejectInt(self):
        with self.assertRaisesRegexp(Exception, "Python argument types in"):
            self.helper.compareEmbeddedZeros(4711)

    def test_rejectIntTuple(self):
        with self.assertRaisesRegexp(Exception, "Python argument types in"):
            self.helper.compareEmbeddedZeros((4711,))

    def test_rejectUnicode(self):
        with self.assertRaisesRegexp(Exception, "Python argument types in"):
<<<<<<< HEAD
            self.helper.compareEmbeddedZeros("kdasd")
=======
            self.helper.compareEmbeddedZeros(u"kdasd")  # fmt: skip
>>>>>>> 7f2927c6

    @unittest.skipIf(py_version_maj == 2, "does not trigger with python 2.7")
    def test_rejectUnicodeTuple(self):
        with self.assertRaisesRegexp(
            RuntimeError, "Underlying python object is not a Bytes/String instance"
        ):
<<<<<<< HEAD
            self.helper.compareVectorTuple(("kdasd",))
=======
            self.helper.compareVectorTuple((u"kdasd",))  # fmt: skip
>>>>>>> 7f2927c6


if __name__ == "__main__":
    unittest.main()<|MERGE_RESOLUTION|>--- conflicted
+++ resolved
@@ -102,22 +102,14 @@
 
     def test_rejectUnicode(self):
         with self.assertRaisesRegexp(Exception, "Python argument types in"):
-<<<<<<< HEAD
-            self.helper.compareEmbeddedZeros("kdasd")
-=======
             self.helper.compareEmbeddedZeros(u"kdasd")  # fmt: skip
->>>>>>> 7f2927c6
 
     @unittest.skipIf(py_version_maj == 2, "does not trigger with python 2.7")
     def test_rejectUnicodeTuple(self):
         with self.assertRaisesRegexp(
             RuntimeError, "Underlying python object is not a Bytes/String instance"
         ):
-<<<<<<< HEAD
-            self.helper.compareVectorTuple(("kdasd",))
-=======
             self.helper.compareVectorTuple((u"kdasd",))  # fmt: skip
->>>>>>> 7f2927c6
 
 
 if __name__ == "__main__":
