--- conflicted
+++ resolved
@@ -55,11 +55,7 @@
         node_handle_.serviceClient<moveit_msgs::srv::GetPlanningScene>(move_group::GET_PLANNING_SCENE_SERVICE_NAME);
     apply_planning_scene_service_ =
         node_handle_.serviceClient<moveit_msgs::srv::ApplyPlanningScene>(move_group::APPLY_PLANNING_SCENE_SERVICE_NAME);
-<<<<<<< HEAD
     planning_scene_diff_publisher_ = node_handle_.advertise<moveit_msgs::msg::PlanningScene>("planning_scene", 1);
-=======
-    planning_scene_diff_publisher_ = node_handle_.advertise<moveit_msgs::PlanningScene>("planning_scene", 1);
->>>>>>> f071f988
   }
 
   std::vector<std::string> getKnownObjectNames(bool with_type)
@@ -172,11 +168,7 @@
   {
     moveit_msgs::srv::GetPlanningScene::Request request;
     moveit_msgs::srv::GetPlanningScene::Response response;
-<<<<<<< HEAD
     std::map<std::string, moveit_msgs::msg::CollisionObject> result;
-=======
-    std::map<std::string, moveit_msgs::CollisionObject> result;
->>>>>>> f071f988
     request.components.components = request.components.WORLD_OBJECT_GEOMETRY;
     if (!planning_scene_service_.call(request, response))
     {
@@ -201,11 +193,7 @@
   {
     moveit_msgs::srv::GetPlanningScene::Request request;
     moveit_msgs::srv::GetPlanningScene::Response response;
-<<<<<<< HEAD
     std::map<std::string, moveit_msgs::msg::AttachedCollisionObject> result;
-=======
-    std::map<std::string, moveit_msgs::AttachedCollisionObject> result;
->>>>>>> f071f988
     request.components.components = request.components.ROBOT_STATE_ATTACHED_OBJECTS;
     if (!planning_scene_service_.call(request, response))
     {
