/*********************************************************************
 * Software License Agreement (BSD License)
 *
 *  Copyright (c) 2014, SRI International
 *  Copyright (c) 2012, Willow Garage, Inc.
 *  All rights reserved.
 *
 *  Redistribution and use in source and binary forms, with or without
 *  modification, are permitted provided that the following conditions
 *  are met:
 *
 *   * Redistributions of source code must retain the above copyright
 *     notice, this list of conditions and the following disclaimer.
 *   * Redistributions in binary form must reproduce the above
 *     copyright notice, this list of conditions and the following
 *     disclaimer in the documentation and/or other materials provided
 *     with the distribution.
 *   * Neither the name of Willow Garage nor the names of its
 *     contributors may be used to endorse or promote products derived
 *     from this software without specific prior written permission.
 *
 *  THIS SOFTWARE IS PROVIDED BY THE COPYRIGHT HOLDERS AND CONTRIBUTORS
 *  "AS IS" AND ANY EXPRESS OR IMPLIED WARRANTIES, INCLUDING, BUT NOT
 *  LIMITED TO, THE IMPLIED WARRANTIES OF MERCHANTABILITY AND FITNESS
 *  FOR A PARTICULAR PURPOSE ARE DISCLAIMED. IN NO EVENT SHALL THE
 *  COPYRIGHT OWNER OR CONTRIBUTORS BE LIABLE FOR ANY DIRECT, INDIRECT,
 *  INCIDENTAL, SPECIAL, EXEMPLARY, OR CONSEQUENTIAL DAMAGES (INCLUDING,
 *  BUT NOT LIMITED TO, PROCUREMENT OF SUBSTITUTE GOODS OR SERVICES;
 *  LOSS OF USE, DATA, OR PROFITS; OR BUSINESS INTERRUPTION) HOWEVER
 *  CAUSED AND ON ANY THEORY OF LIABILITY, WHETHER IN CONTRACT, STRICT
 *  LIABILITY, OR TORT (INCLUDING NEGLIGENCE OR OTHERWISE) ARISING IN
 *  ANY WAY OUT OF THE USE OF THIS SOFTWARE, EVEN IF ADVISED OF THE
 *  POSSIBILITY OF SUCH DAMAGE.
 *********************************************************************/

/* Author: Ioan Sucan, Sachin Chitta */

#pragma once

#include <moveit/macros/class_forward.h>
#include <moveit/robot_state/robot_state.h>
#include <moveit_msgs/msg/robot_trajectory.hpp>
#include <moveit_msgs/msg/robot_state.hpp>
#include <moveit_msgs/msg/planner_interface_description.hpp>
#include <moveit_msgs/msg/constraints.hpp>
#include <moveit_msgs/msg/grasp.hpp>
// #include <moveit_msgs/msg/place_location.hpp>

// #include <moveit_msgs/action/pickup.hpp>
// #include <moveit_msgs/action/place.hpp>
#include <moveit_msgs/action/move_group.hpp>
#include <moveit_msgs/action/execute_trajectory.hpp>

#include <moveit_msgs/msg/motion_plan_request.hpp>
#include <geometry_msgs/msg/pose_stamped.h>

#include <rclcpp_action/rclcpp_action.hpp>

#include <memory>
#include <utility>
#include <tf2_ros/buffer.h>

namespace moveit
{
/** \brief Simple interface to MoveIt components */
namespace planning_interface
{
class MoveItErrorCode : public moveit_msgs::msg::MoveItErrorCodes
{
public:
  MoveItErrorCode()
  {
    val = 0;
  }
  MoveItErrorCode(int code)
  {
    val = code;
  }
  MoveItErrorCode(const moveit_msgs::msg::MoveItErrorCodes& code)
  {
    val = code.val;
  }
  explicit operator bool() const
  {
    return val == moveit_msgs::msg::MoveItErrorCodes::SUCCESS;
  }
  bool operator==(const int c) const
  {
    return val == c;
  }
  bool operator!=(const int c) const
  {
    return val != c;
  }
};

MOVEIT_CLASS_FORWARD(MoveGroupInterface)  // Defines MoveGroupInterfacePtr, ConstPtr, WeakPtr... etc

/** \class MoveGroupInterface move_group_interface.h moveit/planning_interface/move_group_interface.h

    \brief Client class to conveniently use the ROS interfaces provided by the move_group node.

    This class includes many default settings to make things easy to use. */
class MoveGroupInterface
{
public:
  /** \brief Default ROS parameter name from where to read the robot's URDF. Set to 'robot_description' */
  static const std::string ROBOT_DESCRIPTION;

  /** \brief Specification of options to use when constructing the MoveGroupInterface class */
  struct Options
  {
    Options(std::string group_name, std::string desc = ROBOT_DESCRIPTION)
      : group_name_(std::move(group_name)), robot_description_(std::move(desc))
    {
    }

    /// The group to construct the class instance for
    std::string group_name_;

    /// The robot description parameter name (if different from default)
    std::string robot_description_;

    /// Optionally, an instance of the RobotModel to use can be also specified
    moveit::core::RobotModelConstPtr robot_model_;
  };

  MOVEIT_STRUCT_FORWARD(Plan)

  /// The representation of a motion plan (as ROS messasges)
  struct Plan
  {
    /// The full starting state used for planning
    moveit_msgs::msg::RobotState start_state_;

    /// The trajectory of the robot (may not contain joints that are the same as for the start_state_)
    moveit_msgs::msg::RobotTrajectory trajectory_;

    /// The amount of time it took to generate the plan
    double planning_time_;
  };

  /**
      \brief Construct a MoveGroupInterface instance call using a specified set of options \e opt.

      \param opt. A MoveGroupInterface::Options structure, if you pass a ros::NodeHandle with a specific callback queue,
     it has to be of type ros::CallbackQueue
        (which is the default type of callback queues used in ROS)
      \param tf_buffer. Specify a TF2_ROS Buffer instance to use. If not specified,
                        one will be constructed internally along with an internal TF2_ROS TransformListener
      \param wait_for_servers. Timeout for connecting to action servers. -1 time means unlimited waiting.
    */
  MoveGroupInterface(const rclcpp::Node::SharedPtr& node, const Options& opt,
                     const std::shared_ptr<tf2_ros::Buffer>& tf_buffer = std::shared_ptr<tf2_ros::Buffer>(),
                     const rclcpp::Duration& wait_for_servers = rclcpp::Duration(-1));

  /**
      \brief Construct a client for the MoveGroup action for a particular \e group.

      \param tf_buffer. Specify a TF2_ROS Buffer instance to use. If not specified,
                        one will be constructed internally along with an internal TF2_ROS TransformListener
      \param wait_for_servers. Timeout for connecting to action servers. -1 time means unlimited waiting.
    */
  MoveGroupInterface(const rclcpp::Node::SharedPtr& node, const std::string& group,
                     const std::shared_ptr<tf2_ros::Buffer>& tf_buffer = std::shared_ptr<tf2_ros::Buffer>(),
                     const rclcpp::Duration& wait_for_servers = rclcpp::Duration(-1));

  ~MoveGroupInterface();

  /**
   * @brief This class owns unique resources (e.g. action clients, threads) and its not very
   * meaningful to copy. Pass by references, move it, or simply create multiple instances where
   * required.
   */
  MoveGroupInterface(const MoveGroupInterface&) = delete;
  MoveGroupInterface& operator=(const MoveGroupInterface&) = delete;

  MoveGroupInterface(MoveGroupInterface&& other) noexcept;
  MoveGroupInterface& operator=(MoveGroupInterface&& other) noexcept;
  /** \brief Get the name of the group this instance operates on */
  const std::string& getName() const;

  /** \brief Get the names of the named robot states available as targets, both either remembered states or default
   * states from srdf */
  const std::vector<std::string>& getNamedTargets() const;

  /** \brief Get the RobotModel object. */
  moveit::core::RobotModelConstPtr getRobotModel() const;

  /** \brief Get the ROS node handle of this instance operates on */
  rclcpp::Node::SharedPtr getNodeHandle();

  /** \brief Get the name of the frame in which the robot is planning */
  const std::string& getPlanningFrame() const;

  /** \brief Get the available planning group names */
  const std::vector<std::string>& getJointModelGroupNames() const;

  /** \brief Get vector of names of joints available in move group */
  const std::vector<std::string>& getJointNames() const;

  /** \brief Get vector of names of links available in move group */
  const std::vector<std::string>& getLinkNames() const;

  /** \brief Get the joint angles for targets specified by name */
  std::map<std::string, double> getNamedTargetValues(const std::string& name) const;

  /** \brief Get only the active (actuated) joints this instance operates on */
  const std::vector<std::string>& getActiveJoints() const;

  /** \brief Get all the joints this instance operates on (including fixed joints)*/
  const std::vector<std::string>& getJoints() const;

  /** \brief Get the number of variables used to describe the state of this group. This is larger or equal to the number
   * of DOF. */
  unsigned int getVariableCount() const;

<<<<<<< HEAD
  /** \brief Get the description of the planning plugin loaded by the action server */
  bool getInterfaceDescription(moveit_msgs::msg::PlannerInterfaceDescription& desc) const;
=======
  /** \brief Get the descriptions of all planning plugins loaded by the action server */
  bool getInterfaceDescriptions(std::vector<moveit_msgs::PlannerInterfaceDescription>& desc) const;

  /** \brief Get the description of the default planning plugin loaded by the action server */
  bool getInterfaceDescription(moveit_msgs::PlannerInterfaceDescription& desc) const;
>>>>>>> 0d0a6a17

  /** \brief Get the planner parameters for given group and planner_id */
  std::map<std::string, std::string> getPlannerParams(const std::string& planner_id,
                                                      const std::string& group = "") const;

  /** \brief Set the planner parameters for given group and planner_id */
  void setPlannerParams(const std::string& planner_id, const std::string& group,
                        const std::map<std::string, std::string>& params, bool bReplace = false);

  std::string getDefaultPlanningPipelineId() const;

  /** \brief Specify a planning pipeline to be used for further planning */
  void setPlanningPipelineId(const std::string& pipeline_id);

  /** \brief Get the current planning_pipeline_id */
  const std::string& getPlanningPipelineId() const;

  /** \brief Get the default planner of the current planning pipeline for the given group (or the pipeline's default) */
  std::string getDefaultPlannerId(const std::string& group = "") const;

  /** \brief Specify a planner to be used for further planning */
  void setPlannerId(const std::string& planner_id);

  /** \brief Get the current planner_id */
  const std::string& getPlannerId() const;

  /** \brief Specify the maximum amount of time to use when planning */
  void setPlanningTime(double seconds);

  /** \brief Set the number of times the motion plan is to be computed from scratch before the shortest solution is
   * returned. The default value is 1.*/
  void setNumPlanningAttempts(unsigned int num_planning_attempts);

  /** \brief Set a scaling factor for optionally reducing the maximum joint velocity.
      Allowed values are in (0,1]. The maximum joint velocity specified
      in the robot model is multiplied by the factor. If the value is 0, it is set to
      the default value, which is defined in joint_limits.yaml of the moveit_config.
      If the value is greater than 1, it is set to 1.0. */
  void setMaxVelocityScalingFactor(double max_velocity_scaling_factor);

  /** \brief Set a scaling factor for optionally reducing the maximum joint acceleration.
      Allowed values are in (0,1]. The maximum joint acceleration specified
      in the robot model is multiplied by the factor. If the value is 0, it is set to
      the default value, which is defined in joint_limits.yaml of the moveit_config.
      If the value is greater than 1, it is set to 1.0. */
  void setMaxAccelerationScalingFactor(double max_acceleration_scaling_factor);

  /** \brief Get the number of seconds set by setPlanningTime() */
  double getPlanningTime() const;

  /** \brief Get the tolerance that is used for reaching a joint goal. This is distance for each joint in configuration
   * space */
  double getGoalJointTolerance() const;

  /** \brief Get the tolerance that is used for reaching a position goal. This is be the radius of a sphere where the
   * end-effector must reach.*/
  double getGoalPositionTolerance() const;

  /** \brief Get the tolerance that is used for reaching an orientation goal. This is the tolerance for roll, pitch and
   * yaw, in radians. */
  double getGoalOrientationTolerance() const;

  /** \brief Set the tolerance that is used for reaching the goal. For
      joint state goals, this will be distance for each joint, in the
      configuration space (radians or meters depending on joint type). For pose
      goals this will be the radius of a sphere where the end-effector must
      reach. This function simply triggers calls to setGoalPositionTolerance(),
      setGoalOrientationTolerance() and setGoalJointTolerance(). */
  void setGoalTolerance(double tolerance);

  /** \brief Set the joint tolerance (for each joint) that is used for reaching the goal when moving to a joint value
   * target. */
  void setGoalJointTolerance(double tolerance);

  /** \brief Set the position tolerance that is used for reaching the goal when moving to a pose. */
  void setGoalPositionTolerance(double tolerance);

  /** \brief Set the orientation tolerance that is used for reaching the goal when moving to a pose. */
  void setGoalOrientationTolerance(double tolerance);

  /** \brief Specify the workspace bounding box.
       The box is specified in the planning frame (i.e. relative to the robot root link start position).
       This is useful when the planning group contains the root joint of the robot -- i.e. when planning motion for the
     robot relative to the world. */
  void setWorkspace(double minx, double miny, double minz, double maxx, double maxy, double maxz);

  /** \brief If a different start state should be considered instead of the current state of the robot, this function
   * sets that state */
  void setStartState(const moveit_msgs::msg::RobotState& start_state);

  /** \brief If a different start state should be considered instead of the current state of the robot, this function
   * sets that state */
  void setStartState(const moveit::core::RobotState& start_state);

  /** \brief Set the starting state for planning to be that reported by the robot's joint state publication */
  void setStartStateToCurrentState();

  /** \brief For pick/place operations, the name of the support surface is used to specify the fact that attached
   * objects are allowed to touch the support surface */
  void setSupportSurfaceName(const std::string& name);

  /**
   * \name Setting a joint state target (goal)
   *
   * There are 2 types of goal targets:
   * \li a JointValueTarget (aka JointStateTarget) specifies an absolute value for each joint (angle for rotational
   *joints or position for prismatic joints).
   * \li a PoseTarget (Position, Orientation, or Pose) specifies the pose of one or more end effectors (and the planner
   *can use any joint values that reaches the pose(s)).
   *
   * Only one or the other is used for planning.  Calling any of the
   * set*JointValueTarget() functions sets the current goal target to the
   * JointValueTarget.  Calling any of the setPoseTarget(),
   * setOrientationTarget(), setRPYTarget(), setPositionTarget() functions sets
   * the current goal target to the Pose target.
   */
  /**@{*/

  /** \brief Set the JointValueTarget and use it for future planning requests.

      \e group_variable_values MUST exactly match the variable order as returned by
      getJointValueTarget(std::vector<double>&).

      This always sets all of the group's joint values.

      After this call, the JointValueTarget is used \b instead of any
      previously set Position, Orientation, or Pose targets.

      If these values are out of bounds then false is returned BUT THE VALUES
      ARE STILL SET AS THE GOAL. */
  bool setJointValueTarget(const std::vector<double>& group_variable_values);

  /** \brief Set the JointValueTarget and use it for future planning requests.

      \e variable_values is a map of joint variable names to values.  Joints in
      the group are used to set the JointValueTarget.  Joints in the model but
      not in the group are ignored.  An exception is thrown if a joint name is
      not found in the model.  Joint variables in the group that are missing
      from \e variable_values remain unchanged (to reset all target variables
      to their current values in the robot use
      setJointValueTarget(getCurrentJointValues())).

      After this call, the JointValueTarget is used \b instead of any
      previously set Position, Orientation, or Pose targets.

      If these values are out of bounds then false is returned BUT THE VALUES
      ARE STILL SET AS THE GOAL. */
  bool setJointValueTarget(const std::map<std::string, double>& variable_values);

  /** \brief Set the JointValueTarget and use it for future planning requests.

      \e variable_names are variable joint names and variable_values are
      variable joint positions. Joints in the group are used to set the
      JointValueTarget.  Joints in the model but not in the group are ignored.
      An exception is thrown if a joint name is not found in the model.
      Joint variables in the group that are missing from \e variable_names
      remain unchanged (to reset all target variables to their current values
      in the robot use setJointValueTarget(getCurrentJointValues())).

      After this call, the JointValueTarget is used \b instead of any
      previously set Position, Orientation, or Pose targets.

      If these values are out of bounds then false is returned BUT THE VALUES
      ARE STILL SET AS THE GOAL. */
  bool setJointValueTarget(const std::vector<std::string>& variable_names, const std::vector<double>& variable_values);

  /** \brief Set the JointValueTarget and use it for future planning requests.

      The target for all joints in the group are set to the value in \e robot_state.

      After this call, the JointValueTarget is used \b instead of any
      previously set Position, Orientation, or Pose targets.

      If these values are out of bounds then false is returned BUT THE VALUES
      ARE STILL SET AS THE GOAL. */
  bool setJointValueTarget(const moveit::core::RobotState& robot_state);

  /** \brief Set the JointValueTarget and use it for future planning requests.

      \e values MUST have one value for each variable in joint \e joint_name.
      \e values are set as the target for this joint.
      Other joint targets remain unchanged.

      After this call, the JointValueTarget is used \b instead of any
      previously set Position, Orientation, or Pose targets.

      If these values are out of bounds then false is returned BUT THE VALUES
      ARE STILL SET AS THE GOAL. */
  bool setJointValueTarget(const std::string& joint_name, const std::vector<double>& values);

  /** \brief Set the JointValueTarget and use it for future planning requests.

      Joint \e joint_name must be a 1-DOF joint.
      \e value is set as the target for this joint.
      Other joint targets remain unchanged.

      After this call, the JointValueTarget is used \b instead of any
      previously set Position, Orientation, or Pose targets.

      If these values are out of bounds then false is returned BUT THE VALUES
      ARE STILL SET AS THE GOAL. */
  bool setJointValueTarget(const std::string& joint_name, double value);

  /** \brief Set the JointValueTarget and use it for future planning requests.

      \e state is used to set the target joint state values.
      Values not specified in \e state remain unchanged.

      After this call, the JointValueTarget is used \b instead of any
      previously set Position, Orientation, or Pose targets.

      If these values are out of bounds then false is returned BUT THE VALUES
      ARE STILL SET AS THE GOAL. */
  bool setJointValueTarget(const sensor_msgs::msg::JointState& state);

  /** \brief Set the joint state goal for a particular joint by computing IK.

      This is different from setPoseTarget() in that a single IK state (aka
      JointValueTarget) is computed using IK, and the resulting
      JointValueTarget is used as the target for planning.

      After this call, the JointValueTarget is used \b instead of any
      previously set Position, Orientation, or Pose targets.

      If IK fails to find a solution then false is returned BUT THE PARTIAL
      RESULT OF IK IS STILL SET AS THE GOAL. */
  bool setJointValueTarget(const geometry_msgs::msg::Pose& eef_pose, const std::string& end_effector_link = "");

  /** \brief Set the joint state goal for a particular joint by computing IK.

      This is different from setPoseTarget() in that a single IK state (aka
      JointValueTarget) is computed using IK, and the resulting
      JointValueTarget is used as the target for planning.

      After this call, the JointValueTarget is used \b instead of any
      previously set Position, Orientation, or Pose targets.

      If IK fails to find a solution then false is returned BUT THE PARTIAL
      RESULT OF IK IS STILL SET AS THE GOAL. */
  bool setJointValueTarget(const geometry_msgs::msg::PoseStamped& eef_pose, const std::string& end_effector_link = "");

  /** \brief Set the joint state goal for a particular joint by computing IK.

      This is different from setPoseTarget() in that a single IK state (aka
      JointValueTarget) is computed using IK, and the resulting
      JointValueTarget is used as the target for planning.

      After this call, the JointValueTarget is used \b instead of any
      previously set Position, Orientation, or Pose targets.

      If IK fails to find a solution then false is returned BUT THE PARTIAL
      RESULT OF IK IS STILL SET AS THE GOAL. */
  bool setJointValueTarget(const Eigen::Isometry3d& eef_pose, const std::string& end_effector_link = "");

  /** \brief Set the joint state goal for a particular joint by computing IK.

      This is different from setPoseTarget() in that a single IK state (aka
      JointValueTarget) is computed using IK, and the resulting
      JointValueTarget is used as the target for planning.

      After this call, the JointValueTarget is used \b instead of any
      previously set Position, Orientation, or Pose targets.

      If IK fails to find a solution then an approximation is used. */
  bool setApproximateJointValueTarget(const geometry_msgs::msg::Pose& eef_pose,
                                      const std::string& end_effector_link = "");

  /** \brief Set the joint state goal for a particular joint by computing IK.

      This is different from setPoseTarget() in that a single IK state (aka
      JointValueTarget) is computed using IK, and the resulting
      JointValueTarget is used as the target for planning.

      After this call, the JointValueTarget is used \b instead of any
      previously set Position, Orientation, or Pose targets.

      If IK fails to find a solution then an approximation is used. */
  bool setApproximateJointValueTarget(const geometry_msgs::msg::PoseStamped& eef_pose,
                                      const std::string& end_effector_link = "");

  /** \brief Set the joint state goal for a particular joint by computing IK.

      This is different from setPoseTarget() in that a single IK state (aka
      JointValueTarget) is computed using IK, and the resulting
      JointValueTarget is used as the target for planning.

      After this call, the JointValueTarget is used \b instead of any
      previously set Position, Orientation, or Pose targets.

      If IK fails to find a solution then an approximation is used. */
  bool setApproximateJointValueTarget(const Eigen::Isometry3d& eef_pose, const std::string& end_effector_link = "");

  /** \brief Set the joint state goal to a random joint configuration

      After this call, the JointValueTarget is used \b instead of any
      previously set Position, Orientation, or Pose targets. */
  void setRandomTarget();

  /** \brief Set the current joint values to be ones previously remembered by rememberJointValues() or, if not found,
      that are specified in the SRDF under the name \e name as a group state*/
  bool setNamedTarget(const std::string& name);

  /** \brief Get the current joint state goal in a form compatible to setJointValueTarget() */
  void getJointValueTarget(std::vector<double>& group_variable_values) const;

  /// Get the currently set joint state goal, replaced by private getTargetRobotState()
  [[deprecated]] const moveit::core::RobotState& getJointValueTarget() const;

  /**@}*/

  /**
   * \name Setting a pose target (goal)
   *
   * Setting a Pose (or Position or Orientation) target disables any previously
   * set JointValueTarget.
   *
   * For groups that have multiple end effectors, a pose can be set for each
   * end effector in the group.  End effectors which do not have a pose target
   * set will end up in arbitrary positions.
   */
  /**@{*/

  /** \brief Set the goal position of the end-effector \e end_effector_link to be (\e x, \e y, \e z).

      If \e end_effector_link is empty then getEndEffectorLink() is used.

      This new position target replaces any pre-existing JointValueTarget or
      pre-existing Position, Orientation, or Pose target for this \e
      end_effector_link. */
  bool setPositionTarget(double x, double y, double z, const std::string& end_effector_link = "");

  /** \brief Set the goal orientation of the end-effector \e end_effector_link to be (\e roll,\e pitch,\e yaw) radians.

      If \e end_effector_link is empty then getEndEffectorLink() is used.

      This new orientation target replaces any pre-existing JointValueTarget or
      pre-existing Position, Orientation, or Pose target for this \e
      end_effector_link. */
  bool setRPYTarget(double roll, double pitch, double yaw, const std::string& end_effector_link = "");

  /** \brief Set the goal orientation of the end-effector \e end_effector_link to be the quaternion (\e x,\e y,\e z,\e
     w).

      If \e end_effector_link is empty then getEndEffectorLink() is used.

      This new orientation target replaces any pre-existing JointValueTarget or
      pre-existing Position, Orientation, or Pose target for this \e
      end_effector_link. */
  bool setOrientationTarget(double x, double y, double z, double w, const std::string& end_effector_link = "");

  /** \brief Set the goal pose of the end-effector \e end_effector_link.

      If \e end_effector_link is empty then getEndEffectorLink() is used.

      This new pose target replaces any pre-existing JointValueTarget or
      pre-existing Position, Orientation, or Pose target for this \e
      end_effector_link. */
  bool setPoseTarget(const Eigen::Isometry3d& end_effector_pose, const std::string& end_effector_link = "");

  /** \brief Set the goal pose of the end-effector \e end_effector_link.

      If \e end_effector_link is empty then getEndEffectorLink() is used.

      This new orientation target replaces any pre-existing JointValueTarget or
      pre-existing Position, Orientation, or Pose target for this \e
      end_effector_link. */
  bool setPoseTarget(const geometry_msgs::msg::Pose& target, const std::string& end_effector_link = "");

  /** \brief Set the goal pose of the end-effector \e end_effector_link.

      If \e end_effector_link is empty then getEndEffectorLink() is used.

      This new orientation target replaces any pre-existing JointValueTarget or
      pre-existing Position, Orientation, or Pose target for this \e
      end_effector_link. */
  bool setPoseTarget(const geometry_msgs::msg::PoseStamped& target, const std::string& end_effector_link = "");

  /** \brief Set goal poses for \e end_effector_link.

      If \e end_effector_link is empty then getEndEffectorLink() is used.

      When planning, the planner will find a path to one (arbitrarily chosen)
      pose from the list.  If this group contains multiple end effectors then
      all end effectors in the group should have the same number of pose
      targets.  If planning is successful then the result of the plan will
      place all end effectors at a pose from the same index in the list.  (In
      other words, if one end effector ends up at the 3rd pose in the list then
      all end effectors in the group will end up at the 3rd pose in their
      respective lists.  End effectors which do not matter (i.e. can end up in
      any position) can have their pose targets disabled by calling
      clearPoseTarget() for that end_effector_link.

      This new orientation target replaces any pre-existing JointValueTarget or
      pre-existing Position, Orientation, or Pose target(s) for this \e
      end_effector_link. */
  bool setPoseTargets(const EigenSTL::vector_Isometry3d& end_effector_pose, const std::string& end_effector_link = "");

  /** \brief Set goal poses for \e end_effector_link.

      If \e end_effector_link is empty then getEndEffectorLink() is used.

      When planning, the planner will find a path to one (arbitrarily chosen)
      pose from the list.  If this group contains multiple end effectors then
      all end effectors in the group should have the same number of pose
      targets.  If planning is successful then the result of the plan will
      place all end effectors at a pose from the same index in the list.  (In
      other words, if one end effector ends up at the 3rd pose in the list then
      all end effectors in the group will end up at the 3rd pose in their
      respective lists.  End effectors which do not matter (i.e. can end up in
      any position) can have their pose targets disabled by calling
      clearPoseTarget() for that end_effector_link.

      This new orientation target replaces any pre-existing JointValueTarget or
      pre-existing Position, Orientation, or Pose target(s) for this \e
      end_effector_link. */
  bool setPoseTargets(const std::vector<geometry_msgs::msg::Pose>& target, const std::string& end_effector_link = "");

  /** \brief Set goal poses for \e end_effector_link.

      If \e end_effector_link is empty then getEndEffectorLink() is used.

      When planning, the planner will find a path to one (arbitrarily chosen)
      pose from the list.  If this group contains multiple end effectors then
      all end effectors in the group should have the same number of pose
      targets.  If planning is successful then the result of the plan will
      place all end effectors at a pose from the same index in the list.  (In
      other words, if one end effector ends up at the 3rd pose in the list then
      all end effectors in the group will end up at the 3rd pose in their
      respective lists.  End effectors which do not matter (i.e. can end up in
      any position) can have their pose targets disabled by calling
      clearPoseTarget() for that end_effector_link.

      This new orientation target replaces any pre-existing JointValueTarget or
      pre-existing Position, Orientation, or Pose target(s) for this \e
      end_effector_link. */
  bool setPoseTargets(const std::vector<geometry_msgs::msg::PoseStamped>& target,
                      const std::string& end_effector_link = "");

  /// Specify which reference frame to assume for poses specified without a reference frame.
  void setPoseReferenceFrame(const std::string& pose_reference_frame);

  /** \brief Specify the parent link of the end-effector.
      This \e end_effector_link will be used in calls to pose target functions
      when end_effector_link is not explicitly specified. */
  bool setEndEffectorLink(const std::string& end_effector_link);

  /** \brief Specify the name of the end-effector to use.
      This is equivalent to setting the EndEffectorLink to the parent link of this end effector. */
  bool setEndEffector(const std::string& eef_name);

  /// Forget pose(s) specified for \e end_effector_link
  void clearPoseTarget(const std::string& end_effector_link = "");

  /// Forget any poses specified for all end-effectors.
  void clearPoseTargets();

  /** Get the currently set pose goal for the end-effector \e end_effector_link.
      If \e end_effector_link is empty (the default value) then the end-effector reported by getEndEffectorLink() is
     assumed.
      If multiple targets are set for \e end_effector_link this will return the first one.
      If no pose target is set for this \e end_effector_link then an empty pose will be returned (check for
     orientation.xyzw == 0). */
  const geometry_msgs::msg::PoseStamped& getPoseTarget(const std::string& end_effector_link = "") const;

  /** Get the currently set pose goal for the end-effector \e end_effector_link. The pose goal can consist of multiple
     poses,
      if corresponding setPoseTarget() calls were made. Otherwise, only one pose is returned in the vector.
      If \e end_effector_link is empty (the default value) then the end-effector reported by getEndEffectorLink() is
     assumed  */
  const std::vector<geometry_msgs::msg::PoseStamped>& getPoseTargets(const std::string& end_effector_link = "") const;

  /** \brief Get the current end-effector link.
      This returns the value set by setEndEffectorLink() (or indirectly by setEndEffector()).
      If setEndEffectorLink() was not called, this function reports the link name that serves as parent
      of an end-effector attached to this group. If there are multiple end-effectors, one of them is returned.
      If no such link is known, the empty string is returned. */
  const std::string& getEndEffectorLink() const;

  /** \brief Get the current end-effector name.
      This returns the value set by setEndEffector() (or indirectly by setEndEffectorLink()).
      If setEndEffector() was not called, this function reports an end-effector attached to this group.
      If there are multiple end-effectors, one of them is returned. If no end-effector is known, the empty string is
     returned. */
  const std::string& getEndEffector() const;

  /** \brief Get the reference frame set by setPoseReferenceFrame(). By default this is the reference frame of the robot
   * model */
  const std::string& getPoseReferenceFrame() const;

  /**@}*/

  /**
   * \name Planning a path from the start position to the Target (goal) position, and executing that plan.
   */
  /**@{*/

  /** \brief Plan and execute a trajectory that takes the group of joints declared in the constructor to the specified
     target.
      This call is not blocking (does not wait for the execution of the trajectory to complete). */
  MoveItErrorCode asyncMove();

  /** \brief Get the move_group action client used by the \e MoveGroupInterface.
      The client can be used for querying the execution state of the trajectory and abort trajectory execution
      during asynchronous execution. */

  rclcpp_action::Client<moveit_msgs::action::MoveGroup>& getMoveGroupClient() const;

  /** \brief Plan and execute a trajectory that takes the group of joints declared in the constructor to the specified
     target.
      This call is always blocking (waits for the execution of the trajectory to complete) and requires an asynchronous
     spinner to be started.*/
  MoveItErrorCode move();

  /** \brief Compute a motion plan that takes the group declared in the constructor from the current state to the
     specified
      target. No execution is performed. The resulting plan is stored in \e plan*/
  MoveItErrorCode plan(Plan& plan);

  /** \brief Given a \e plan, execute it without waiting for completion. */
  MoveItErrorCode asyncExecute(const Plan& plan);

  /** \brief Given a \e robot trajectory, execute it without waiting for completion. */
  MoveItErrorCode asyncExecute(const moveit_msgs::msg::RobotTrajectory& trajectory);

  /** \brief Given a \e plan, execute it while waiting for completion. */
  MoveItErrorCode execute(const Plan& plan);

  /** \brief Given a \e robot trajectory, execute it while waiting for completion. */
  MoveItErrorCode execute(const moveit_msgs::msg::RobotTrajectory& trajectory);

  /** \brief Compute a Cartesian path that follows specified waypoints with a step size of at most \e eef_step meters
      between end effector configurations of consecutive points in the result \e trajectory. The reference frame for the
      waypoints is that specified by setPoseReferenceFrame(). No more than \e jump_threshold
      is allowed as change in distance in the configuration space of the robot (this is to prevent 'jumps' in IK
     solutions).
      Collisions are avoided if \e avoid_collisions is set to true. If collisions cannot be avoided, the function fails.
      Return a value that is between 0.0 and 1.0 indicating the fraction of the path achieved as described by the
     waypoints.
      Return -1.0 in case of error. */
  double computeCartesianPath(const std::vector<geometry_msgs::msg::Pose>& waypoints, double eef_step,
                              double jump_threshold, moveit_msgs::msg::RobotTrajectory& trajectory,
                              bool avoid_collisions = true, moveit_msgs::msg::MoveItErrorCodes* error_code = nullptr);

  /** \brief Compute a Cartesian path that follows specified waypoints with a step size of at most \e eef_step meters
      between end effector configurations of consecutive points in the result \e trajectory. The reference frame for the
      waypoints is that specified by setPoseReferenceFrame(). No more than \e jump_threshold
      is allowed as change in distance in the configuration space of the robot (this is to prevent 'jumps' in IK
     solutions).
      Kinematic constraints for the path given by \e path_constraints will be met for every point along the trajectory,
     if they are not met, a partial solution will be returned.
      Constraints are checked (collision and kinematic) if \e avoid_collisions is set to true. If constraints cannot be
     met, the function fails.
      Return a value that is between 0.0 and 1.0 indicating the fraction of the path achieved as described by the
     waypoints.
      Return -1.0 in case of error. */
  double computeCartesianPath(const std::vector<geometry_msgs::msg::Pose>& waypoints, double eef_step,
                              double jump_threshold, moveit_msgs::msg::RobotTrajectory& trajectory,
                              const moveit_msgs::msg::Constraints& path_constraints, bool avoid_collisions = true,
                              moveit_msgs::msg::MoveItErrorCodes* error_code = nullptr);

  /** \brief Stop any trajectory execution, if one is active */
  void stop();

  /** \brief Specify whether the robot is allowed to look around before moving if it determines it should (default is
   * true) */
  void allowLooking(bool flag);

  /** \brief Specify whether the robot is allowed to replan if it detects changes in the environment */
  void allowReplanning(bool flag);

  /** \brief Build the MotionPlanRequest that would be sent to the move_group action with plan() or move() and store it
      in \e request */
  void constructMotionPlanRequest(moveit_msgs::msg::MotionPlanRequest& request);

  /** \brief Build a PickupGoal for an object named \e object and store it in \e goal_out */

  //  moveit_msgs::action::Pickup::Goal constructPickupGoal(const std::string& object,
  //                                                      std::vector<moveit_msgs::msg::Grasp> grasps,
  //                                                      bool plan_only) const;
  //
  //  /** \brief Build a PlaceGoal for an object named \e object and store it in \e goal_out */
  //  moveit_msgs::action::Place::Goal constructPlaceGoal(const std::string& object,
  //                                                    std::vector<moveit_msgs::msg::PlaceLocation> locations,
  //                                                    bool plan_only) const;
  //
  //  /** \brief Convert a vector of PoseStamped to a vector of PlaceLocation */
  //  std::vector<moveit_msgs::msg::PlaceLocation>
  //  posesToPlaceLocations(const std::vector<geometry_msgs::msg::PoseStamped>& poses) const;

  /**@}*/

  /**
   * \name High level actions that trigger a sequence of plans and actions.
   */
  /**@{*/

  /** \brief Pick up an object

      This applies a number of hard-coded default grasps */
  //  MoveItErrorCode pick(const std::string& object, bool plan_only = false)
  //  {
  //    return pick(constructPickupGoal(object, std::vector<moveit_msgs::msg::Grasp>(), plan_only));
  //  }
  //
  /** \brief Pick up an object given a grasp pose */
  //  MoveItErrorCode pick(const std::string& object, const moveit_msgs::msg::Grasp& grasp, bool plan_only = false)
  //  {
  //    return pick(constructPickupGoal(object, { grasp }, plan_only));
  //  }
  //
  /** \brief Pick up an object given possible grasp poses */
  //  MoveItErrorCode pick(const std::string& object, std::vector<moveit_msgs::msg::Grasp> grasps, bool plan_only =
  //  false)
  //  {
  //    return pick(constructPickupGoal(object, std::move(grasps), plan_only));
  //  }

  /** \brief Pick up an object given a PickupGoal

      Use as follows: first create the goal with constructPickupGoal(), then set \e possible_grasps and any other
      desired variable in the goal, and finally pass it on to this function */

  // MoveItErrorCode pick(const moveit_msgs::action::Pickup::Goal& goal);

  /** \brief Pick up an object

      calls the external moveit_msgs::srv::GraspPlanning service "plan_grasps" to compute possible grasps */
  // MoveItErrorCode planGraspsAndPick(const std::string& object = "", bool plan_only = false);

  /** \brief Pick up an object
      calls the external moveit_msgs::srv::GraspPlanning service "plan_grasps" to compute possible grasps */
  // MoveItErrorCode planGraspsAndPick(const moveit_msgs::msg::CollisionObject& object, bool plan_only = false);

  /** \brief Place an object somewhere safe in the world (a safe location will be detected) */
  //  MoveItErrorCode place(const std::string& object, bool plan_only = false)
  //  {
  //    return place(constructPlaceGoal(object, std::vector<moveit_msgs::msg::PlaceLocation>(), plan_only));
  //  }

  /** \brief Place an object at one of the specified possible locations */
  //  MoveItErrorCode place(const std::string& object, std::vector<moveit_msgs::msg::PlaceLocation> locations,
  //                        bool plan_only = false)
  //  {
  //    return place(constructPlaceGoal(object, std::move(locations), plan_only));
  //  }

  /** \brief Place an object at one of the specified possible locations */
  //  MoveItErrorCode place(const std::string& object, const std::vector<geometry_msgs::msg::PoseStamped>& poses,
  //                        bool plan_only = false)
  //  {
  //    return place(constructPlaceGoal(object, posesToPlaceLocations(poses), plan_only));
  //  }

  /** \brief Place an object at one of the specified possible location */
  //  MoveItErrorCode place(const std::string& object, const geometry_msgs::msg::PoseStamped& pose, bool plan_only =
  //  false)
  //  {
  //    return place(constructPlaceGoal(object, posesToPlaceLocations({ pose }), plan_only));
  //  }

  /** \brief Place an object given a PlaceGoal

      Use as follows: first create the goal with constructPlaceGoal(), then set \e place_locations and any other
      desired variable in the goal, and finally pass it on to this function */

  // MoveItErrorCode place(const moveit_msgs::action::Place::Goal& goal);

  /** \brief Given the name of an object in the planning scene, make
      the object attached to a link of the robot.  If no link name is
      specified, the end-effector is used. If there is no
      end-effector, the first link in the group is used. If the object
      name does not exist an error will be produced in move_group, but
      the request made by this interface will succeed. */
  bool attachObject(const std::string& object, const std::string& link = "");

  /** \brief Given the name of an object in the planning scene, make
      the object attached to a link of the robot. The set of links the
      object is allowed to touch without considering that a collision
      is specified by \e touch_links.  If \e link is empty, the
      end-effector link is used. If there is no end-effector, the
      first link in the group is used. If the object name does not
      exist an error will be produced in move_group, but the request
      made by this interface will succeed. */
  bool attachObject(const std::string& object, const std::string& link, const std::vector<std::string>& touch_links);

  /** \brief Detach an object. \e name specifies the name of the
      object attached to this group, or the name of the link the
      object is attached to. If there is no name specified, and there
      is only one attached object, that object is detached. An error
      is produced if no object to detach is identified. */
  bool detachObject(const std::string& name = "");

  /**@}*/

  /**
   * \name Query current robot state
   */
  /**@{*/

  /** \brief When reasoning about the current state of a robot, a
      CurrentStateMonitor instance is automatically constructed.  This
      function allows triggering the construction of that object from
      the beginning, so that future calls to functions such as
      getCurrentState() will not take so long and are less likely to fail. */
  bool startStateMonitor(double wait = 1.0);

  /** \brief Get the current joint values for the joints planned for by this instance (see getJoints()) */
  std::vector<double> getCurrentJointValues() const;

  /** \brief Get the current state of the robot within the duration specified by wait. */
  moveit::core::RobotStatePtr getCurrentState(double wait = 1) const;

  /** \brief Get the pose for the end-effector \e end_effector_link.
      If \e end_effector_link is empty (the default value) then the end-effector reported by getEndEffectorLink() is
     assumed */
  geometry_msgs::msg::PoseStamped getCurrentPose(const std::string& end_effector_link = "") const;

  /** \brief Get the roll-pitch-yaw (XYZ) for the end-effector \e end_effector_link.
      If \e end_effector_link is empty (the default value) then the end-effector reported by getEndEffectorLink() is
     assumed */
  std::vector<double> getCurrentRPY(const std::string& end_effector_link = "") const;

  /** \brief Get random joint values for the joints planned for by this instance (see getJoints()) */
  std::vector<double> getRandomJointValues() const;

  /** \brief Get a random reachable pose for the end-effector \e end_effector_link.
      If \e end_effector_link is empty (the default value) then the end-effector reported by getEndEffectorLink() is
     assumed */
  geometry_msgs::msg::PoseStamped getRandomPose(const std::string& end_effector_link = "") const;

  /**@}*/

  /**
   * \name Manage named joint configurations
   */
  /**@{*/

  /** \brief Remember the current joint values (of the robot being monitored) under \e name.
      These can be used by setNamedTarget().
      These values are remembered locally in the client.  Other clients will
      not have access to them. */
  void rememberJointValues(const std::string& name);

  /** \brief Remember the specified joint values  under \e name.
      These can be used by setNamedTarget().
      These values are remembered locally in the client.  Other clients will
      not have access to them. */
  void rememberJointValues(const std::string& name, const std::vector<double>& values);

  /** \brief Get the currently remembered map of names to joint values. */
  const std::map<std::string, std::vector<double> >& getRememberedJointValues() const
  {
    return remembered_joint_values_;
  }

  /** \brief Forget the joint values remembered under \e name */
  void forgetJointValues(const std::string& name);

  /**@}*/

  /**
   * \name Manage planning constraints
   */
  /**@{*/

  /** \brief Specify where the database server that holds known constraints resides */
  void setConstraintsDatabase(const std::string& host, unsigned int port);

  /** \brief Get the names of the known constraints as read from the Mongo database, if a connection was achieved. */
  std::vector<std::string> getKnownConstraints() const;

  /** \brief Get the actual set of constraints in use with this MoveGroupInterface.
      @return A copy of the current path constraints set for this interface
      */
  moveit_msgs::msg::Constraints getPathConstraints() const;

  /** \brief Specify a set of path constraints to use.
      The constraints are looked up by name from the Mongo database server.
      This replaces any path constraints set in previous calls to setPathConstraints(). */
  bool setPathConstraints(const std::string& constraint);

  /** \brief Specify a set of path constraints to use.
      This version does not require a database server.
      This replaces any path constraints set in previous calls to setPathConstraints(). */
  void setPathConstraints(const moveit_msgs::msg::Constraints& constraint);

  /** \brief Specify that no path constraints are to be used.
      This removes any path constraints set in previous calls to setPathConstraints(). */
  void clearPathConstraints();

  moveit_msgs::msg::TrajectoryConstraints getTrajectoryConstraints() const;
  void setTrajectoryConstraints(const moveit_msgs::msg::TrajectoryConstraints& constraint);
  void clearTrajectoryConstraints();

  /**@}*/

protected:
  /** return the full RobotState of the joint-space target, only for internal use */
  const moveit::core::RobotState& getTargetRobotState() const;

private:
  std::map<std::string, std::vector<double> > remembered_joint_values_;
  class MoveGroupInterfaceImpl;
  MoveGroupInterfaceImpl* impl_;
};
}  // namespace planning_interface
}  // namespace moveit<|MERGE_RESOLUTION|>--- conflicted
+++ resolved
@@ -94,7 +94,7 @@
   }
 };
 
-MOVEIT_CLASS_FORWARD(MoveGroupInterface)  // Defines MoveGroupInterfacePtr, ConstPtr, WeakPtr... etc
+MOVEIT_CLASS_FORWARD(MoveGroupInterface);  // Defines MoveGroupInterfacePtr, ConstPtr, WeakPtr... etc
 
 /** \class MoveGroupInterface move_group_interface.h moveit/planning_interface/move_group_interface.h
 
@@ -125,7 +125,7 @@
     moveit::core::RobotModelConstPtr robot_model_;
   };
 
-  MOVEIT_STRUCT_FORWARD(Plan)
+  MOVEIT_STRUCT_FORWARD(Plan);
 
   /// The representation of a motion plan (as ROS messasges)
   struct Plan
@@ -215,16 +215,11 @@
    * of DOF. */
   unsigned int getVariableCount() const;
 
-<<<<<<< HEAD
-  /** \brief Get the description of the planning plugin loaded by the action server */
+  /** \brief Get the descriptions of all planning plugins loaded by the action server */
+  bool getInterfaceDescriptions(std::vector<moveit_msgs::msg::PlannerInterfaceDescription>& desc) const;
+
+  /** \brief Get the description of the default planning plugin loaded by the action server */
   bool getInterfaceDescription(moveit_msgs::msg::PlannerInterfaceDescription& desc) const;
-=======
-  /** \brief Get the descriptions of all planning plugins loaded by the action server */
-  bool getInterfaceDescriptions(std::vector<moveit_msgs::PlannerInterfaceDescription>& desc) const;
-
-  /** \brief Get the description of the default planning plugin loaded by the action server */
-  bool getInterfaceDescription(moveit_msgs::PlannerInterfaceDescription& desc) const;
->>>>>>> 0d0a6a17
 
   /** \brief Get the planner parameters for given group and planner_id */
   std::map<std::string, std::string> getPlannerParams(const std::string& planner_id,
