/*********************************************************************
 * Software License Agreement (BSD License)
 *
 *  Copyright (c) 2012, Willow Garage, Inc.
 *  All rights reserved.
 *
 *  Redistribution and use in source and binary forms, with or without
 *  modification, are permitted provided that the following conditions
 *  are met:
 *
 *   * Redistributions of source code must retain the above copyright
 *     notice, this list of conditions and the following disclaimer.
 *   * Redistributions in binary form must reproduce the above
 *     copyright notice, this list of conditions and the following
 *     disclaimer in the documentation and/or other materials provided
 *     with the distribution.
 *   * Neither the name of Willow Garage nor the names of its
 *     contributors may be used to endorse or promote products derived
 *     from this software without specific prior written permission.
 *
 *  THIS SOFTWARE IS PROVIDED BY THE COPYRIGHT HOLDERS AND CONTRIBUTORS
 *  "AS IS" AND ANY EXPRESS OR IMPLIED WARRANTIES, INCLUDING, BUT NOT
 *  LIMITED TO, THE IMPLIED WARRANTIES OF MERCHANTABILITY AND FITNESS
 *  FOR A PARTICULAR PURPOSE ARE DISCLAIMED. IN NO EVENT SHALL THE
 *  COPYRIGHT OWNER OR CONTRIBUTORS BE LIABLE FOR ANY DIRECT, INDIRECT,
 *  INCIDENTAL, SPECIAL, EXEMPLARY, OR CONSEQUENTIAL DAMAGES (INCLUDING,
 *  BUT NOT LIMITED TO, PROCUREMENT OF SUBSTITUTE GOODS OR SERVICES;
 *  LOSS OF USE, DATA, OR PROFITS; OR BUSINESS INTERRUPTION) HOWEVER
 *  CAUSED AND ON ANY THEORY OF LIABILITY, WHETHER IN CONTRACT, STRICT
 *  LIABILITY, OR TORT (INCLUDING NEGLIGENCE OR OTHERWISE) ARISING IN
 *  ANY WAY OUT OF THE USE OF THIS SOFTWARE, EVEN IF ADVISED OF THE
 *  POSSIBILITY OF SUCH DAMAGE.
 *********************************************************************/

/* Author: Ioan Sucan, Mario Prats, Dave Coleman */

#include <moveit/benchmarks/benchmark_execution.h>
#include <moveit/benchmarks/benchmarks_utils.h>
#include <moveit/kinematic_constraints/utils.h>
#include <moveit/planning_scene/planning_scene.h>
#include <moveit/robot_state/conversions.h>

#include <boost/regex.hpp>
#include <boost/tokenizer.hpp>
#include <boost/lexical_cast.hpp>
#include <boost/program_options/parsers.hpp>
#include <boost/program_options/variables_map.hpp>
#include <boost/algorithm/string/case_conv.hpp>
#include <boost/algorithm/string.hpp>
#include <boost/math/constants/constants.hpp>
#include <boost/progress.hpp>
#include <boost/date_time/posix_time/posix_time.hpp>

#if __has_include(<tf2_eigen/tf2_eigen.hpp>)
#include <tf2_eigen/tf2_eigen.hpp>
#else
#include <tf2_eigen/tf2_eigen.h>
#endif
#include <Eigen/Core>
#include <Eigen/Geometry>

#include <fstream>
#include <memory>

namespace moveit_benchmarks
{
namespace
{
// update the constrained link for Position and Orientation constraints, if that link is empty
void checkConstrainedLink(moveit_msgs::msg::Constraints& c, const std::string& link_name)
{
  for (std::size_t i = 0; i < c.position_constraints.size(); ++i)
    if (c.position_constraints[i].link_name.empty())
      c.position_constraints[i].link_name = link_name;
  for (std::size_t i = 0; i < c.orientation_constraints.size(); ++i)
    if (c.orientation_constraints[i].link_name.empty())
      c.orientation_constraints[i].link_name = link_name;
}

void checkHeader(moveit_msgs::msg::Constraints& c, const std::string& header_frame)
{
  for (std::size_t i = 0; i < c.position_constraints.size(); ++i)
    if (c.position_constraints[i].header.frame_id.empty())
    {
      c.position_constraints[i].header.frame_id = header_frame;
      c.position_constraints[i].header.stamp = ros::Time::now();
    }
  for (std::size_t i = 0; i < c.orientation_constraints.size(); ++i)
    if (c.orientation_constraints[i].header.frame_id.empty())
    {
      c.orientation_constraints[i].header.frame_id = header_frame;
      c.orientation_constraints[i].header.stamp = ros::Time::now();
    }
}
}  // namespace
}  // namespace moveit_benchmarks

moveit_benchmarks::BenchmarkExecution::BenchmarkExecution(const planning_scene::PlanningScenePtr& scene,
                                                          warehouse_ros::DatabaseConnection::Ptr conn)
  : planning_scene_(scene), pss_(conn), psws_(conn), cs_(conn), tcs_(conn), rs_(conn)
{
  // load the pluginlib class loader
  try
  {
    planner_plugin_loader_ = std::make_shared<pluginlib::ClassLoader<planning_interface::PlannerManager>>(
        "moveit_core", "planning_interface::PlannerManager");
  }
  catch (pluginlib::PluginlibException& ex)
  {
    ROS_FATAL_STREAM("Exception while creating planning plugin loader " << ex.what());
  }

  // load the planning plugins
  const std::vector<std::string>& classes = planner_plugin_loader_->getDeclaredClasses();
  for (std::size_t i = 0; i < classes.size(); ++i)
  {
    ROS_INFO("Attempting to load and configure %s", classes[i].c_str());
    try
    {
      planning_interface::PlannerManagerPtr p = planner_plugin_loader_->createUniqueInstance(classes[i]);
      p->initialize(planning_scene_->getRobotModel(), "");
      planner_interfaces_[classes[i]] = p;
    }
    catch (pluginlib::PluginlibException& ex)
    {
      ROS_ERROR_STREAM("Exception while loading planner '" << classes[i] << "': " << ex.what());
    }
  }

  // error check
  if (planner_interfaces_.empty())
    ROS_ERROR("No planning plugins have been loaded. Nothing to do for the benchmarking service.");
  else
  {
    std::stringstream ss;
    for (std::map<std::string, planning_interface::PlannerManagerPtr>::const_iterator it = planner_interfaces_.begin();
         it != planner_interfaces_.end(); ++it)
      ss << it->first << " ";
    ROS_INFO("Available planner instances: %s", ss.str().c_str());
  }
}

void moveit_benchmarks::BenchmarkExecution::runAllBenchmarks(BenchmarkType type)
{
  moveit_warehouse::PlanningSceneWithMetadata pswm;
  moveit_warehouse::PlanningSceneWorldWithMetadata pswwm;
  bool world_only = false;

  // read the environment geometry
  if (!pss_.hasPlanningScene(options_.scene))
  {
    if (psws_.hasPlanningSceneWorld(options_.scene))
    {
      bool ok = false;
      try
      {
        ok = psws_.getPlanningSceneWorld(pswwm, options_.scene);
      }
      catch (std::exception& ex)
      {
        ROS_ERROR("%s", ex.what());
      }
      if (!ok)
        return;
      world_only = true;
    }
    else
    {
      std::stringstream ss;
      std::vector<std::string> names;
      pss_.getPlanningSceneNames(names);
      for (std::size_t i = 0; i < names.size(); ++i)
        ss << names[i] << " ";
      ROS_ERROR("Scene '%s' not found in warehouse. Available names: %s", options_.scene.c_str(), ss.str().c_str());
      return;
    }
  }
  else
  {
    bool ok = false;
    try
    {
      ok = pss_.getPlanningScene(pswm, options_.scene);
    }
    catch (std::exception& ex)
    {
      ROS_ERROR("%s", ex.what());
    }

    if (!ok)
    {
      ROS_ERROR("Scene '%s' not found in warehouse", options_.scene.c_str());
      return;
    }
  }

  // fill in the environment geometry in the benchmark request
  BenchmarkRequest req;
  req.benchmark_type = type;

  if (world_only)
  {
    req.scene.world = static_cast<const moveit_msgs::msg::PlanningSceneWorld&>(*pswwm);
    req.scene.robot_model_name =
        "NO ROBOT INFORMATION. ONLY WORLD GEOMETRY";  // so that run_benchmark sees a different robot name
  }
  else
    req.scene = static_cast<const moveit_msgs::msg::PlanningScene&>(*pswm);

  // check if this scene has associated queries
  req.scene.name = options_.scene;
  std::vector<std::string> planning_queries_names;
  try
  {
    pss_.getPlanningQueriesNames(options_.query_regex, planning_queries_names, options_.scene);
  }
  catch (std::exception& ex)
  {
    ROS_ERROR("%s", ex.what());
  }
  if (planning_queries_names.empty())
    ROS_DEBUG("Scene '%s' has no associated queries", options_.scene.c_str());

  // fill in the plugins option
  req.plugins = options_.plugins;

  // see if we have any start states specified; if we do, we run the benchmark for
  // each start state; if not, we run it for one start state only: the current one saved in the loaded scene
  std::vector<std::string> start_states;
  if (!options_.start_regex.empty())
  {
    boost::regex start_regex(options_.start_regex);
    std::vector<std::string> state_names;
    rs_.getKnownRobotStates(state_names);
    for (std::size_t i = 0; i < state_names.size(); ++i)
    {
      boost::cmatch match;
      if (boost::regex_match(state_names[i].c_str(), match, start_regex))
        start_states.push_back(state_names[i]);
    }
    if (start_states.empty())
    {
      ROS_WARN("No stored states matched the provided regex: '%s'", options_.start_regex.c_str());
      return;
    }
    else
      ROS_INFO("Running benchmark using %u start states.", (unsigned int)start_states.size());
  }
  else
    ROS_INFO("No specified start state. Running benchmark once with the default start state.");

  unsigned int n_call = 0;
  bool have_more_start_states = true;
  std::unique_ptr<moveit_msgs::msg::RobotState> start_state_to_use;
  while (have_more_start_states)
  {
    start_state_to_use.reset();

    // if no set of start states provided, run once for the current one
    if (options_.start_regex.empty())
      have_more_start_states = false;
    else
    {
      // otherwise, extract the start states one by one
      std::string state_name = start_states.back();
      start_states.pop_back();
      have_more_start_states = !start_states.empty();
      moveit_warehouse::RobotStateWithMetadata robot_state;
      bool got_robot_state = false;
      try
      {
        got_robot_state = rs_.getRobotState(robot_state, state_name);
      }
      catch (std::exception& ex)
      {
        ROS_ERROR("%s", ex.what());
      }

      if (got_robot_state)
      {
        start_state_to_use = std::make_shared<moveit_msgs::RobotState(*robot_state));
        ROS_INFO("Loaded start state '%s'", state_name.c_str());
      }
      else
        continue;
    }

    // run benchmarks for specified queries
    // ************************************

    if (!options_.query_regex.empty())
    {
      for (std::size_t i = 0; i < planning_queries_names.size(); ++i)
      {
        moveit_warehouse::MotionPlanRequestWithMetadata planning_query;
        pss_.getPlanningQuery(planning_query, options_.scene, planning_queries_names[i]);

        // Save name of goal - only used for later analysis
        req.goal_name = planning_queries_names[i];

        // read request from db
        req.motion_plan_request = static_cast<const moveit_msgs::msg::MotionPlanRequest&>(*planning_query);

        // set the workspace bounds
        req.motion_plan_request.workspace_parameters = options_.workspace_parameters;

        // update request given .cfg options
        if (start_state_to_use)
          req.motion_plan_request.start_state = *start_state_to_use;
        req.filename = options_.output + "." + boost::lexical_cast<std::string>(++n_call) + ".log";
        if (!options_.group_override.empty())
          req.motion_plan_request.group_name = options_.group_override;

        if (options_.timeout > 0.0)
          req.motion_plan_request.allowed_planning_time = options_.timeout;

        if (!options_.default_constrained_link.empty())
        {
          checkConstrainedLink(req.motion_plan_request.path_constraints, options_.default_constrained_link);
          for (std::size_t j = 0; j < req.motion_plan_request.goal_constraints.size(); ++j)
            checkConstrainedLink(req.motion_plan_request.goal_constraints[j], options_.default_constrained_link);
        }
        if (!options_.planning_frame.empty())
        {
          checkHeader(req.motion_plan_request.path_constraints, options_.planning_frame);
          for (std::size_t j = 0; j < req.motion_plan_request.goal_constraints.size(); ++j)
            checkHeader(req.motion_plan_request.goal_constraints[j], options_.planning_frame);
        }

        ROS_INFO("Benchmarking query '%s' (%d of %d)", planning_queries_names[i].c_str(), static_cast<int>(i) + 1,
                 static_cast<int>(planning_queries_names.size());
        runBenchmark(req);
      }
    }

    // if we have any goals specified as constraints, run benchmarks for those as well
    // *******************************************************************************

    if (!options_.goal_regex.empty())
    {
      std::vector<std::string> cnames;
      cs_.getKnownConstraints(options_.goal_regex, cnames);
      for (std::size_t i = 0; i < cnames.size(); ++i)
      {
        moveit_warehouse::ConstraintsWithMetadata constr;
        bool got_constraints = false;
        try
        {
          got_constraints = cs_.getConstraints(constr, cnames[i]);
        }
        catch (std::exception& ex)
        {
          ROS_ERROR("%s", ex.what());
        }

        if (got_constraints)
        {
          // Save name of goal - only used for later analysis
          req.goal_name = cnames[i];

          // construct a planning request from the constraints message
          req.motion_plan_request = moveit_msgs::msg::MotionPlanRequest();
          req.motion_plan_request.goal_constraints.resize(1);
          if (start_state_to_use)
            req.motion_plan_request.start_state = *start_state_to_use;
          req.motion_plan_request.goal_constraints[0] = *constr;

          // set the workspace bounds
          req.motion_plan_request.workspace_parameters = options_.workspace_parameters;

          // Apply the goal offset for constraints that appear to specify IK poses
          if (constr->position_constraints.size() == 1 && constr->orientation_constraints.size() == 1 &&
              kinematic_constraints::countIndividualConstraints(*constr) == 2 &&
              constr->position_constraints[0].constraint_region.primitive_poses.size() == 1 &&
              constr->position_constraints[0].constraint_region.mesh_poses.empty())
          {
            geometry_msgs::msg::Pose wMc_msg;
            wMc_msg.position = constr->position_constraints[0].constraint_region.primitive_poses[0].position;
            wMc_msg.orientation = constr->orientation_constraints[0].orientation;
            Eigen::Isometry3d wMc;
            tf2::fromMsg(wMc_msg, wMc);

            Eigen::Isometry3d offset_tf(Eigen::AngleAxis<double>(options_.offsets[3], Eigen::Vector3d::UnitX()) *
                                        Eigen::AngleAxis<double>(options_.offsets[4], Eigen::Vector3d::UnitY()) *
                                        Eigen::AngleAxis<double>(options_.offsets[5], Eigen::Vector3d::UnitZ()));
            offset_tf.translation() = Eigen::Vector3d(options_.offsets[0], options_.offsets[1], options_.offsets[2]);

            Eigen::Isometry3d wMnc = wMc * offset_tf;
            geometry_msgs::msg::Pose wMnc_msg;
            wMnc_msg = tf2::toMsg(wMnc);

            req.motion_plan_request.goal_constraints[0]
                .position_constraints[0]
                .constraint_region.primitive_poses[0]
                .position = wMnc_msg.position;
            req.motion_plan_request.goal_constraints[0].orientation_constraints[0].orientation = wMnc_msg.orientation;
          }

          if (!options_.group_override.empty())
            req.motion_plan_request.group_name = options_.group_override;
          if (options_.timeout > 0.0)
            req.motion_plan_request.allowed_planning_time = options_.timeout;
          if (!options_.default_constrained_link.empty())
            checkConstrainedLink(req.motion_plan_request.goal_constraints[0], options_.default_constrained_link);
          if (!options_.planning_frame.empty())
            checkHeader(req.motion_plan_request.goal_constraints[0], options_.planning_frame);
          req.filename = options_.output + "." + boost::lexical_cast<std::string>(++n_call) + ".log";

          ROS_INFO("Benchmarking goal '%s' (%d of %d)", cnames[i].c_str(), static_cast<int>(i) + 1,
                   static_cast<int>(cnames.size()));
          runBenchmark(req);
        }
      }
    }

    // if we have any goals specified as trajectory constraints, run benchmarks for those as well
    // ******************************************************************************************

    if (!options_.trajectory_regex.empty())
    {
      std::vector<std::string> cnames;
      tcs_.getKnownTrajectoryConstraints(options_.trajectory_regex, cnames);
      for (std::size_t i = 0; i < cnames.size(); ++i)
      {
        moveit_warehouse::TrajectoryConstraintsWithMetadata constr;
        bool got_constraints = false;
        try
        {
          got_constraints = tcs_.getTrajectoryConstraints(constr, cnames[i]);
        }
        catch (std::exception& ex)
        {
          ROS_ERROR("%s", ex.what());
        }

        // Save name of goal - only used for later analysis
        req.goal_name = cnames[i];

        if (got_constraints)
        {
          // construct a planning request from the trajectory constraints message
          req.motion_plan_request = moveit_msgs::msg::MotionPlanRequest();
          if (start_state_to_use)
            req.motion_plan_request.start_state = *start_state_to_use;
          req.motion_plan_request.trajectory_constraints = *constr;

          // set the workspace bounds
          req.motion_plan_request.workspace_parameters = options_.workspace_parameters;

          Eigen::Isometry3d offset_tf(Eigen::AngleAxis<double>(options_.offsets[3], Eigen::Vector3d::UnitX()) *
                                      Eigen::AngleAxis<double>(options_.offsets[4], Eigen::Vector3d::UnitY()) *
                                      Eigen::AngleAxis<double>(options_.offsets[5], Eigen::Vector3d::UnitZ()));
          offset_tf.translation() = Eigen::Vector3d(options_.offsets[0], options_.offsets[1], options_.offsets[2]);

          // Apply waypoint offsets, check fields
          for (std::size_t tc = 0; tc < constr->constraints.size(); ++tc)
          {
            // Apply the goal offset for constraints that appear to specify IK poses
            if (constr->constraints[tc].position_constraints.size() == 1 &&
                constr->constraints[tc].orientation_constraints.size() == 1 &&
                kinematic_constraints::countIndividualConstraints(constr->constraints[tc]) == 2 &&
                constr->constraints[tc].position_constraints[0].constraint_region.primitive_poses.size() == 1 &&
                constr->constraints[tc].position_constraints[0].constraint_region.mesh_poses.empty())
            {
              geometry_msgs::msg::Pose wMc_msg;
              wMc_msg.position = req.motion_plan_request.trajectory_constraints.constraints[tc]
                                     .position_constraints[0]
                                     .constraint_region.primitive_poses[0]
                                     .position;
              wMc_msg.orientation =
                  req.motion_plan_request.trajectory_constraints.constraints[tc].orientation_constraints[0].orientation;
              Eigen::Isometry3d wMc;
              tf2::fromMsg(wMc_msg, wMc);

              Eigen::Isometry3d wMnc = wMc * offset_tf;
              geometry_msgs::msg::Pose wMnc_msg = tf2::toMsg(wMnc);

              req.motion_plan_request.trajectory_constraints.constraints[tc]
                  .position_constraints[0]
                  .constraint_region.primitive_poses[0]
                  .position = wMnc_msg.position;
              req.motion_plan_request.trajectory_constraints.constraints[tc].orientation_constraints[0].orientation =
                  wMnc_msg.orientation;
            }
            if (!options_.default_constrained_link.empty())
              checkConstrainedLink(req.motion_plan_request.trajectory_constraints.constraints[tc],
                                   options_.default_constrained_link);
            if (!options_.planning_frame.empty())
              checkHeader(req.motion_plan_request.trajectory_constraints.constraints[tc], options_.planning_frame);
          }

          if (!options_.group_override.empty())
            req.motion_plan_request.group_name = options_.group_override;
          if (options_.timeout > 0.0)
            req.motion_plan_request.allowed_planning_time = options_.timeout;
          req.filename = options_.output + ".trajectory." + boost::lexical_cast<std::string>(i + 1) + ".log";

          ROS_INFO("Benchmarking trajectory '%s' (%d of %d)", cnames[i].c_str(), static_cast<int>(i) + 1,
                   static_cast<int>(cnames.size()));
          runBenchmark(req);
        }
      }
    }
  }
}

bool moveit_benchmarks::BenchmarkExecution::readOptions(const std::string& filename)
{
  ROS_INFO("Loading '%s'...", filename.c_str());

  std::ifstream cfg(filename.c_str());
  if (!cfg.good())
  {
    ROS_ERROR_STREAM("Unable to open file '" << filename << "'");
    return false;
  }

  // "scene" options
  try
  {
    boost::program_options::options_description desc;
    // clang-format off
    desc.add_options()
      ("scene.name", boost::program_options::value<std::string>(), "Scene name")
      ("scene.runs", boost::program_options::value<std::string>()->default_value("1"), "Number of runs")
      ("scene.timeout", boost::program_options::value<std::string>()->default_value(""), "Timeout for planning (s)")
      ("scene.start", boost::program_options::value<std::string>()->default_value(""), "Regex for the start states to use")
      ("scene.query", boost::program_options::value<std::string>()->default_value(".*"), "Regex for the queries to execute")
      ("scene.goal", boost::program_options::value<std::string>()->default_value(""), "Regex for the names of constraints to use as goals")
      ("scene.trajectory", boost::program_options::value<std::string>()->default_value(""), "Regex for the names of constraints to use as trajectories")
      ("scene.group", boost::program_options::value<std::string>()->default_value(""), "Override the group to plan for")
      ("scene.planning_frame", boost::program_options::value<std::string>()->default_value(""), "Override the planning frame to use")
      ("scene.default_constrained_link", boost::program_options::value<std::string>()->default_value(""),
       "Specify the default link to consider as constrained when one is not specified in a moveit_msgs::msg::Constraints message")
      ("scene.goal_offset_x", boost::program_options::value<std::string>()->default_value("0.0"), "Goal offset in x")
      ("scene.goal_offset_y", boost::program_options::value<std::string>()->default_value("0.0"), "Goal offset in y")
      ("scene.goal_offset_z", boost::program_options::value<std::string>()->default_value("0.0"), "Goal offset in z")
      ("scene.goal_offset_roll", boost::program_options::value<std::string>()->default_value("0.0"), "Goal offset in roll")
      ("scene.goal_offset_pitch", boost::program_options::value<std::string>()->default_value("0.0"), "Goal offset in pitch")
      ("scene.goal_offset_yaw", boost::program_options::value<std::string>()->default_value("0.0"), "Goal offset in yaw")
      ("scene.output", boost::program_options::value<std::string>(), "Location of benchmark log file")
      ("scene.workspace", boost::program_options::value<std::string>(), "Bounding box of workspace to plan in - min_x, min_y, min_z, max_x, max_y, max_z")
      ("scene.workspace_frame", boost::program_options::value<std::string>(), "Frame id of bounding box of workspace to plan in");
    // clang-format on

    boost::program_options::variables_map vm;
    boost::program_options::parsed_options po = boost::program_options::parse_config_file(cfg, desc, true);

    cfg.close();
    boost::program_options::store(po, vm);

    std::map<std::string, std::string> declared_options;
    for (boost::program_options::variables_map::iterator it = vm.begin(); it != vm.end(); ++it)
      declared_options[it->first] = boost::any_cast<std::string>(vm[it->first].value());

    options_.scene = declared_options["scene.name"];
    options_.start_regex = declared_options["scene.start"];
    options_.query_regex = declared_options["scene.query"];
    options_.goal_regex = declared_options["scene.goal"];
    options_.trajectory_regex = declared_options["scene.trajectory"];
    options_.group_override = declared_options["scene.group"];
    options_.default_constrained_link = declared_options["scene.default_constrained_link"];
    options_.planning_frame = declared_options["scene.planning_frame"];
    try
    {
      memset(options_.offsets, 0, 6 * sizeof(double));
      if (!declared_options["scene.goal_offset_x"].empty())
        options_.offsets[0] = boost::lexical_cast<double>(declared_options["scene.goal_offset_x"]);
      if (!declared_options["scene.goal_offset_y"].empty())
        options_.offsets[1] = boost::lexical_cast<double>(declared_options["scene.goal_offset_y"]);
      if (!declared_options["scene.goal_offset_z"].empty())
        options_.offsets[2] = boost::lexical_cast<double>(declared_options["scene.goal_offset_z"]);
      if (!declared_options["scene.goal_offset_roll"].empty())
        options_.offsets[3] = boost::lexical_cast<double>(declared_options["scene.goal_offset_roll"]);
      if (!declared_options["scene.goal_offset_pitch"].empty())
        options_.offsets[4] = boost::lexical_cast<double>(declared_options["scene.goal_offset_pitch"]);
      if (!declared_options["scene.goal_offset_yaw"].empty())
        options_.offsets[5] = boost::lexical_cast<double>(declared_options["scene.goal_offset_yaw"]);
    }
    catch (boost::bad_lexical_cast& ex)
    {
      ROS_WARN("%s", ex.what());
    }

    // Workspace bounds
    if (!declared_options["scene.workspace"].empty())
    {
      std::vector<std::string> strings;
      boost::split(strings, declared_options["scene.workspace"], boost::is_any_of(","));

      if (strings.size() != 6)
      {
        ROS_WARN_STREAM("Invalid number of workspace parameters. Expected 6, received " << strings.size());
      }
      else if (declared_options["scene.workspace_frame"].empty())
      {
        ROS_WARN_STREAM("No workspace_frame parameter provided, required with the workspace frame");
      }
      else
      {
        try
        {
          // add workspace bounds if specified in the .cfg file
          options_.workspace_parameters.header.frame_id = declared_options["scene.workspace_frame"];
          options_.workspace_parameters.header.stamp = ros::Time::now();
          options_.workspace_parameters.min_corner.x = boost::lexical_cast<double>(strings[0]);
          options_.workspace_parameters.min_corner.y = boost::lexical_cast<double>(strings[1]);
          options_.workspace_parameters.min_corner.z = boost::lexical_cast<double>(strings[2]);
          options_.workspace_parameters.max_corner.x = boost::lexical_cast<double>(strings[3]);
          options_.workspace_parameters.max_corner.y = boost::lexical_cast<double>(strings[4]);
          options_.workspace_parameters.max_corner.z = boost::lexical_cast<double>(strings[5]);
        }
        catch (boost::bad_lexical_cast& ex)
        {
          ROS_WARN("%s", ex.what());
        }
      }
    }

    // Filename
    options_.output = declared_options["scene.output"];
    if (options_.output.empty())
      options_.output = filename;

    options_.plugins.clear();

    // Runs
    std::size_t default_run_count = 1;
    if (!declared_options["scene.runs"].empty())
    {
      try
      {
        default_run_count = boost::lexical_cast<std::size_t>(declared_options["scene.runs"]);
      }
      catch (boost::bad_lexical_cast& ex)
      {
        ROS_WARN("%s", ex.what());
      }
    }
    options_.default_run_count = default_run_count;

    // Timeout
    options_.timeout = 0.0;
    if (!declared_options["scene.timeout"].empty())
    {
      try
      {
        options_.timeout = boost::lexical_cast<double>(declared_options["scene.timeout"]);
      }
      catch (boost::bad_lexical_cast& ex)
      {
        ROS_WARN("%s", ex.what());
      }
    }

    // Process non-scene options
    std::vector<std::string> unr =
        boost::program_options::collect_unrecognized(po.options, boost::program_options::exclude_positional);

    std::unique_ptr<PlanningPluginOptions> bpo;
    for (std::size_t i = 0; i < unr.size() / 2; ++i)
    {
      std::string key = boost::to_lower_copy(unr[i * 2]);
      std::string val = unr[i * 2 + 1];

      // "plugin" options
      if (key.substr(0, 7) == "plugin.")
      {
        std::string k = key.substr(7);
        if (k == "name")
        {
          if (bpo)
            options_.plugins.push_back(*bpo);
          bpo = std::make_shared<PlanningPluginOptions());
          bpo->name = val;
          bpo->runs = default_run_count;
        }
        else if (k == "runs")
        {
          if (bpo)
          {
            try
            {
              bpo->runs = boost::lexical_cast<std::size_t>(val);
            }
            catch (boost::bad_lexical_cast& ex)
            {
              ROS_WARN("%s", ex.what());
            }
          }
          else
            ROS_WARN("Ignoring option '%s' = '%s'. Please include plugin name first.", key.c_str(), val.c_str());
        }
        else if (k == "planners")
        {
          if (bpo)
          {
            boost::char_separator<char> sep(" ");
            boost::tokenizer<boost::char_separator<char>> tok(val, sep);
            for (boost::tokenizer<boost::char_separator<char>>::iterator beg = tok.begin(); beg != tok.end(); ++beg)
              bpo->planners.push_back(*beg);
          }
          else
            ROS_WARN("Ignoring option '%s' = '%s'. Please include plugin name first.", key.c_str(), val.c_str());
        }
      }
      // parameter sweeping option
      else if (key.substr(0, 6) == "sweep.")
      {
        std::string sweep_var = key.substr(6);

        // Convert the string of a:b:c numbers into parsed doubles
        std::vector<std::string> strings;
        boost::split(strings, val, boost::is_any_of(":"));

        if (strings.size() != 3)
        {
          ROS_WARN_STREAM("Invalid sweep parameter for key "
                          << sweep_var << ". Expected 3 values (start, iterator, end) but only received "
                          << strings.size());
          continue;
        }

        ParameterOptions new_sweep;
        new_sweep.is_sweep = true;  // not a fractional factorial analaysis
        try
        {
          new_sweep.start = boost::lexical_cast<double>(strings[0]);
          new_sweep.step_size = boost::lexical_cast<double>(strings[1]);
          new_sweep.end = boost::lexical_cast<double>(strings[2]);
          new_sweep.key = sweep_var;
          // for logging to file:
          std::ostringstream ss;
          ss << "param_" << sweep_var << " REAL";
          new_sweep.log_key = ss.str();
        }
        catch (boost::bad_lexical_cast& ex)
        {
          ROS_WARN("%s", ex.what());
        }

        // Error check
        if (new_sweep.start > new_sweep.end)
        {
          ROS_ERROR_STREAM("Invalid sweep parameter for key " << sweep_var << ". Start is greater than end");
          continue;
        }

        // Insert into array of all sweeps
        param_options_.push_back(new_sweep);
      }
      else
      {
        ROS_WARN("Unknown option: '%s' = '%s'", key.c_str(), val.c_str());
        continue;
      }
    }
    if (bpo)
      options_.plugins.push_back(*bpo);
  }

  catch (...)
  {
    ROS_ERROR_STREAM("Unable to parse '" << filename << "'");
    return false;
  }

  return true;
}

void moveit_benchmarks::BenchmarkExecution::printOptions(std::ostream& out)
{
  out << "Benchmark for scene '" << options_.scene << "' to be saved at location '" << options_.output << "'" << '\n';
  if (!options_.query_regex.empty())
    out << "Planning requests associated to the scene that match '" << options_.query_regex << "' will be evaluated"
        << '\n';
  if (!options_.goal_regex.empty())
    out << "Planning requests constructed from goal constraints that match '" << options_.goal_regex
        << "' will be evaluated" << '\n';
  if (!options_.trajectory_regex.empty())
    out << "Planning requests constructed from trajectory constraints that match '" << options_.trajectory_regex
        << "' will be evaluated" << '\n';
  out << "Plugins:" << '\n';
  for (std::size_t i = 0; i < options_.plugins.size(); ++i)
  {
    out << "   * name: " << options_.plugins[i].name << " (to be run " << options_.plugins[i].runs
        << " times for each planner)" << '\n';
    out << "   * planners:";
    for (std::size_t j = 0; j < options_.plugins[i].planners.size(); ++j)
      out << ' ' << options_.plugins[i].planners[j];
    out << '\n';
  }
}

void moveit_benchmarks::BenchmarkExecution::runBenchmark(BenchmarkRequest& req)
{
  if (req.benchmark_type & BENCHMARK_PLANNERS)
    runPlanningBenchmark(req);
  if (req.benchmark_type & BENCHMARK_GOAL_EXISTANCE)
    runGoalExistenceBenchmark(req);
}

void moveit_benchmarks::BenchmarkExecution::collectMetrics(RunData& rundata,
                                                           const planning_interface::MotionPlanDetailedResponse& mp_res,
                                                           bool solved, double total_time)
{
  rundata["total_time REAL"] = boost::lexical_cast<std::string>(total_time);
  rundata["solved BOOLEAN"] = boost::lexical_cast<std::string>(solved);
  double L = 0.0;
  double clearance = 0.0;
  double smoothness = 0.0;
  bool correct = true;
  if (solved)
  {
    double process_time = total_time;
    for (std::size_t j = 0; j < mp_res.trajectory_.size(); ++j)
    {
      correct = true;
      L = 0.0;
      clearance = 0.0;
      smoothness = 0.0;
      const robot_trajectory::RobotTrajectory& p = *mp_res.trajectory_[j];

      // compute path length
      for (std::size_t k = 1; k < p.getWayPointCount(); ++k)
        L += p.getWayPoint(k - 1).distance(p.getWayPoint(k));

      // compute correctness and clearance
      collision_detection::CollisionRequest req;
      for (std::size_t k = 0; k < p.getWayPointCount(); ++k)
      {
        collision_detection::CollisionResult res;
        planning_scene_->checkCollisionUnpadded(req, res, p.getWayPoint(k));
        if (res.collision)
          correct = false;
        if (!p.getWayPoint(k).satisfiesBounds())
          correct = false;
        double d = planning_scene_->distanceToCollisionUnpadded(p.getWayPoint(k));
        if (d > 0.0)  // in case of collision, distance is negative
          clearance += d;
      }
      clearance /= (double)p.getWayPointCount();

      // compute smoothness
      if (p.getWayPointCount() > 2)
      {
        double a = p.getWayPoint(0).distance(p.getWayPoint(1));
        for (std::size_t k = 2; k < p.getWayPointCount(); ++k)
        {
          // view the path as a sequence of segments, and look at the triangles it forms:
          //          s1
          //          /\          s4
          //      a  /  \ b       |
          //        /    \        |
          //       /......\_______|
          //     s0    c   s2     s3
          //
          // use Pythagoras generalized theorem to find the cos of the angle between segments a and b
          double b = p.getWayPoint(k - 1).distance(p.getWayPoint(k));
          double cdist = p.getWayPoint(k - 2).distance(p.getWayPoint(k));
          double acosValue = (a * a + b * b - cdist * cdist) / (2.0 * a * b);
          if (acosValue > -1.0 && acosValue < 1.0)
          {
            // the smoothness is actually the outside angle of the one we compute
            double angle = (boost::math::constants::pi<double>() - acos(acosValue));

            // and we normalize by the length of the segments
            double u = 2.0 * angle;  /// (a + b);
            smoothness += u * u;
          }
          a = b;
        }
        smoothness /= (double)p.getWayPointCount();
      }
      rundata["path_" + mp_res.description_[j] + "_correct BOOLEAN"] = boost::lexical_cast<std::string>(correct);
      rundata["path_" + mp_res.description_[j] + "_length REAL"] = boost::lexical_cast<std::string>(L);
      rundata["path_" + mp_res.description_[j] + "_clearance REAL"] = boost::lexical_cast<std::string>(clearance);
      rundata["path_" + mp_res.description_[j] + "_smoothness REAL"] = boost::lexical_cast<std::string>(smoothness);
      rundata["path_" + mp_res.description_[j] + "_time REAL"] =
          boost::lexical_cast<std::string>(mp_res.processing_time_[j]);
      process_time -= mp_res.processing_time_[j];
    }
    if (process_time <= 0.0)
      process_time = 0.0;
    rundata["process_time REAL"] = boost::lexical_cast<std::string>(process_time);
  }
}

namespace
{
bool isIKSolutionCollisionFree(const planning_scene::PlanningScene* scene, moveit::core::RobotState* state,
                               const moveit::core::JointModelGroup* group, const double* ik_solution, bool* reachable)
{
  state->setJointGroupPositions(group, ik_solution);
  state->update();
  *reachable = true;
  if (scene->isStateColliding(*state, group->getName(), false))
    return false;
  else
    return true;
}
}  // namespace

void moveit_benchmarks::BenchmarkExecution::runPlanningBenchmark(BenchmarkRequest& req)
{
  /* Dev Notes:
   *   planner_interface => planning plugin
   *   planner => planning algorithm within a planning plugin
   *   planner_ids => id of a planner
   */

  // check that all requested plugins exist
  if (!req.plugins.empty())
    for (std::size_t i = 0; i < req.plugins.size(); ++i)
      if (planner_interfaces_.find(req.plugins[i].name) == planner_interfaces_.end())
        ROS_ERROR("Planning interface '%s' was not found", req.plugins[i].name.c_str());

  // pointer list of planning plugins
  std::vector<planning_interface::PlannerManager*> planner_interfaces_to_benchmark;

  // each planning plugin has a vector of its sub algorithms (planners) that it can run
  std::vector<std::vector<std::string>> planner_ids_to_benchmark_per_planner_interface;

  // number of runs to execute every *algorithm* per *plugin*
  std::vector<std::size_t> runs_per_planner_interface;  // average_count_per_planner_interface

  planning_interface::MotionPlanRequest motion_plan_req = req.motion_plan_request;

  // loop through each planning interface
  for (std::map<std::string, planning_interface::PlannerManagerPtr>::const_iterator it = planner_interfaces_.begin();
       it != planner_interfaces_.end(); ++it)
  {
    // find the plugin that the planning interface belongs to
    int found = -1;
    if (!req.plugins.empty())
    {
      for (std::size_t i = 0; i < req.plugins.size(); ++i)
      {
        if (req.plugins[i].name == it->first)  // this benchmark request includes this planning plugin
        {
          found = i;
          break;
        }
      }
      if (found < 0)
        continue;
    }

    // Determine whether this plugin instance is able to represent this planning request
    if (it->second->canServiceRequest(motion_plan_req))
    {
      // copy the pointer of the planner_interface
      planner_interfaces_to_benchmark.push_back(it->second.get());

      // add new rows to the "mapper" for the new planner_interface
      planner_ids_to_benchmark_per_planner_interface.resize(planner_ids_to_benchmark_per_planner_interface.size() + 1);
      runs_per_planner_interface.resize(runs_per_planner_interface.size() + 1, 1);  // TODO: a vector does not need to
                                                                                    // be resized, it does so
                                                                                    // automatically right??

      // get a list of all the algorithms that the planner can use
      std::vector<std::string> known;
      it->second->getPlanningAlgorithms(known);

      if (found < 0 || req.plugins[found].planners.empty())
      {
        // no algorithms found OR this benchmark request does not use this algorithm
        planner_ids_to_benchmark_per_planner_interface.back() = known;
      }
      else
      {
        runs_per_planner_interface.back() =
            std::max<std::size_t>(1, req.plugins[found].runs);  // TODO: change it here too

        // loop through every planner(algorithm) in this plugin that the benchmark request desires
        for (std::size_t k = 0; k < req.plugins[found].planners.size(); ++k)
        {
          bool planner_found = false;
          for (std::size_t q = 0; q < known.size(); ++q)
          {
            // Check if the requested planner is actually in the plugin
            if (known[q] == req.plugins[found].planners[k] ||
                motion_plan_req.group_name + "[" + req.plugins[found].planners[k] + "]" == known[q])
            {
              planner_found = true;
              break;
            }
          }
          if (planner_found)
            planner_ids_to_benchmark_per_planner_interface.back().push_back(req.plugins[found].planners[k]);
          else
          {
            ROS_ERROR("The planner id '%s' is not known to the planning interface '%s'",
                      req.plugins[found].planners[k].c_str(), it->first.c_str());
            // To help user debug, list all available planners:
            ROS_ERROR_STREAM("Known algorithms in " << it->first.c_str() << ":");
            for (std::size_t i = 0; i < known.size(); ++i)
            {
              ROS_ERROR_STREAM(" - " << known[i]);
            }
          }
        }
      }

      if (planner_ids_to_benchmark_per_planner_interface.back().empty())
        ROS_ERROR("Planning interface '%s' has no planners defined", it->first.c_str());
    }
    else
      ROS_WARN_STREAM("Planning interface '" << it->second->getDescription()
                                             << "' is not able to solve the specified "
                                                "benchmark problem.");
  }

  // error check
  if (planner_interfaces_to_benchmark.empty())
  {
    ROS_ERROR("There are no planning interfaces to benchmark");
    return;
  }

  // output information about planners to be tested
  std::stringstream sst;
  for (std::size_t i = 0; i < planner_interfaces_to_benchmark.size(); ++i)
  {
    if (planner_ids_to_benchmark_per_planner_interface[i].empty())
      continue;
    sst << "  * " << planner_interfaces_to_benchmark[i]->getDescription() << " - Will execute interface "
        << runs_per_planner_interface[i] << " times:" << '\n';
    for (std::size_t k = 0; k < planner_ids_to_benchmark_per_planner_interface[i].size(); ++k)
      sst << "    - " << planner_ids_to_benchmark_per_planner_interface[i][k] << '\n';
    sst << '\n';
  }
  ROS_INFO("Benchmarking Planning Interfaces:\n%s", sst.str().c_str());

  // configure planning context
  if (req.scene.robot_model_name != planning_scene_->getRobotModel()->getName())
  {
    // if we have a different robot, use the world geometry only

    // clear all geometry from the scene
    planning_scene_->getWorldNonConst()->clearObjects();
    planning_scene_->getCurrentStateNonConst().clearAttachedBodies();
    planning_scene_->getCurrentStateNonConst().setToDefaultValues();

    planning_scene_->processPlanningSceneWorldMsg(req.scene.world);
  }
  else
    planning_scene_->usePlanningSceneMsg(req.scene);

  // parameter sweeping functionality
  std::size_t n_parameter_sets = generateParamCombinations();  // this is for parameter sweeping

  // get stats on how many planners and total runs will be executed
  std::size_t total_n_planners = 0;
  std::size_t total_n_runs = 0;
  for (std::size_t i = 0; i < planner_ids_to_benchmark_per_planner_interface.size(); ++i)
  {
    total_n_planners += planner_ids_to_benchmark_per_planner_interface[i].size();

    // n = algorithms * runs * parameters
    total_n_runs +=
        planner_ids_to_benchmark_per_planner_interface[i].size() * runs_per_planner_interface[i] * n_parameter_sets;
  }

  // benchmark all the planners
  ros::WallTime startTime = ros::WallTime::now();
  boost::progress_display progress(total_n_runs, std::cout);
  std::vector<AlgorithmRunsData> data;  // holds all of the results
  std::vector<bool> first_solution_flag(planner_interfaces_to_benchmark.size(), true);

  // loop through the planning plugins
  for (std::size_t i = 0; i < planner_interfaces_to_benchmark.size(); ++i)
  {
    // loop through the algorithms in each plugin
    for (std::size_t j = 0; j < planner_ids_to_benchmark_per_planner_interface[i].size(); ++j)
    {
      motion_plan_req.planner_id = planner_ids_to_benchmark_per_planner_interface[i][j];
      AlgorithmRunsData runs(runs_per_planner_interface[i] * n_parameter_sets);

      // param tracking
      std::size_t param_combinations_id_ = 0;

      // loop through the desired parameters
      for (std::size_t param_count = 0; param_count < n_parameter_sets; ++param_count)
      {
        // Check if ROS is still alive
        if (!ros::ok())
          return;

        // Create new instance of the chosen parameters
        RunData parameter_data;

        // apply the current parameter, if we are using those
        if (n_parameter_sets > 1)
        {
          modifyPlannerConfiguration(*planner_interfaces_to_benchmark[i], motion_plan_req.planner_id,
                                     param_combinations_id_, parameter_data);
          ++param_combinations_id_;
        }

        planning_interface::PlanningContextPtr pcontext =
            planner_interfaces_to_benchmark[i]->getPlanningContext(planning_scene_, motion_plan_req);

        // loop through the desired number of runs
        for (unsigned int run_count = 0; run_count < runs_per_planner_interface[i]; ++run_count)
        {
          // Combine two for loops into one id
          std::size_t run_id = run_count * n_parameter_sets + param_count;

          ++progress;  // this outputs asterisks

          // run a single benchmark
          ROS_DEBUG("Calling %s:%s", planner_interfaces_to_benchmark[i]->getDescription().c_str(),
                    motion_plan_req.planner_id.c_str());
          planning_interface::MotionPlanDetailedResponse mp_res;
          ros::WallTime start = ros::WallTime::now();
          bool solved = pcontext->solve(mp_res);
          double total_time = (ros::WallTime::now() - start).toSec();

          // collect data
          start = ros::WallTime::now();
          runs[run_id].insert(parameter_data.begin(), parameter_data.end());  // initialize this run's data with the
                                                                              // chosen parameters, if we have any

          collectMetrics(runs[run_id], mp_res, solved, total_time);
          double metrics_time = (ros::WallTime::now() - start).toSec();
          ROS_DEBUG("Spent %lf seconds collecting metrics", metrics_time);

          // record the first solution in the response
          if (solved && first_solution_flag[i])
          {
            first_solution_flag[i] = false;
          }
        }
      }
      // this vector of runs represents all the runs*parameters
      data.push_back(runs);

    }  // end j - planning algorithms
  }    // end i - planning plugins

  double duration = (ros::WallTime::now() - startTime).toSec();
  std::string host = moveit_benchmarks::getHostname();
  std::string filename = req.filename.empty() ?
                             ("moveit_benchmarks_" + host + "_" +
                              boost::posix_time::to_iso_extended_string(startTime.toBoost()) + ".log") :
                             req.filename;
  std::ofstream out(filename.c_str());
  out << "Experiment " << (planning_scene_->getName().empty() ? "NO_NAME" : planning_scene_->getName()) << '\n';
  out << "Running on " << (host.empty() ? "UNKNOWN" : host) << '\n';
  out << "Starting at " << boost::posix_time::to_iso_extended_string(startTime.toBoost()) << '\n';
  out << "Goal name " << (req.goal_name.empty() ? "UNKNOWN" : req.goal_name) << '\n';
  // out << "<<<|" << '\n' << "ROS" << '\n' << req.motion_plan_request << '\n' << "|>>>" << '\n';
  out << req.motion_plan_request.allowed_planning_time << " seconds per run" << '\n';
  out << duration << " seconds spent to collect the data" << '\n';
  out << total_n_planners << " planners" << '\n';

  // tracks iteration location in data[] vector
  std::size_t run_id = 0;

  // loop through the planning *plugins*
  for (std::size_t q = 0; q < planner_interfaces_to_benchmark.size(); ++q)
  {
    // loop through the planning *algorithms* times the # parameter combinations
    for (std::size_t p = 0; p < planner_ids_to_benchmark_per_planner_interface[q].size(); ++p)
    {
      // Output name of planning algorithm
      out << planner_interfaces_to_benchmark[q]->getDescription() + "_" +
                 planner_ids_to_benchmark_per_planner_interface[q][p]
          << '\n';

      // in general, we could have properties specific for a planner;
      // right now, we do not include such properties
      out << "0 common properties" << '\n';

      // construct the list of all possible properties for all runs
      std::set<std::string> properties_set;
      for (std::size_t j = 0; j < std::size_t(data[run_id].size()); ++j)
      {
        for (RunData::const_iterator mit = data[run_id][j].begin(); mit != data[run_id][j].end(); ++mit)
        {
          properties_set.insert(mit->first);
        }
      }

      // copy that set to a vector of properties
      std::vector<std::string> properties;
      for (std::set<std::string>::iterator it = properties_set.begin(); it != properties_set.end(); ++it)
        properties.push_back(*it);
      out << properties.size() << " properties for each run" << '\n';

      // output the vector of properties to the log file
      for (unsigned int j = 0; j < properties.size(); ++j)
        out << properties[j] << '\n';
      out << data[run_id].size() << " runs" << '\n';

      // output all the data to the log file
      for (std::size_t j = 0; j < data[run_id].size(); ++j)
      {
        for (unsigned int k = 0; k < properties.size(); ++k)
        {
          // check if this current row contains each property
          RunData::const_iterator it = data[run_id][j].find(properties[k]);
          if (it != data[run_id][j].end())
            out << it->second;
          out << "; ";
        }

        // end the line
        out << '\n';
      }
      out << '.' << '\n';

      ++run_id;
    }
  }

  out.close();
  ROS_INFO("Results saved to '%s'", filename.c_str());
}

void moveit_benchmarks::BenchmarkExecution::runGoalExistenceBenchmark(BenchmarkRequest& req)
{
  // configure planning context
  if (req.scene.robot_model_name != planning_scene_->getRobotModel()->getName())
  {
    // if we have a different robot, use the world geometry only
    // clear all geometry from the scene
    planning_scene_->getWorldNonConst()->clearObjects();
    planning_scene_->getCurrentStateNonConst().clearAttachedBodies();
    planning_scene_->getCurrentStateNonConst().setToDefaultValues();

    planning_scene_->processPlanningSceneWorldMsg(req.scene.world);
    planning_scene_->setName(req.scene.name);
  }
  else
    planning_scene_->usePlanningSceneMsg(req.scene);

  // \todo the code below needs to be replaced with using constraint samplers;

  if (req.motion_plan_request.goal_constraints.size() == 0 &&
      req.motion_plan_request.goal_constraints[0].position_constraints.size() == 0 &&
      req.motion_plan_request.goal_constraints[0].position_constraints[0].constraint_region.primitive_poses.size() ==
          0 &&
      req.motion_plan_request.goal_constraints[0].orientation_constraints.size() == 0 &&
      req.motion_plan_request.trajectory_constraints.constraints.size() == 0)
  {
    ROS_ERROR("Invalid goal constraints");
    return;
  }

  bool success = false;
  bool reachable = false;
  if (req.motion_plan_request.goal_constraints.size() > 0 &&
      req.motion_plan_request.goal_constraints[0].position_constraints.size() > 0 &&
      req.motion_plan_request.goal_constraints[0].position_constraints[0].constraint_region.primitive_poses.size() > 0 &&
      req.motion_plan_request.goal_constraints[0].orientation_constraints.size() > 0)
  {
    // Compute IK on goal constraints
    geometry_msgs::msg::Pose ik_pose;
    ik_pose.position.x = req.motion_plan_request.goal_constraints[0]
                             .position_constraints[0]
                             .constraint_region.primitive_poses[0]
                             .position.x;
    ik_pose.position.y = req.motion_plan_request.goal_constraints[0]
                             .position_constraints[0]
                             .constraint_region.primitive_poses[0]
                             .position.y;
    ik_pose.position.z = req.motion_plan_request.goal_constraints[0]
                             .position_constraints[0]
                             .constraint_region.primitive_poses[0]
                             .position.z;
    ik_pose.orientation.x = req.motion_plan_request.goal_constraints[0].orientation_constraints[0].orientation.x;
    ik_pose.orientation.y = req.motion_plan_request.goal_constraints[0].orientation_constraints[0].orientation.y;
    ik_pose.orientation.z = req.motion_plan_request.goal_constraints[0].orientation_constraints[0].orientation.z;
    ik_pose.orientation.w = req.motion_plan_request.goal_constraints[0].orientation_constraints[0].orientation.w;

    moveit::core::RobotState robot_state(planning_scene_->getCurrentState());
    moveit::core::robotStateMsgToRobotState(req.motion_plan_request.start_state, robot_state);

    // Compute IK
    ROS_INFO_STREAM("Processing goal " << req.motion_plan_request.goal_constraints[0].name << " ...");
    ros::WallTime startTime = ros::WallTime::now();
<<<<<<< HEAD
    success = robot_state.setFromIK(robot_state.getJointModelGroup(req.motion_plan_request.group_name), ik_pose,
                                    req.motion_plan_request.num_planning_attempts,
                                    req.motion_plan_request.allowed_planning_time,
                                    std::bind(&isIKSolutionCollisionFree, planning_scene_.get(), std::placeholders::_1,
                                              std::placeholders::_2, std::placeholders::_3, &reachable));
=======
    success = robot_state.setFromIK(
        robot_state.getJointModelGroup(req.motion_plan_request.group_name), ik_pose,
        req.motion_plan_request.num_planning_attempts, req.motion_plan_request.allowed_planning_time,
        [&, scene = planning_scene_.get()](const planning_scene::PlanningScene* scene, moveit::core::RobotState* state,
                                           const moveit::core::JointModelGroup* group, const double* ik_solution,
                                           bool* reachable) {
          return isIKSolutionCollisionFree(scene, state, group, ik_solution, &reachable)
        });
>>>>>>> 7f2927c6
    if (success)
    {
      ROS_INFO("  Success!");
    }
    else if (reachable)
    {
      ROS_INFO("  Reachable, but in collision");
    }
    else
    {
      ROS_INFO("  Not reachable");
    }
    // Log
    double duration = (ros::WallTime::now() - startTime).toSec();
    std::string host = moveit_benchmarks::getHostname();
    std::string filename = req.filename.empty() ?
                               ("moveit_benchmarks_" + host + "_" +
                                boost::posix_time::to_iso_extended_string(startTime.toBoost()) + ".log") :
                               req.filename;
    std::ofstream out(filename.c_str());
    out << "Experiment " << (planning_scene_->getName().empty() ? "NO_NAME" : planning_scene_->getName()) << '\n';
    out << "Running on " << (host.empty() ? "UNKNOWN" : host) << '\n';
    out << "Starting at " << boost::posix_time::to_iso_extended_string(startTime.toBoost()) << '\n';
    out << "<<<|" << '\n' << "ROS" << '\n' << req.motion_plan_request << '\n' << "|>>>" << '\n';
    out << req.motion_plan_request.allowed_planning_time << " seconds per run" << '\n';
    out << duration << " seconds spent to collect the data" << '\n';
    out << "reachable BOOLEAN" << '\n';
    out << "collision_free BOOLEAN" << '\n';
    out << "total_time REAL" << '\n';
    out << reachable << "; " << success << "; " << duration << '\n';
    out.close();
    ROS_INFO("Results saved to '%s'", filename.c_str());
  }

  if (req.motion_plan_request.trajectory_constraints.constraints.size() > 0)
  {
    // Compute IK on trajectory constraints
    // Start Log
    ros::WallTime startTime = ros::WallTime::now();
    std::string host = moveit_benchmarks::getHostname();
    std::string filename = req.filename.empty() ?
                               ("moveit_benchmarks_" + host + "_" +
                                boost::posix_time::to_iso_extended_string(startTime.toBoost()) + ".log") :
                               req.filename;
    std::ofstream out(filename.c_str());
    out << "Experiment " << (planning_scene_->getName().empty() ? "NO_NAME" : planning_scene_->getName()) << '\n';
    out << "Running on " << (host.empty() ? "UNKNOWN" : host) << '\n';
    out << "Starting at " << boost::posix_time::to_iso_extended_string(startTime.toBoost()) << '\n';
    out << "<<<|" << '\n' << "ROS" << '\n' << req.motion_plan_request << '\n' << "|>>>" << '\n';
    out << req.motion_plan_request.allowed_planning_time << " seconds per run" << '\n';
    out << "reachable BOOLEAN" << '\n';
    out << "collision_free BOOLEAN" << '\n';
    out << "total_time REAL" << '\n';

    for (std::size_t tc = 0; tc < req.motion_plan_request.trajectory_constraints.constraints.size(); ++tc)
    {
      geometry_msgs::msg::Pose ik_pose;
      ik_pose.position.x = req.motion_plan_request.trajectory_constraints.constraints[tc]
                               .position_constraints[0]
                               .constraint_region.primitive_poses[0]
                               .position.x;
      ik_pose.position.y = req.motion_plan_request.trajectory_constraints.constraints[tc]
                               .position_constraints[0]
                               .constraint_region.primitive_poses[0]
                               .position.y;
      ik_pose.position.z = req.motion_plan_request.trajectory_constraints.constraints[tc]
                               .position_constraints[0]
                               .constraint_region.primitive_poses[0]
                               .position.z;
      ik_pose.orientation.x =
          req.motion_plan_request.trajectory_constraints.constraints[tc].orientation_constraints[0].orientation.x;
      ik_pose.orientation.y =
          req.motion_plan_request.trajectory_constraints.constraints[tc].orientation_constraints[0].orientation.y;
      ik_pose.orientation.z =
          req.motion_plan_request.trajectory_constraints.constraints[tc].orientation_constraints[0].orientation.z;
      ik_pose.orientation.w =
          req.motion_plan_request.trajectory_constraints.constraints[tc].orientation_constraints[0].orientation.w;

      moveit::core::RobotState robot_state(planning_scene_->getCurrentState());
      moveit::core::robotStateMsgToRobotState(req.motion_plan_request.start_state, robot_state);

      // Compute IK
      ROS_INFO_STREAM("Processing trajectory waypoint "
                      << req.motion_plan_request.trajectory_constraints.constraints[tc].name << " ...");
      startTime = ros::WallTime::now();
<<<<<<< HEAD
      success =
          robot_state.setFromIK(robot_state.getJointModelGroup(req.motion_plan_request.group_name), ik_pose,
                                req.motion_plan_request.num_planning_attempts,
                                req.motion_plan_request.allowed_planning_time,
                                std::bind(&isIKSolutionCollisionFree, planning_scene_.get(), std::placeholders::_1,
                                          std::placeholders::_2, std::placeholders::_3, &reachable));
=======
      success = robot_state.setFromIK(robot_state.getJointModelGroup(req.motion_plan_request.group_name), ik_pose,
                                      req.motion_plan_request.num_planning_attempts,
                                      req.motion_plan_request.allowed_planning_time,
                                      [&, scene = planning_scene_.get()](const planning_scene::PlanningScene* scene,
                                                                         moveit::core::RobotState* state,
                                                                         const moveit::core::JointModelGroup* group,
                                                                         const double* ik_solution, bool* reachable) {
                                        return isIKSolutionCollisionFree(scene, state, group, ik_solution, &reachable)
                                      });
>>>>>>> 7f2927c6
      double duration = (ros::WallTime::now() - startTime).toSec();

      if (success)
      {
        ROS_INFO("  Success!");
      }
      else if (reachable)
      {
        ROS_INFO("  Reachable, but in collision");
      }
      else
      {
        ROS_INFO("  Not reachable");
      }

      out << reachable << "; " << success << "; " << duration << '\n';
    }
    out.close();
    ROS_INFO("Results saved to '%s'", filename.c_str());
  }
}

void moveit_benchmarks::BenchmarkExecution::modifyPlannerConfiguration(planning_interface::PlannerManager& planner,
                                                                       const std::string& planner_id,
                                                                       std::size_t param_combinations_id_,
                                                                       RunData& parameter_data)
{
  // Get the planner's current settings
  planning_interface::PlannerConfigurationMap settings = planner.getPlannerConfigurations();

  // Check if this planner_id already has settings (it should)
  planning_interface::PlannerConfigurationMap::iterator settings_it = settings.find(planner_id);
  if (settings_it != settings.end())
  {
    // key exists, loop through all values in this param instance
    std::string str_parameter_value;
    for (std::size_t i = 0; i < param_options_.size(); ++i)
    {
      // convert from double to string
      try
      {
        double value = param_combinations_[param_combinations_id_][param_options_[i].key];
        str_parameter_value = boost::lexical_cast<std::string>(value);
      }
      catch (boost::bad_lexical_cast& ex)
      {
        ROS_WARN("%s", ex.what());
      }

      // record parameter values for logging
      parameter_data[param_options_[i].log_key] = str_parameter_value;

      // record parameter to planner config
      settings_it->second.config[param_options_[i].key] = str_parameter_value;
    }
  }
  else  // settings for this planner_id does not exist
  {
    ROS_ERROR_STREAM("Settings for " << planner_id << " do not exist. This should not happen.");
  }

  // Apply the new settings
  planner.setPlannerConfigurations(settings);
}

std::size_t moveit_benchmarks::BenchmarkExecution::generateParamCombinations()
{
  if (!param_options_.size())
    return 1;  // by default there are no parameters, so the param loop runs once

  // Create initial param instance of all min values for the parameters
  ParameterInstance param_instance;
  for (std::size_t i = 0; i < param_options_.size(); ++i)
  {
    // start = min value
    param_instance[param_options_[i].key] = param_options_[i].start;
  }

  // call recursive function for every param option available
  int initial_options_id = 0;
  recursiveParamCombinations(initial_options_id, param_instance);

  // DEBUG
  /*
  for (std::size_t i = 0; i < param_combinations_.size(); ++i)
  {
    // Debug map
    for(std::map<std::string,double>::const_iterator it = param_combinations_[i].begin(); it !=
  param_combinations_[i].end(); ++it)
      std::cout << "  - " << it->first << " => " << it->second << '\n';
  }
  */

  // Total number of parameters
  return param_combinations_.size();
}

void moveit_benchmarks::BenchmarkExecution::recursiveParamCombinations(int options_id, ParameterInstance param_instance)
{
  // Get a pointer to current parameter
  const ParameterOptions& param_option = param_options_[options_id];

  do
  {
    // Call the next parameter if one exists
    if (param_options_.size() > options_id + 1)
    {
      recursiveParamCombinations(options_id + 1, param_instance);
    }
    else  // we are the end of the recursive call, so we can add this param_instance to the vector
    {
      param_combinations_.push_back(param_instance);
    }

    // Increment this value
    param_instance[param_option.key] += param_option.step_size;

    // Continue adding iteration amount until value equals end
  } while (param_instance[param_option.key] <= param_option.end + 0.00001);  // rounding issues fudge parameter

  return;
}

/// Output to console the settings
void moveit_benchmarks::BenchmarkExecution::printConfigurationSettings(
    const planning_interface::PlannerConfigurationMap& settings, std::ostream& out)
{
  // Debug map
  for (planning_interface::PlannerConfigurationMap::const_iterator it = settings.begin(); it != settings.end(); ++it)
  {
    out << "  - " << it->first << " => " << it->second.name << "/" << it->second.group << '\n';
    // Debug map
    for (std::map<std::string, std::string>::const_iterator config_it = it->second.config.begin();
         config_it != it->second.config.end(); ++config_it)
      out << "      - " << config_it->first << " => " << config_it->second << '\n';
  }
}<|MERGE_RESOLUTION|>--- conflicted
+++ resolved
@@ -1281,13 +1281,6 @@
     // Compute IK
     ROS_INFO_STREAM("Processing goal " << req.motion_plan_request.goal_constraints[0].name << " ...");
     ros::WallTime startTime = ros::WallTime::now();
-<<<<<<< HEAD
-    success = robot_state.setFromIK(robot_state.getJointModelGroup(req.motion_plan_request.group_name), ik_pose,
-                                    req.motion_plan_request.num_planning_attempts,
-                                    req.motion_plan_request.allowed_planning_time,
-                                    std::bind(&isIKSolutionCollisionFree, planning_scene_.get(), std::placeholders::_1,
-                                              std::placeholders::_2, std::placeholders::_3, &reachable));
-=======
     success = robot_state.setFromIK(
         robot_state.getJointModelGroup(req.motion_plan_request.group_name), ik_pose,
         req.motion_plan_request.num_planning_attempts, req.motion_plan_request.allowed_planning_time,
@@ -1296,7 +1289,6 @@
                                            bool* reachable) {
           return isIKSolutionCollisionFree(scene, state, group, ik_solution, &reachable)
         });
->>>>>>> 7f2927c6
     if (success)
     {
       ROS_INFO("  Success!");
@@ -1382,14 +1374,6 @@
       ROS_INFO_STREAM("Processing trajectory waypoint "
                       << req.motion_plan_request.trajectory_constraints.constraints[tc].name << " ...");
       startTime = ros::WallTime::now();
-<<<<<<< HEAD
-      success =
-          robot_state.setFromIK(robot_state.getJointModelGroup(req.motion_plan_request.group_name), ik_pose,
-                                req.motion_plan_request.num_planning_attempts,
-                                req.motion_plan_request.allowed_planning_time,
-                                std::bind(&isIKSolutionCollisionFree, planning_scene_.get(), std::placeholders::_1,
-                                          std::placeholders::_2, std::placeholders::_3, &reachable));
-=======
       success = robot_state.setFromIK(robot_state.getJointModelGroup(req.motion_plan_request.group_name), ik_pose,
                                       req.motion_plan_request.num_planning_attempts,
                                       req.motion_plan_request.allowed_planning_time,
@@ -1399,7 +1383,6 @@
                                                                          const double* ik_solution, bool* reachable) {
                                         return isIKSolutionCollisionFree(scene, state, group, ik_solution, &reachable)
                                       });
->>>>>>> 7f2927c6
       double duration = (ros::WallTime::now() - startTime).toSec();
 
       if (success)
