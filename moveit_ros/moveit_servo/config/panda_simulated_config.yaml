###############################################
# Modify all parameters related to servoing here
###############################################

# Optionally override Servo's internal velocity scaling when near singularity or collision (0.0 = use internal velocity scaling)
# override_velocity_scaling_factor = 0.0 # valid range [0.0:1.0]

## Properties of outgoing commands
publish_period: 0.034  # 1/Nominal publish rate [seconds]

command_in_type: "speed_units" # "unitless"> in the range [-1:1], as if from joystick. "speed_units"> cmds are in m/s and rad/s
scale:
  # Scale parameters are only used if command_in_type=="unitless"
  linear:  0.4  # Max linear velocity. Unit is [m/s]. Only used for Cartesian commands.
  rotational:  0.8 # Max angular velocity. Unit is [rad/s]. Only used for Cartesian commands.
  # Max joint angular/linear velocity. Only used for joint commands on joint_command_in_topic.
  joint: 0.5

# What type of topic does your robot driver expect?
# Currently supported are std_msgs/Float64MultiArray or trajectory_msgs/JointTrajectory
command_out_type: trajectory_msgs/JointTrajectory

# What to publish? Can save some bandwidth as most robots only require positions or velocities
publish_joint_positions: true
publish_joint_velocities: true
publish_joint_accelerations: false

## Plugins for smoothing outgoing commands
use_smoothing: true
smoothing_filter_plugin_name: "online_signal_smoothing::ButterworthFilterPlugin"

# If is_primary_planning_scene_monitor is set to true, the Servo server's PlanningScene advertises the /get_planning_scene service,
# which other nodes can use as a source for information about the planning environment.
# NOTE: If a different node in your system is responsible for the "primary" planning scene instance (e.g. the MoveGroup node),
# then is_primary_planning_scene_monitor needs to be set to false.
is_primary_planning_scene_monitor: true

## MoveIt properties
move_group_name:  panda_arm  # Often 'manipulator' or 'arm'

## Configure handling of singularities and joint limits
lower_singularity_threshold:  17.0  # Start decelerating when the condition number hits this (close to singularity)
hard_stop_singularity_threshold: 30.0 # Stop when the condition number hits this
<<<<<<< HEAD
joint_limit_margins: [0.1,0.1,0.1,0.1,0.1,0.1,0.1]  # added as a buffer to joint limits [radians]. If moving quickly, make this larger.
=======
joint_limit_margins: [0.1,0.1,0.1,0.1,0.1,0.1,0.1]  # added as a buffer to joint limits [radians or meters]. If moving quickly, make this larger.
>>>>>>> 354d9f1d
leaving_singularity_threshold_multiplier: 2.0 # Multiply the hard stop limit by this when leaving singularity (see https://github.com/ros-planning/moveit2/pull/620)

## Topic names
cartesian_command_in_topic: ~/delta_twist_cmds  # Topic for incoming Cartesian twist commands
joint_command_in_topic: ~/delta_joint_cmds # Topic for incoming joint angle commands
joint_topic: /joint_states
status_topic: ~/status # Publish status to this topic
command_out_topic: /panda_arm_controller/joint_trajectory # Publish outgoing commands here

## Collision checking for the entire robot body
check_collisions: true # Check collisions?
collision_check_rate: 10.0 # [Hz] Collision-checking can easily bog down a CPU if done too often.
self_collision_proximity_threshold: 0.01 # Start decelerating when a self-collision is this far [m]
scene_collision_proximity_threshold: 0.02 # Start decelerating when a scene collision is this far [m]<|MERGE_RESOLUTION|>--- conflicted
+++ resolved
@@ -41,11 +41,7 @@
 ## Configure handling of singularities and joint limits
 lower_singularity_threshold:  17.0  # Start decelerating when the condition number hits this (close to singularity)
 hard_stop_singularity_threshold: 30.0 # Stop when the condition number hits this
-<<<<<<< HEAD
-joint_limit_margins: [0.1,0.1,0.1,0.1,0.1,0.1,0.1]  # added as a buffer to joint limits [radians]. If moving quickly, make this larger.
-=======
 joint_limit_margins: [0.1,0.1,0.1,0.1,0.1,0.1,0.1]  # added as a buffer to joint limits [radians or meters]. If moving quickly, make this larger.
->>>>>>> 354d9f1d
 leaving_singularity_threshold_multiplier: 2.0 # Multiply the hard stop limit by this when leaving singularity (see https://github.com/ros-planning/moveit2/pull/620)
 
 ## Topic names
