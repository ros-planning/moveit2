/*******************************************************************************
 *      Title     : servo.h
 *      Project   : moveit_servo
 *      Created   : 3/9/2017
 *      Author    : Brian O'Neil, Andy Zelenak, Blake Anderson
 *
 * BSD 3-Clause License
 *
 * Copyright (c) 2019, Los Alamos National Security, LLC
 * All rights reserved.
 *
 * Redistribution and use in source and binary forms, with or without
 * modification, are permitted provided that the following conditions are met:
 *
 * * Redistributions of source code must retain the above copyright notice, this
 *   list of conditions and the following disclaimer.
 *
 * * Redistributions in binary form must reproduce the above copyright notice,
 *   this list of conditions and the following disclaimer in the documentation
 *   and/or other materials provided with the distribution.
 *
 * * Neither the name of the copyright holder nor the names of its
 *   contributors may be used to endorse or promote products derived from
 *   this software without specific prior written permission.
 *
 * THIS SOFTWARE IS PROVIDED BY THE COPYRIGHT HOLDERS AND CONTRIBUTORS "AS IS"
 * AND ANY EXPRESS OR IMPLIED WARRANTIES, INCLUDING, BUT NOT LIMITED TO, THE
 * IMPLIED WARRANTIES OF MERCHANTABILITY AND FITNESS FOR A PARTICULAR PURPOSE
 * ARE
 * DISCLAIMED. IN NO EVENT SHALL THE COPYRIGHT HOLDER OR CONTRIBUTORS BE LIABLE
 * FOR ANY DIRECT, INDIRECT, INCIDENTAL, SPECIAL, EXEMPLARY, OR CONSEQUENTIAL
 * DAMAGES (INCLUDING, BUT NOT LIMITED TO, PROCUREMENT OF SUBSTITUTE GOODS OR
 * SERVICES; LOSS OF USE, DATA, OR PROFITS; OR BUSINESS INTERRUPTION) HOWEVER
 * CAUSED AND ON ANY THEORY OF LIABILITY, WHETHER IN CONTRACT, STRICT LIABILITY,
 * OR TORT (INCLUDING NEGLIGENCE OR OTHERWISE) ARISING IN ANY WAY OUT OF THE USE
 * OF THIS SOFTWARE, EVEN IF ADVISED OF THE POSSIBILITY OF SUCH DAMAGE.
 *******************************************************************************/

#pragma once

// System
#include <memory>

<<<<<<< HEAD
// Moveit2
=======
// MoveIt
>>>>>>> 0d0a6a17
#include <moveit_servo/collision_check.h>
#include <moveit_servo/servo_parameters.h>
#include <moveit_servo/servo_calcs.h>

// testing
#include <gtest/gtest.h>

namespace moveit_servo
{
/**
 * Class Servo - Jacobian based robot control with collision avoidance.
 */
class Servo
{
public:
  Servo(const rclcpp::Node::SharedPtr& node, ServoParameters::SharedConstPtr parameters,
        planning_scene_monitor::PlanningSceneMonitorPtr planning_scene_monitor);

  ~Servo();

  /** \brief start servo node */
  void start();

  /** \brief Pause or unpause processing servo commands while keeping the timers alive */
  void setPaused(bool paused);

  /**
   * Get the MoveIt planning link transform.
   * The transform from the MoveIt planning frame to robot_link_command_frame
   *
   * @param transform the transform that will be calculated
   * @return true if a valid transform was available
   */
  bool getCommandFrameTransform(Eigen::Isometry3d& transform);
  bool getCommandFrameTransform(geometry_msgs::msg::TransformStamped& transform);

  /**
   * Get the End Effector link transform.
   * The transform from the MoveIt planning frame to EE link
   *
   * @param transform the transform that will be calculated
   * @return true if a valid transform was available
   */
  bool getEEFrameTransform(Eigen::Isometry3d& transform);
  bool getEEFrameTransform(geometry_msgs::msg::TransformStamped& transform);

  /** \brief Get the parameters used by servo node. */
  const ServoParameters::SharedConstPtr& getParameters() const;

  // Give test access to private/protected methods
  friend class ServoFixture;

  // Give test access to private/protected methods
  friend class ServoFixture;

private:
  // Pointer to the collision environment
  planning_scene_monitor::PlanningSceneMonitorPtr planning_scene_monitor_;

  // The stored servo parameters
  ServoParameters::SharedConstPtr parameters_;

  std::unique_ptr<ServoCalcs> servo_calcs_;
  std::unique_ptr<CollisionCheck> collision_checker_;
};

// ServoPtr using alias
using ServoPtr = std::shared_ptr<Servo>;

}  // namespace moveit_servo<|MERGE_RESOLUTION|>--- conflicted
+++ resolved
@@ -41,11 +41,7 @@
 // System
 #include <memory>
 
-<<<<<<< HEAD
 // Moveit2
-=======
-// MoveIt
->>>>>>> 0d0a6a17
 #include <moveit_servo/collision_check.h>
 #include <moveit_servo/servo_parameters.h>
 #include <moveit_servo/servo_calcs.h>
@@ -98,9 +94,6 @@
   // Give test access to private/protected methods
   friend class ServoFixture;
 
-  // Give test access to private/protected methods
-  friend class ServoFixture;
-
 private:
   // Pointer to the collision environment
   planning_scene_monitor::PlanningSceneMonitorPtr planning_scene_monitor_;
