/*******************************************************************************
 * BSD 3-Clause License
 *
 * Copyright (c) 2019, Los Alamos National Security, LLC
 * All rights reserved.
 *
 * Redistribution and use in source and binary forms, with or without
 * modification, are permitted provided that the following conditions are met:
 *
 * * Redistributions of source code must retain the above copyright notice, this
 *   list of conditions and the following disclaimer.
 *
 * * Redistributions in binary form must reproduce the above copyright notice,
 *   this list of conditions and the following disclaimer in the documentation
 *   and/or other materials provided with the distribution.
 *
 * * Neither the name of the copyright holder nor the names of its
 *   contributors may be used to endorse or promote products derived from
 *   this software without specific prior written permission.
 *
 * THIS SOFTWARE IS PROVIDED BY THE COPYRIGHT HOLDERS AND CONTRIBUTORS "AS IS"
 * AND ANY EXPRESS OR IMPLIED WARRANTIES, INCLUDING, BUT NOT LIMITED TO, THE
 * IMPLIED WARRANTIES OF MERCHANTABILITY AND FITNESS FOR A PARTICULAR PURPOSE
 * ARE
 * DISCLAIMED. IN NO EVENT SHALL THE COPYRIGHT HOLDER OR CONTRIBUTORS BE LIABLE
 * FOR ANY DIRECT, INDIRECT, INCIDENTAL, SPECIAL, EXEMPLARY, OR CONSEQUENTIAL
 * DAMAGES (INCLUDING, BUT NOT LIMITED TO, PROCUREMENT OF SUBSTITUTE GOODS OR
 * SERVICES; LOSS OF USE, DATA, OR PROFITS; OR BUSINESS INTERRUPTION) HOWEVER
 * CAUSED AND ON ANY THEORY OF LIABILITY, WHETHER IN CONTRACT, STRICT LIABILITY,
 * OR TORT (INCLUDING NEGLIGENCE OR OTHERWISE) ARISING IN ANY WAY OUT OF THE USE
 * OF THIS SOFTWARE, EVEN IF ADVISED OF THE POSSIBILITY OF SUCH DAMAGE.
 *******************************************************************************/

/*      Title     : servo_calcs.cpp
 *      Project   : moveit_servo
 *      Created   : 1/11/2019
 *      Author    : Brian O'Neil, Andy Zelenak, Blake Anderson
 */

#include <cassert>
#include <thread>
#include <chrono>
#include <mutex>

#include <std_msgs/msg/bool.h>

// #include <moveit_servo/make_shared_from_pool.h> // TODO(adamp): create an issue about this
#include <moveit_servo/servo_calcs.h>

using namespace std::chrono_literals;  // for s, ms, etc.

static const rclcpp::Logger LOGGER = rclcpp::get_logger("moveit_servo.servo_calcs");
constexpr auto ROS_LOG_THROTTLE_PERIOD = std::chrono::milliseconds(3000).count();

namespace moveit_servo
{
namespace
{
// Helper function for detecting zeroed message
bool isNonZero(const geometry_msgs::msg::TwistStamped& msg)
{
  return msg.twist.linear.x != 0.0 || msg.twist.linear.y != 0.0 || msg.twist.linear.z != 0.0 ||
         msg.twist.angular.x != 0.0 || msg.twist.angular.y != 0.0 || msg.twist.angular.z != 0.0;
}

// Helper function for detecting zeroed message
bool isNonZero(const control_msgs::msg::JointJog& msg)
{
  bool all_zeros = true;
  for (double delta : msg.velocities)
  {
    all_zeros &= (delta == 0.0);
  };
  return !all_zeros;
}

// Helper function for converting Eigen::Isometry3d to geometry_msgs/TransformStamped
geometry_msgs::msg::TransformStamped convertIsometryToTransform(const Eigen::Isometry3d& eigen_tf,
                                                                const std::string& parent_frame,
                                                                const std::string& child_frame)
{
  geometry_msgs::msg::TransformStamped output = tf2::eigenToTransform(eigen_tf);
  output.header.frame_id = parent_frame;
  output.child_frame_id = child_frame;

  return output;
}
}  // namespace

// Constructor for the class that handles servoing calculations
ServoCalcs::ServoCalcs(rclcpp::Node::SharedPtr node,
                       const std::shared_ptr<const moveit_servo::ServoParameters>& parameters,
                       const planning_scene_monitor::PlanningSceneMonitorPtr& planning_scene_monitor)
  : node_(node)
  , parameters_(parameters)
  , planning_scene_monitor_(planning_scene_monitor)
  , stop_requested_(true)
  , paused_(false)
  , robot_link_command_frame_(parameters->robot_link_command_frame)
{
  // Register callback for changes in robot_link_command_frame
  parameters_->registerSetParameterCallback(parameters->ns + ".robot_link_command_frame",
                                            std::bind(&ServoCalcs::robotLinkCommandFrameCallback, this,
                                                      std::placeholders::_1));

  // MoveIt Setup
  current_state_ = planning_scene_monitor_->getStateMonitor()->getCurrentState();
  joint_model_group_ = current_state_->getJointModelGroup(parameters_->move_group_name);
  prev_joint_velocity_ = Eigen::ArrayXd::Zero(joint_model_group_->getActiveJointModels().size());

  // Subscribe to command topics
  using std::placeholders::_1;
  using std::placeholders::_2;
  twist_stamped_sub_ = node_->create_subscription<geometry_msgs::msg::TwistStamped>(
      parameters_->cartesian_command_in_topic, ROS_QUEUE_SIZE, std::bind(&ServoCalcs::twistStampedCB, this, _1));

  joint_cmd_sub_ = node_->create_subscription<control_msgs::msg::JointJog>(
      parameters_->joint_command_in_topic, ROS_QUEUE_SIZE, std::bind(&ServoCalcs::jointCmdCB, this, _1));

  // ROS Server for allowing drift in some dimensions
  drift_dimensions_server_ = node_->create_service<moveit_msgs::srv::ChangeDriftDimensions>(
      "~/change_drift_dimensions", std::bind(&ServoCalcs::changeDriftDimensions, this, _1, _2));

  // ROS Server for changing the control dimensions
  control_dimensions_server_ = node_->create_service<moveit_msgs::srv::ChangeControlDimensions>(
      "~/change_control_dimensions", std::bind(&ServoCalcs::changeControlDimensions, this, _1, _2));

  // ROS Server to reset the status, e.g. so the arm can move again after a collision
  reset_servo_status_ = node_->create_service<std_srvs::srv::Empty>(
      "~/reset_servo_status", std::bind(&ServoCalcs::resetServoStatus, this, _1, _2));

  // Subscribe to the collision_check topic
  collision_velocity_scale_sub_ = node_->create_subscription<std_msgs::msg::Float64>(
      "~/collision_velocity_scale", ROS_QUEUE_SIZE, std::bind(&ServoCalcs::collisionVelocityScaleCB, this, _1));

  // Publish to collision_check for worst stop time
  worst_case_stop_time_pub_ = node_->create_publisher<std_msgs::msg::Float64>("~/worst_case_stop_time", ROS_QUEUE_SIZE);

  // Publish freshly-calculated joints to the robot.
  // Put the outgoing msg in the right format (trajectory_msgs/JointTrajectory or std_msgs/Float64MultiArray).
  if (parameters_->command_out_type == "trajectory_msgs/JointTrajectory")
  {
    trajectory_outgoing_cmd_pub_ =
        node_->create_publisher<trajectory_msgs::msg::JointTrajectory>(parameters_->command_out_topic, ROS_QUEUE_SIZE);
  }
  else if (parameters_->command_out_type == "std_msgs/Float64MultiArray")
  {
    multiarray_outgoing_cmd_pub_ =
        node_->create_publisher<std_msgs::msg::Float64MultiArray>(parameters_->command_out_topic, ROS_QUEUE_SIZE);
  }

  // Publish status
  status_pub_ = node_->create_publisher<std_msgs::msg::Int8>(parameters_->status_topic, ROS_QUEUE_SIZE);

  internal_joint_state_.name = joint_model_group_->getActiveJointModelNames();
  num_joints_ = internal_joint_state_.name.size();
  internal_joint_state_.position.resize(num_joints_);
  internal_joint_state_.velocity.resize(num_joints_);

  for (std::size_t i = 0; i < num_joints_; ++i)
  {
    // A map for the indices of incoming joint commands
    joint_state_name_map_[internal_joint_state_.name[i]] = i;

    // Low-pass filters for the joint positions
    position_filters_.emplace_back(parameters_->low_pass_filter_coeff);
  }

  // A matrix of all zeros is used to check whether matrices have been initialized
  Eigen::Matrix3d empty_matrix;
  empty_matrix.setZero();
  tf_moveit_to_ee_frame_ = empty_matrix;
  tf_moveit_to_robot_cmd_frame_ = empty_matrix;
}

ServoCalcs::~ServoCalcs()
{
  stop();
}

void ServoCalcs::start()
{
  // Stop the thread if we are currently running
  stop();

  // Set up the "last" published message, in case we need to send it first
  auto initial_joint_trajectory = std::make_unique<trajectory_msgs::msg::JointTrajectory>();
  initial_joint_trajectory->header.stamp = node_->now();
  initial_joint_trajectory->header.frame_id = parameters_->planning_frame;
  initial_joint_trajectory->joint_names = internal_joint_state_.name;
  trajectory_msgs::msg::JointTrajectoryPoint point;
  point.time_from_start = rclcpp::Duration::from_seconds(parameters_->publish_period);
  if (parameters_->publish_joint_positions)
    planning_scene_monitor_->getStateMonitor()->getCurrentState()->copyJointGroupPositions(joint_model_group_,
                                                                                           point.positions);
  if (parameters_->publish_joint_velocities)
  {
    std::vector<double> velocity(num_joints_);
    point.velocities = velocity;
  }
  if (parameters_->publish_joint_accelerations)
  {
    // I do not know of a robot that takes acceleration commands.
    // However, some controllers check that this data is non-empty.
    // Send all zeros, for now.
    point.accelerations.resize(num_joints_);
  }
  initial_joint_trajectory->points.push_back(point);
  last_sent_command_ = std::move(initial_joint_trajectory);

  current_state_ = planning_scene_monitor_->getStateMonitor()->getCurrentState();
  tf_moveit_to_ee_frame_ = current_state_->getGlobalLinkTransform(parameters_->planning_frame).inverse() *
                           current_state_->getGlobalLinkTransform(parameters_->ee_frame_name);
  tf_moveit_to_robot_cmd_frame_ = current_state_->getGlobalLinkTransform(parameters_->planning_frame).inverse() *
                                  current_state_->getGlobalLinkTransform(robot_link_command_frame_);

  stop_requested_ = false;
  thread_ = std::thread([this] { mainCalcLoop(); });
  new_input_cmd_ = false;
}

void ServoCalcs::stop()
{
  // Request stop
  stop_requested_ = true;

  // Notify condition variable in case the thread is blocked on it
  {
    // scope so the mutex is unlocked after so the thread can continue
    // and therefore be joinable
    const std::lock_guard<std::mutex> lock(main_loop_mutex_);
    new_input_cmd_ = false;
    input_cv_.notify_all();
  }

  // Join the thread
  if (thread_.joinable())
  {
    thread_.join();
  }
}

void ServoCalcs::mainCalcLoop()
{
  rclcpp::Rate rate(1.0 / parameters_->publish_period);

  while (rclcpp::ok() && !stop_requested_)
  {
    // lock the input state mutex
    std::unique_lock<std::mutex> main_loop_lock(main_loop_mutex_);

    // low latency mode -- begin calculations as soon as a new command is received.
    if (parameters_->low_latency_mode)
    {
      input_cv_.wait(main_loop_lock, [this] { return (new_input_cmd_ || stop_requested_); });
    }

    // reset new_input_cmd_ flag
    new_input_cmd_ = false;

    // run servo calcs
    const auto start_time = node_->now();
    calculateSingleIteration();
    const auto run_duration = node_->now() - start_time;

    // Log warning when the run duration was longer than the period
    if (run_duration.seconds() > parameters_->publish_period)
    {
      rclcpp::Clock& clock = *node_->get_clock();
      RCLCPP_WARN_STREAM_THROTTLE(LOGGER, clock, ROS_LOG_THROTTLE_PERIOD,
                                  "run_duration: " << run_duration.seconds() << " (" << parameters_->publish_period
                                                   << ")");
    }

    // normal mode, unlock input mutex and wait for the period of the loop
    if (!parameters_->low_latency_mode)
    {
      main_loop_lock.unlock();
      rate.sleep();
    }
  }
}

void ServoCalcs::calculateSingleIteration()
{
  // Publish status each loop iteration
  auto status_msg = std::make_unique<std_msgs::msg::Int8>();
  status_msg->data = static_cast<int8_t>(status_);
  status_pub_->publish(std::move(status_msg));

  // After we publish, status, reset it back to no warnings
  status_ = StatusCode::NO_WARNING;

  // Always update the joints and end-effector transform for 2 reasons:
  // 1) in case the getCommandFrameTransform() method is being used
  // 2) so the low-pass filters are up to date and don't cause a jump
  updateJoints();

  // Calculate and publish worst stop time for collision checker
  if (parameters_->check_collisions && parameters_->collision_check_type == "stop_distance")
    calculateWorstCaseStopTime();

  // Update from latest state
  current_state_ = planning_scene_monitor_->getStateMonitor()->getCurrentState();

  if (latest_twist_stamped_)
    twist_stamped_cmd_ = *latest_twist_stamped_;
  if (latest_joint_cmd_)
    joint_servo_cmd_ = *latest_joint_cmd_;

  // Check for stale cmds
  twist_command_is_stale_ = ((node_->now() - latest_twist_command_stamp_) >=
                             rclcpp::Duration::from_seconds(parameters_->incoming_command_timeout));
  joint_command_is_stale_ = ((node_->now() - latest_joint_command_stamp_) >=
                             rclcpp::Duration::from_seconds(parameters_->incoming_command_timeout));

  have_nonzero_twist_stamped_ = latest_nonzero_twist_stamped_;
  have_nonzero_joint_command_ = latest_nonzero_joint_cmd_;

  // Get the transform from MoveIt planning frame to servoing command frame
  // Calculate this transform to ensure it is available via C++ API
  // We solve (planning_frame -> base -> robot_link_command_frame)
  // by computing (base->planning_frame)^-1 * (base->robot_link_command_frame)
  tf_moveit_to_robot_cmd_frame_ = current_state_->getGlobalLinkTransform(parameters_->planning_frame).inverse() *
                                  current_state_->getGlobalLinkTransform(robot_link_command_frame_);

  // Calculate the transform from MoveIt planning frame to End Effector frame
  // Calculate this transform to ensure it is available via C++ API
  tf_moveit_to_ee_frame_ = current_state_->getGlobalLinkTransform(parameters_->planning_frame).inverse() *
                           current_state_->getGlobalLinkTransform(parameters_->ee_frame_name);

  have_nonzero_command_ = have_nonzero_twist_stamped_ || have_nonzero_joint_command_;

  // Don't end this function without updating the filters
  updated_filters_ = false;

  // If paused or while waiting for initial servo commands, just keep the low-pass filters up to date with current
  // joints so a jump doesn't occur when restarting
  if (wait_for_servo_commands_ || paused_)
  {
    resetLowPassFilters(original_joint_state_);

    // Check if there are any new commands with valid timestamp
    wait_for_servo_commands_ =
        twist_stamped_cmd_.header.stamp == rclcpp::Time(0.) && joint_servo_cmd_.header.stamp == rclcpp::Time(0.);

    // Early exit
    return;
  }

  // If not waiting for initial command, and not paused.
  // Do servoing calculations only if the robot should move, for efficiency
  // Create new outgoing joint trajectory command message
  auto joint_trajectory = std::make_unique<trajectory_msgs::msg::JointTrajectory>();

  // Prioritize cartesian servoing above joint servoing
  // Only run commands if not stale and nonzero
  if (have_nonzero_twist_stamped_ && !twist_command_is_stale_)
  {
    if (!cartesianServoCalcs(twist_stamped_cmd_, *joint_trajectory))
    {
      resetLowPassFilters(original_joint_state_);
      return;
    }
  }
  else if (have_nonzero_joint_command_ && !joint_command_is_stale_)
  {
    if (!jointServoCalcs(joint_servo_cmd_, *joint_trajectory))
    {
      resetLowPassFilters(original_joint_state_);
      return;
    }
  }
  else
  {
    // Joint trajectory is not populated with anything, so set it to the last positions and 0 velocity
    *joint_trajectory = *last_sent_command_;
    for (auto& point : joint_trajectory->points)
    {
      point.velocities.assign(point.velocities.size(), 0);
    }
  }

  // Print a warning to the user if both are stale
  if (twist_command_is_stale_ && joint_command_is_stale_)
  {
    rclcpp::Clock& clock = *node_->get_clock();
    RCLCPP_WARN_STREAM_THROTTLE(LOGGER, clock, ROS_LOG_THROTTLE_PERIOD,
                                "Stale command. Try a larger 'incoming_command_timeout' parameter?");
  }

  // If we should halt
  if (!have_nonzero_command_)
  {
    suddenHalt(*joint_trajectory);
    have_nonzero_twist_stamped_ = false;
    have_nonzero_joint_command_ = false;
  }

  // Skip the servoing publication if all inputs have been zero for several cycles in a row.
  // num_outgoing_halt_msgs_to_publish == 0 signifies that we should keep republishing forever.
  if (!have_nonzero_command_ && (parameters_->num_outgoing_halt_msgs_to_publish != 0) &&
      (zero_velocity_count_ > parameters_->num_outgoing_halt_msgs_to_publish))
  {
    ok_to_publish_ = false;
    rclcpp::Clock& clock = *node_->get_clock();
    RCLCPP_DEBUG_STREAM_THROTTLE(LOGGER, clock, ROS_LOG_THROTTLE_PERIOD, "All-zero command. Doing nothing.");
  }
  else
  {
    ok_to_publish_ = true;
  }

  // Store last zero-velocity message flag to prevent superfluous warnings.
  // Cartesian and joint commands must both be zero.
  if (!have_nonzero_command_)
  {
    // Avoid overflow
    if (zero_velocity_count_ < std::numeric_limits<int>::max())
      ++zero_velocity_count_;
  }
  else
  {
    zero_velocity_count_ = 0;
  }

  if (ok_to_publish_ && !paused_)
  {
    // Put the outgoing msg in the right format
    // (trajectory_msgs/JointTrajectory or std_msgs/Float64MultiArray).
    if (parameters_->command_out_type == "trajectory_msgs/JointTrajectory")
    {
      // When a joint_trajectory_controller receives a new command, a stamp of 0 indicates "begin immediately"
      // See http://wiki.ros.org/joint_trajectory_controller#Trajectory_replacement
      joint_trajectory->header.stamp = rclcpp::Time(0);
      *last_sent_command_ = *joint_trajectory;
      trajectory_outgoing_cmd_pub_->publish(std::move(joint_trajectory));
    }
    else if (parameters_->command_out_type == "std_msgs/Float64MultiArray")
    {
      auto joints = std::make_unique<std_msgs::msg::Float64MultiArray>();
      if (parameters_->publish_joint_positions && !joint_trajectory->points.empty())
        joints->data = joint_trajectory->points[0].positions;
      else if (parameters_->publish_joint_velocities && !joint_trajectory->points.empty())
        joints->data = joint_trajectory->points[0].velocities;
      *last_sent_command_ = *joint_trajectory;
      multiarray_outgoing_cmd_pub_->publish(std::move(joints));
    }
  }

  // Update the filters if we haven't yet
  if (!updated_filters_)
    resetLowPassFilters(original_joint_state_);
}

rcl_interfaces::msg::SetParametersResult ServoCalcs::robotLinkCommandFrameCallback(const rclcpp::Parameter& parameter)
{
  const std::lock_guard<std::mutex> lock(main_loop_mutex_);
  rcl_interfaces::msg::SetParametersResult result;
  result.successful = true;
  robot_link_command_frame_ = parameter.as_string();
  RCLCPP_INFO_STREAM(LOGGER, "robot_link_command_frame changed to: " + robot_link_command_frame_);
  return result;
};

// Perform the servoing calculations
bool ServoCalcs::cartesianServoCalcs(geometry_msgs::msg::TwistStamped& cmd,
                                     trajectory_msgs::msg::JointTrajectory& joint_trajectory)
{
  // Check for nan's in the incoming command
  if (!checkValidCommand(cmd))
    return false;

  // Set uncontrolled dimensions to 0 in command frame
  enforceControlDimensions(cmd);

  // Transform the command to the MoveGroup planning frame
  if (cmd.header.frame_id != parameters_->planning_frame)
  {
    Eigen::Vector3d translation_vector(cmd.twist.linear.x, cmd.twist.linear.y, cmd.twist.linear.z);
    Eigen::Vector3d angular_vector(cmd.twist.angular.x, cmd.twist.angular.y, cmd.twist.angular.z);

    // If the incoming frame is empty or is the command frame, we use the previously calculated tf
    if (cmd.header.frame_id.empty() || cmd.header.frame_id == robot_link_command_frame_)
    {
      translation_vector = tf_moveit_to_robot_cmd_frame_.linear() * translation_vector;
      angular_vector = tf_moveit_to_robot_cmd_frame_.linear() * angular_vector;
    }
    else if (cmd.header.frame_id == parameters_->ee_frame_name)
    {
      // If the frame is the EE frame, we already have that transform as well
      translation_vector = tf_moveit_to_ee_frame_.linear() * translation_vector;
      angular_vector = tf_moveit_to_ee_frame_.linear() * angular_vector;
    }
    else
    {
      // We solve (planning_frame -> base -> cmd.header.frame_id)
      // by computing (base->planning_frame)^-1 * (base->cmd.header.frame_id)
      const auto tf_moveit_to_incoming_cmd_frame =
          current_state_->getGlobalLinkTransform(parameters_->planning_frame).inverse() *
          current_state_->getGlobalLinkTransform(cmd.header.frame_id);

      translation_vector = tf_moveit_to_incoming_cmd_frame.linear() * translation_vector;
      angular_vector = tf_moveit_to_incoming_cmd_frame.linear() * angular_vector;
    }

    // Put these components back into a TwistStamped
    cmd.header.frame_id = parameters_->planning_frame;
    cmd.twist.linear.x = translation_vector(0);
    cmd.twist.linear.y = translation_vector(1);
    cmd.twist.linear.z = translation_vector(2);
    cmd.twist.angular.x = angular_vector(0);
    cmd.twist.angular.y = angular_vector(1);
    cmd.twist.angular.z = angular_vector(2);
  }

  Eigen::VectorXd delta_x = scaleCartesianCommand(cmd);

  // Convert from cartesian commands to joint commands
  Eigen::MatrixXd jacobian = current_state_->getJacobian(joint_model_group_);

  removeDriftDimensions(jacobian, delta_x);

  Eigen::JacobiSVD<Eigen::MatrixXd> svd =
      Eigen::JacobiSVD<Eigen::MatrixXd>(jacobian, Eigen::ComputeThinU | Eigen::ComputeThinV);
  Eigen::MatrixXd matrix_s = svd.singularValues().asDiagonal();
  Eigen::MatrixXd pseudo_inverse = svd.matrixV() * matrix_s.inverse() * svd.matrixU().transpose();

  delta_theta_ = pseudo_inverse * delta_x;
  delta_theta_ *= velocityScalingFactorForSingularity(delta_x, svd, pseudo_inverse);

  return internalServoUpdate(delta_theta_, joint_trajectory);
}

bool ServoCalcs::jointServoCalcs(const control_msgs::msg::JointJog& cmd,
                                 trajectory_msgs::msg::JointTrajectory& joint_trajectory)
{
  // Check for nan's
  if (!checkValidCommand(cmd))
    return false;

  // Apply user-defined scaling
  delta_theta_ = scaleJointCommand(cmd);

  // Perform interal servo with the command
  return internalServoUpdate(delta_theta_, joint_trajectory);
}

bool ServoCalcs::internalServoUpdate(Eigen::ArrayXd& delta_theta,
                                     trajectory_msgs::msg::JointTrajectory& joint_trajectory)
{
  // Set internal joint state from original
  internal_joint_state_ = original_joint_state_;

  // Enforce SRDF Velocity, Acceleration limits
  enforceVelLimits(delta_theta);

  // Apply collision scaling
  double collision_scale = collision_velocity_scale_;
  if (collision_scale > 0 && collision_scale < 1)
  {
    status_ = StatusCode::DECELERATE_FOR_COLLISION;
    rclcpp::Clock& clock = *node_->get_clock();
    RCLCPP_WARN_STREAM_THROTTLE(LOGGER, clock, ROS_LOG_THROTTLE_PERIOD, SERVO_STATUS_CODE_MAP.at(status_));
  }
  else if (collision_scale == 0)
  {
    status_ = StatusCode::HALT_FOR_COLLISION;
    rclcpp::Clock& clock = *node_->get_clock();
    RCLCPP_ERROR_STREAM_THROTTLE(LOGGER, clock, ROS_LOG_THROTTLE_PERIOD, "Halting for collision!");
  }
  delta_theta *= collision_scale;

  // Loop thru joints and update them, calculate velocities, and filter
  if (!applyJointUpdate(delta_theta, internal_joint_state_, prev_joint_velocity_))
    return false;

  // Mark the lowpass filters as updated for this cycle
  updated_filters_ = true;

  // Enforce SRDF position limits, might halt if needed, set prev_vel to 0
  if (!enforcePositionLimits(internal_joint_state_))
  {
    suddenHalt(internal_joint_state_);
    status_ = StatusCode::JOINT_BOUND;
    prev_joint_velocity_.setZero();
  }

  // compose outgoing message
  composeJointTrajMessage(internal_joint_state_, joint_trajectory);

  // Modify the output message if we are using gazebo
  if (parameters_->use_gazebo)
  {
    insertRedundantPointsIntoTrajectory(joint_trajectory, gazebo_redundant_message_count_);
  }

  return true;
}

bool ServoCalcs::applyJointUpdate(const Eigen::ArrayXd& delta_theta, sensor_msgs::msg::JointState& joint_state,
                                  Eigen::ArrayXd& previous_vel)
{
  // All the sizes must match
  if (joint_state.position.size() != static_cast<std::size_t>(delta_theta.size()) ||
      joint_state.velocity.size() != joint_state.position.size() ||
      static_cast<std::size_t>(previous_vel.size()) != joint_state.position.size())
  {
    rclcpp::Clock& clock = *node_->get_clock();
    RCLCPP_ERROR_STREAM_THROTTLE(LOGGER, clock, ROS_LOG_THROTTLE_PERIOD,
                                 "Lengths of output and increments do not match.");
    return false;
  }

  for (std::size_t i = 0; i < joint_state.position.size(); ++i)
  {
    // Increment joint
    joint_state.position[i] += delta_theta[i];

    // Lowpass filter position
    joint_state.position[i] = position_filters_[i].filter(joint_state.position[i]);

    // Calculate joint velocity
    joint_state.velocity[i] = delta_theta[i] / parameters_->publish_period;

    // Save this velocity for future accel calculations
    previous_vel[i] = joint_state.velocity[i];
  }
  return true;
}

// Spam several redundant points into the trajectory. The first few may be skipped if the
// time stamp is in the past when it reaches the client. Needed for gazebo simulation.
// Start from 1 because the first point's timestamp is already 1*parameters_->publish_period
void ServoCalcs::insertRedundantPointsIntoTrajectory(trajectory_msgs::msg::JointTrajectory& joint_trajectory,
                                                     int count) const
{
  if (count < 2)
    return;
  joint_trajectory.points.resize(count);
  auto point = joint_trajectory.points[0];
  // Start from 1 because we already have the first point. End at count+1 so (total #) == count
  for (int i = 1; i < count; ++i)
  {
    point.time_from_start = rclcpp::Duration::from_seconds((i + 1) * parameters_->publish_period);
    joint_trajectory.points[i] = point;
  }
}

void ServoCalcs::resetLowPassFilters(const sensor_msgs::msg::JointState& joint_state)
{
  for (std::size_t i = 0; i < position_filters_.size(); ++i)
  {
    position_filters_[i].reset(joint_state.position[i]);
  }

  updated_filters_ = true;
}

void ServoCalcs::composeJointTrajMessage(const sensor_msgs::msg::JointState& joint_state,
                                         trajectory_msgs::msg::JointTrajectory& joint_trajectory)
{
  // When a joint_trajectory_controller receives a new command, a stamp of 0 indicates "begin immediately"
  // See http://wiki.ros.org/joint_trajectory_controller#Trajectory_replacement
  joint_trajectory.header.stamp = rclcpp::Time(0);
  joint_trajectory.header.frame_id = parameters_->planning_frame;
  joint_trajectory.joint_names = joint_state.name;

  trajectory_msgs::msg::JointTrajectoryPoint point;
  point.time_from_start = rclcpp::Duration::from_seconds(parameters_->publish_period);
  if (parameters_->publish_joint_positions)
    point.positions = joint_state.position;
  if (parameters_->publish_joint_velocities)
    point.velocities = joint_state.velocity;
  if (parameters_->publish_joint_accelerations)
  {
    // I do not know of a robot that takes acceleration commands.
    // However, some controllers check that this data is non-empty.
    // Send all zeros, for now.
    std::vector<double> acceleration(num_joints_);
    point.accelerations = acceleration;
  }
  joint_trajectory.points.push_back(point);
}

// Possibly calculate a velocity scaling factor, due to proximity of singularity and direction of motion
double ServoCalcs::velocityScalingFactorForSingularity(const Eigen::VectorXd& commanded_velocity,
                                                       const Eigen::JacobiSVD<Eigen::MatrixXd>& svd,
                                                       const Eigen::MatrixXd& pseudo_inverse)
{
  double velocity_scale = 1;
  std::size_t num_dimensions = commanded_velocity.size();

  // Find the direction away from nearest singularity.
  // The last column of U from the SVD of the Jacobian points directly toward or away from the singularity.
  // The sign can flip at any time, so we have to do some extra checking.
  // Look ahead to see if the Jacobian's condition will decrease.
  Eigen::VectorXd vector_toward_singularity = svd.matrixU().col(num_dimensions - 1);

  double ini_condition = svd.singularValues()(0) / svd.singularValues()(svd.singularValues().size() - 1);

  // This singular vector tends to flip direction unpredictably. See R. Bro,
  // "Resolving the Sign Ambiguity in the Singular Value Decomposition".
  // Look ahead to see if the Jacobian's condition will decrease in this
  // direction. Start with a scaled version of the singular vector
  Eigen::VectorXd delta_x(num_dimensions);
  double scale = 100;
  delta_x = vector_toward_singularity / scale;

  // Calculate a small change in joints
  Eigen::VectorXd new_theta;
  current_state_->copyJointGroupPositions(joint_model_group_, new_theta);
  new_theta += pseudo_inverse * delta_x;
  current_state_->setJointGroupPositions(joint_model_group_, new_theta);
  Eigen::MatrixXd new_jacobian = current_state_->getJacobian(joint_model_group_);

  Eigen::JacobiSVD<Eigen::MatrixXd> new_svd(new_jacobian);
  double new_condition = new_svd.singularValues()(0) / new_svd.singularValues()(new_svd.singularValues().size() - 1);
  // If new_condition < ini_condition, the singular vector does point towards a
  // singularity. Otherwise, flip its direction.
  if (ini_condition >= new_condition)
  {
    vector_toward_singularity *= -1;
  }

  // If this dot product is positive, we're moving toward singularity ==> decelerate
  double dot = vector_toward_singularity.dot(commanded_velocity);
  if (dot > 0)
  {
    // Ramp velocity down linearly when the Jacobian condition is between lower_singularity_threshold and
    // hard_stop_singularity_threshold, and we're moving towards the singularity
    if ((ini_condition > parameters_->lower_singularity_threshold) &&
        (ini_condition < parameters_->hard_stop_singularity_threshold))
    {
      velocity_scale =
          1. - (ini_condition - parameters_->lower_singularity_threshold) /
                   (parameters_->hard_stop_singularity_threshold - parameters_->lower_singularity_threshold);
      status_ = StatusCode::DECELERATE_FOR_SINGULARITY;
      rclcpp::Clock& clock = *node_->get_clock();
      RCLCPP_WARN_STREAM_THROTTLE(LOGGER, clock, ROS_LOG_THROTTLE_PERIOD, SERVO_STATUS_CODE_MAP.at(status_));
    }

    // Very close to singularity, so halt.
    else if (ini_condition > parameters_->hard_stop_singularity_threshold)
    {
      velocity_scale = 0;
      status_ = StatusCode::HALT_FOR_SINGULARITY;
      rclcpp::Clock& clock = *node_->get_clock();
      RCLCPP_WARN_STREAM_THROTTLE(LOGGER, clock, ROS_LOG_THROTTLE_PERIOD, SERVO_STATUS_CODE_MAP.at(status_));
    }
  }

  return velocity_scale;
}

void ServoCalcs::enforceVelLimits(Eigen::ArrayXd& delta_theta)
{
  // Convert to joint angle velocities for checking and applying joint specific velocity limits.
<<<<<<< HEAD
  Eigen::ArrayXd velocity = delta_theta / parameters_->publish_period;
=======
  Eigen::ArrayXd velocity = delta_theta / parameters_.publish_period;
>>>>>>> 0d0a6a17

  std::size_t joint_delta_index{ 0 };
  double velocity_scaling_factor{ 1.0 };
  for (const moveit::core::JointModel* joint : joint_model_group_->getActiveJointModels())
  {
    const auto& bounds = joint->getVariableBounds(joint->getName());
    if (bounds.velocity_bounded_ && velocity(joint_delta_index) != 0.0)
    {
      const double unbounded_velocity = velocity(joint_delta_index);
      // Clamp each joint velocity to a joint specific [min_velocity, max_velocity] range.
      const auto bounded_velocity = std::min(std::max(unbounded_velocity, bounds.min_velocity_), bounds.max_velocity_);
      velocity_scaling_factor = std::min(velocity_scaling_factor, bounded_velocity / unbounded_velocity);
    }
    ++joint_delta_index;
  }

  // Convert back to joint angle increments.
<<<<<<< HEAD
  delta_theta = velocity_scaling_factor * velocity * parameters_->publish_period;
=======
  delta_theta = velocity_scaling_factor * velocity * parameters_.publish_period;
>>>>>>> 0d0a6a17
}

bool ServoCalcs::enforcePositionLimits(sensor_msgs::msg::JointState& joint_state) const
{
  // Halt if we're past a joint margin and joint velocity is moving even farther past
  bool halting = false;
  double joint_angle = 0;

  for (auto joint : joint_model_group_->getActiveJointModels())
  {
    for (std::size_t c = 0; c < joint_state.name.size(); ++c)
    {
      // Use the most recent robot joint state
      if (joint_state.name[c] == joint->getName())
      {
        joint_angle = joint_state.position.at(c);
        break;
      }
    }

    if (!joint->satisfiesPositionBounds(&joint_angle, -parameters_->joint_limit_margin))
    {
      const std::vector<moveit_msgs::msg::JointLimits> limits = joint->getVariableBoundsMsg();

      // Joint limits are not defined for some joints. Skip them.
      if (!limits.empty())
      {
        // Check if pending velocity command is moving in the right direction
        auto joint_itr = std::find(joint_state.name.begin(), joint_state.name.end(), joint->getName());
        auto joint_idx = std::distance(joint_state.name.begin(), joint_itr);

        if ((joint_state.velocity.at(joint_idx) < 0 &&
             (joint_angle < (limits[0].min_position + parameters_->joint_limit_margin))) ||
            (joint_state.velocity.at(joint_idx) > 0 &&
             (joint_angle > (limits[0].max_position - parameters_->joint_limit_margin))))
        {
          rclcpp::Clock& clock = *node_->get_clock();
          RCLCPP_WARN_STREAM_THROTTLE(LOGGER, clock, ROS_LOG_THROTTLE_PERIOD,
                                      node_->get_name()
                                          << " " << joint->getName() << " close to a position limit. Halting.");
          halting = true;
          break;
        }
      }
    }
  }

  return !halting;
}

// Suddenly halt for a joint limit or other critical issue.
// Is handled differently for position vs. velocity control.
void ServoCalcs::suddenHalt(trajectory_msgs::msg::JointTrajectory& joint_trajectory) const
{
  // Prepare the joint trajectory message to stop the robot
  joint_trajectory.points.clear();
  joint_trajectory.points.emplace_back();
  trajectory_msgs::msg::JointTrajectoryPoint& point = joint_trajectory.points.front();

  // When sending out trajectory_msgs/JointTrajectory type messages, the "trajectory" is just a single point.
  // That point cannot have the same timestamp as the start of trajectory execution since that would mean the
  // arm has to reach the first trajectory point the moment execution begins. To prevent errors about points
  // being 0 seconds in the past, the smallest supported timestep is added as time from start to the trajectory point.
  point.time_from_start = rclcpp::Duration(0, 1);

<<<<<<< HEAD
  if (parameters_->publish_joint_positions)
    point.positions.resize(num_joints_);
  if (parameters_->publish_joint_velocities)
=======
  if (parameters_.publish_joint_positions)
    point.positions.resize(num_joints_);
  if (parameters_.publish_joint_velocities)
>>>>>>> 0d0a6a17
    point.velocities.resize(num_joints_);

  // Assert the following loop is safe to execute
  assert(original_joint_state_.position.size() >= num_joints_);

  // Set the positions and velocities vectors
  for (std::size_t i = 0; i < num_joints_; ++i)
  {
    // For position-controlled robots, can reset the joints to a known, good state
    if (parameters_->publish_joint_positions)
      point.positions[i] = original_joint_state_.position[i];

    // For velocity-controlled robots, stop
    if (parameters_->publish_joint_velocities)
      point.velocities[i] = 0;
  }
}

void ServoCalcs::suddenHalt(sensor_msgs::msg::JointState& joint_state) const
{
  // Set the position to the original position, and velocity to 0
  joint_state.position = original_joint_state_.position;
  joint_state.velocity.assign(joint_state.position.size(), 0.0);
}

// Parse the incoming joint msg for the joints of our MoveGroup
void ServoCalcs::updateJoints()
{
  // Get the latest joint group positions
  current_state_ = planning_scene_monitor_->getStateMonitor()->getCurrentState();
  current_state_->copyJointGroupPositions(joint_model_group_, internal_joint_state_.position);
  current_state_->copyJointGroupVelocities(joint_model_group_, internal_joint_state_.velocity);

  // Cache the original joints in case they need to be reset
  original_joint_state_ = internal_joint_state_;
}

// Calculate worst case joint stop time, for collision checking
void ServoCalcs::calculateWorstCaseStopTime()
{
  std::string joint_name = "";
  moveit::core::JointModel::Bounds kinematic_bounds;
  double accel_limit = 0;
  double joint_velocity = 0;
  double worst_case_stop_time = 0;
  for (size_t jt_state_idx = 0; jt_state_idx < internal_joint_state_.velocity.size(); ++jt_state_idx)
  {
    joint_name = internal_joint_state_.name[jt_state_idx];

    // Get acceleration limit for this joint
    for (auto joint_model : joint_model_group_->getActiveJointModels())
    {
      if (joint_model->getName() == joint_name)
      {
        kinematic_bounds = joint_model->getVariableBounds();
        // Some joints do not have acceleration limits
        if (kinematic_bounds[0].acceleration_bounded_)
        {
          // Be conservative when calculating overall acceleration limit from min and max limits
          accel_limit =
              std::min(fabs(kinematic_bounds[0].min_acceleration_), fabs(kinematic_bounds[0].max_acceleration_));
        }
        else
        {
          rclcpp::Clock& clock = *node_->get_clock();
          RCLCPP_ERROR_STREAM_THROTTLE(LOGGER, clock, ROS_LOG_THROTTLE_PERIOD,
                                       "An acceleration limit is not defined for this joint; minimum stop distance "
                                       "should not be used for collision checking");

          // TODO(adamp): figure out what to do here. We definitely don't want to allow 'stop_distance' collision
          // checking with no acceleration limits defined.
        }
        break;
      }
    }

    // Get the current joint velocity
    joint_velocity = internal_joint_state_.velocity[jt_state_idx];

    // Calculate worst case stop time
    worst_case_stop_time = std::max(worst_case_stop_time, fabs(joint_velocity / accel_limit));
  }

  // publish message
  {
    auto msg = std::make_unique<std_msgs::msg::Float64>();
    msg->data = worst_case_stop_time;
    worst_case_stop_time_pub_->publish(std::move(msg));
  }
}

bool ServoCalcs::checkValidCommand(const control_msgs::msg::JointJog& cmd)
{
  for (double velocity : cmd.velocities)
  {
    if (std::isnan(velocity))
    {
      rclcpp::Clock& clock = *node_->get_clock();
      RCLCPP_WARN_STREAM_THROTTLE(LOGGER, clock, ROS_LOG_THROTTLE_PERIOD,
                                  "nan in incoming command. Skipping this datapoint.");
      return false;
    }
  }
  return true;
}

bool ServoCalcs::checkValidCommand(const geometry_msgs::msg::TwistStamped& cmd)
{
  if (std::isnan(cmd.twist.linear.x) || std::isnan(cmd.twist.linear.y) || std::isnan(cmd.twist.linear.z) ||
      std::isnan(cmd.twist.angular.x) || std::isnan(cmd.twist.angular.y) || std::isnan(cmd.twist.angular.z))
  {
    rclcpp::Clock& clock = *node_->get_clock();
    RCLCPP_WARN_STREAM_THROTTLE(LOGGER, clock, ROS_LOG_THROTTLE_PERIOD,
                                "nan in incoming command. Skipping this datapoint.");
    return false;
  }

  // If incoming commands should be in the range [-1:1], check for |delta|>1
  if (parameters_->command_in_type == "unitless")
  {
    if ((fabs(cmd.twist.linear.x) > 1) || (fabs(cmd.twist.linear.y) > 1) || (fabs(cmd.twist.linear.z) > 1) ||
        (fabs(cmd.twist.angular.x) > 1) || (fabs(cmd.twist.angular.y) > 1) || (fabs(cmd.twist.angular.z) > 1))
    {
      rclcpp::Clock& clock = *node_->get_clock();
      RCLCPP_WARN_STREAM_THROTTLE(LOGGER, clock, ROS_LOG_THROTTLE_PERIOD,
                                  "Component of incoming command is >1. Skipping this datapoint.");
      return false;
    }
  }

  return true;
}

// Scale the incoming jog command
Eigen::VectorXd ServoCalcs::scaleCartesianCommand(const geometry_msgs::msg::TwistStamped& command)
{
  Eigen::VectorXd result(6);
  result.setZero();  // Or the else case below leads to misery

  // Apply user-defined scaling if inputs are unitless [-1:1]
  if (parameters_->command_in_type == "unitless")
  {
    result[0] = parameters_->linear_scale * parameters_->publish_period * command.twist.linear.x;
    result[1] = parameters_->linear_scale * parameters_->publish_period * command.twist.linear.y;
    result[2] = parameters_->linear_scale * parameters_->publish_period * command.twist.linear.z;
    result[3] = parameters_->rotational_scale * parameters_->publish_period * command.twist.angular.x;
    result[4] = parameters_->rotational_scale * parameters_->publish_period * command.twist.angular.y;
    result[5] = parameters_->rotational_scale * parameters_->publish_period * command.twist.angular.z;
  }
  // Otherwise, commands are in m/s and rad/s
  else if (parameters_->command_in_type == "speed_units")
  {
    result[0] = command.twist.linear.x * parameters_->publish_period;
    result[1] = command.twist.linear.y * parameters_->publish_period;
    result[2] = command.twist.linear.z * parameters_->publish_period;
    result[3] = command.twist.angular.x * parameters_->publish_period;
    result[4] = command.twist.angular.y * parameters_->publish_period;
    result[5] = command.twist.angular.z * parameters_->publish_period;
  }
  else
  {
    rclcpp::Clock& clock = *node_->get_clock();
    RCLCPP_ERROR_STREAM_THROTTLE(LOGGER, clock, ROS_LOG_THROTTLE_PERIOD, "Unexpected command_in_type");
  }

  return result;
}

Eigen::VectorXd ServoCalcs::scaleJointCommand(const control_msgs::msg::JointJog& command)
{
  Eigen::VectorXd result(num_joints_);
  result.setZero();

  std::size_t c;
  for (std::size_t m = 0; m < command.joint_names.size(); ++m)
  {
    try
    {
      c = joint_state_name_map_.at(command.joint_names[m]);
    }
    catch (const std::out_of_range& e)
    {
      rclcpp::Clock& clock = *node_->get_clock();
      RCLCPP_WARN_STREAM_THROTTLE(LOGGER, clock, ROS_LOG_THROTTLE_PERIOD, "Ignoring joint " << command.joint_names[m]);
      continue;
    }
    // Apply user-defined scaling if inputs are unitless [-1:1]
    if (parameters_->command_in_type == "unitless")
      result[c] = command.velocities[m] * parameters_->joint_scale * parameters_->publish_period;
    // Otherwise, commands are in m/s and rad/s
    else if (parameters_->command_in_type == "speed_units")
      result[c] = command.velocities[m] * parameters_->publish_period;
    else
    {
      rclcpp::Clock& clock = *node_->get_clock();
      RCLCPP_ERROR_STREAM_THROTTLE(LOGGER, clock, ROS_LOG_THROTTLE_PERIOD,
                                   "Unexpected command_in_type, check yaml file.");
    }
  }

  return result;
}

void ServoCalcs::removeDimension(Eigen::MatrixXd& jacobian, Eigen::VectorXd& delta_x, unsigned int row_to_remove) const
{
  unsigned int num_rows = jacobian.rows() - 1;
  unsigned int num_cols = jacobian.cols();

  if (row_to_remove < num_rows)
  {
    jacobian.block(row_to_remove, 0, num_rows - row_to_remove, num_cols) =
        jacobian.block(row_to_remove + 1, 0, num_rows - row_to_remove, num_cols);
    delta_x.segment(row_to_remove, num_rows - row_to_remove) =
        delta_x.segment(row_to_remove + 1, num_rows - row_to_remove);
  }
  jacobian.conservativeResize(num_rows, num_cols);
  delta_x.conservativeResize(num_rows);
}

void ServoCalcs::removeDriftDimensions(Eigen::MatrixXd& matrix, Eigen::VectorXd& delta_x)
{
  // May allow some dimensions to drift, based on drift_dimensions
  // i.e. take advantage of task redundancy.
  // Remove the Jacobian rows corresponding to True in the vector drift_dimensions
  // Work backwards through the 6-vector so indices don't get out of order
  for (auto dimension = matrix.rows() - 1; dimension >= 0; --dimension)
  {
    if (drift_dimensions_[dimension] && matrix.rows() > 1)
    {
      removeDimension(matrix, delta_x, dimension);
    }
  }
}

void ServoCalcs::enforceControlDimensions(geometry_msgs::msg::TwistStamped& command)
{
  // Can't loop through the message, so check them all
  if (!control_dimensions_[0])
    command.twist.linear.x = 0;
  if (!control_dimensions_[1])
    command.twist.linear.y = 0;
  if (!control_dimensions_[2])
    command.twist.linear.z = 0;
  if (!control_dimensions_[3])
    command.twist.angular.x = 0;
  if (!control_dimensions_[4])
    command.twist.angular.y = 0;
  if (!control_dimensions_[5])
    command.twist.angular.z = 0;
}

bool ServoCalcs::getCommandFrameTransform(Eigen::Isometry3d& transform)
{
  const std::lock_guard<std::mutex> lock(main_loop_mutex_);
  transform = tf_moveit_to_robot_cmd_frame_;

  // All zeros means the transform wasn't initialized, so return false
  return !transform.matrix().isZero(0);
}

bool ServoCalcs::getCommandFrameTransform(geometry_msgs::msg::TransformStamped& transform)
{
  const std::lock_guard<std::mutex> lock(main_loop_mutex_);
  // All zeros means the transform wasn't initialized, so return false
  if (tf_moveit_to_robot_cmd_frame_.matrix().isZero(0))
  {
    return false;
  }

  transform =
      convertIsometryToTransform(tf_moveit_to_robot_cmd_frame_, parameters_->planning_frame, robot_link_command_frame_);
  return true;
}

bool ServoCalcs::getEEFrameTransform(Eigen::Isometry3d& transform)
{
  const std::lock_guard<std::mutex> lock(main_loop_mutex_);
  transform = tf_moveit_to_ee_frame_;

  // All zeros means the transform wasn't initialized, so return false
  return !transform.matrix().isZero(0);
}

bool ServoCalcs::getEEFrameTransform(geometry_msgs::msg::TransformStamped& transform)
{
  const std::lock_guard<std::mutex> lock(main_loop_mutex_);
  // All zeros means the transform wasn't initialized, so return false
  if (tf_moveit_to_ee_frame_.matrix().isZero(0))
  {
    return false;
  }

  transform =
      convertIsometryToTransform(tf_moveit_to_ee_frame_, parameters_->planning_frame, parameters_->ee_frame_name);
  return true;
}

void ServoCalcs::twistStampedCB(const geometry_msgs::msg::TwistStamped::SharedPtr msg)
{
  const std::lock_guard<std::mutex> lock(main_loop_mutex_);
  latest_twist_stamped_ = msg;
  latest_nonzero_twist_stamped_ = isNonZero(*latest_twist_stamped_.get());

  if (msg.get()->header.stamp != rclcpp::Time(0.))
    latest_twist_command_stamp_ = msg.get()->header.stamp;

  // notify that we have a new input
  new_input_cmd_ = true;
  input_cv_.notify_all();
}

void ServoCalcs::jointCmdCB(const control_msgs::msg::JointJog::SharedPtr msg)
{
  const std::lock_guard<std::mutex> lock(main_loop_mutex_);
  latest_joint_cmd_ = msg;
  latest_nonzero_joint_cmd_ = isNonZero(*latest_joint_cmd_.get());

  if (msg.get()->header.stamp != rclcpp::Time(0.))
    latest_joint_command_stamp_ = msg.get()->header.stamp;

  // notify that we have a new input
  new_input_cmd_ = true;
  input_cv_.notify_all();
}

void ServoCalcs::collisionVelocityScaleCB(const std_msgs::msg::Float64::SharedPtr msg)
{
  collision_velocity_scale_ = msg.get()->data;
}

void ServoCalcs::changeDriftDimensions(const std::shared_ptr<moveit_msgs::srv::ChangeDriftDimensions::Request> req,
                                       std::shared_ptr<moveit_msgs::srv::ChangeDriftDimensions::Response> res)
{
  drift_dimensions_[0] = req->drift_x_translation;
  drift_dimensions_[1] = req->drift_y_translation;
  drift_dimensions_[2] = req->drift_z_translation;
  drift_dimensions_[3] = req->drift_x_rotation;
  drift_dimensions_[4] = req->drift_y_rotation;
  drift_dimensions_[5] = req->drift_z_rotation;

  res->success = true;
}

void ServoCalcs::changeControlDimensions(const std::shared_ptr<moveit_msgs::srv::ChangeControlDimensions::Request> req,
                                         std::shared_ptr<moveit_msgs::srv::ChangeControlDimensions::Response> res)
{
  control_dimensions_[0] = req->control_x_translation;
  control_dimensions_[1] = req->control_y_translation;
  control_dimensions_[2] = req->control_z_translation;
  control_dimensions_[3] = req->control_x_rotation;
  control_dimensions_[4] = req->control_y_rotation;
  control_dimensions_[5] = req->control_z_rotation;

  res->success = true;
}

bool ServoCalcs::resetServoStatus(const std::shared_ptr<std_srvs::srv::Empty::Request> /*req*/,
                                  std::shared_ptr<std_srvs::srv::Empty::Response> /*res*/)
{
  status_ = StatusCode::NO_WARNING;
  return true;
}

void ServoCalcs::setPaused(bool paused)
{
  paused_ = paused;
}

}  // namespace moveit_servo<|MERGE_RESOLUTION|>--- conflicted
+++ resolved
@@ -578,16 +578,16 @@
   // Mark the lowpass filters as updated for this cycle
   updated_filters_ = true;
 
+  // compose outgoing message
+  composeJointTrajMessage(internal_joint_state_, joint_trajectory);
+
   // Enforce SRDF position limits, might halt if needed, set prev_vel to 0
-  if (!enforcePositionLimits(internal_joint_state_))
-  {
-    suddenHalt(internal_joint_state_);
+  if (!enforcePositionLimits(joint_trajectory))
+  {
+    suddenHalt(joint_trajectory);
     status_ = StatusCode::JOINT_BOUND;
     prev_joint_velocity_.setZero();
   }
-
-  // compose outgoing message
-  composeJointTrajMessage(internal_joint_state_, joint_trajectory);
 
   // Modify the output message if we are using gazebo
   if (parameters_->use_gazebo)
@@ -756,11 +756,7 @@
 void ServoCalcs::enforceVelLimits(Eigen::ArrayXd& delta_theta)
 {
   // Convert to joint angle velocities for checking and applying joint specific velocity limits.
-<<<<<<< HEAD
   Eigen::ArrayXd velocity = delta_theta / parameters_->publish_period;
-=======
-  Eigen::ArrayXd velocity = delta_theta / parameters_.publish_period;
->>>>>>> 0d0a6a17
 
   std::size_t joint_delta_index{ 0 };
   double velocity_scaling_factor{ 1.0 };
@@ -778,14 +774,10 @@
   }
 
   // Convert back to joint angle increments.
-<<<<<<< HEAD
   delta_theta = velocity_scaling_factor * velocity * parameters_->publish_period;
-=======
-  delta_theta = velocity_scaling_factor * velocity * parameters_.publish_period;
->>>>>>> 0d0a6a17
-}
-
-bool ServoCalcs::enforcePositionLimits(sensor_msgs::msg::JointState& joint_state) const
+}
+
+bool ServoCalcs::enforcePositionLimits(trajectory_msgs::msg::JointTrajectory& joint_trajectory) const
 {
   // Halt if we're past a joint margin and joint velocity is moving even farther past
   bool halting = false;
@@ -793,17 +785,17 @@
 
   for (auto joint : joint_model_group_->getActiveJointModels())
   {
-    for (std::size_t c = 0; c < joint_state.name.size(); ++c)
+    for (std::size_t c = 0; c < original_joint_state_.name.size(); ++c)
     {
       // Use the most recent robot joint state
-      if (joint_state.name[c] == joint->getName())
+      if (original_joint_state_.name[c] == joint->getName())
       {
-        joint_angle = joint_state.position.at(c);
+        joint_angle = original_joint_state_.position.at(c);
         break;
       }
     }
 
-    if (!joint->satisfiesPositionBounds(&joint_angle, -parameters_->joint_limit_margin))
+    if (!current_state_->satisfiesPositionBounds(joint, -parameters_->joint_limit_margin))
     {
       const std::vector<moveit_msgs::msg::JointLimits> limits = joint->getVariableBoundsMsg();
 
@@ -811,12 +803,13 @@
       if (!limits.empty())
       {
         // Check if pending velocity command is moving in the right direction
-        auto joint_itr = std::find(joint_state.name.begin(), joint_state.name.end(), joint->getName());
-        auto joint_idx = std::distance(joint_state.name.begin(), joint_itr);
-
-        if ((joint_state.velocity.at(joint_idx) < 0 &&
+        auto joint_itr =
+            std::find(joint_trajectory.joint_names.begin(), joint_trajectory.joint_names.end(), joint->getName());
+        auto joint_idx = std::distance(joint_trajectory.joint_names.begin(), joint_itr);
+
+        if ((joint_trajectory.points[0].velocities[joint_idx] < 0 &&
              (joint_angle < (limits[0].min_position + parameters_->joint_limit_margin))) ||
-            (joint_state.velocity.at(joint_idx) > 0 &&
+            (joint_trajectory.points[0].velocities[joint_idx] > 0 &&
              (joint_angle > (limits[0].max_position - parameters_->joint_limit_margin))))
         {
           rclcpp::Clock& clock = *node_->get_clock();
@@ -848,15 +841,9 @@
   // being 0 seconds in the past, the smallest supported timestep is added as time from start to the trajectory point.
   point.time_from_start = rclcpp::Duration(0, 1);
 
-<<<<<<< HEAD
   if (parameters_->publish_joint_positions)
     point.positions.resize(num_joints_);
   if (parameters_->publish_joint_velocities)
-=======
-  if (parameters_.publish_joint_positions)
-    point.positions.resize(num_joints_);
-  if (parameters_.publish_joint_velocities)
->>>>>>> 0d0a6a17
     point.velocities.resize(num_joints_);
 
   // Assert the following loop is safe to execute
@@ -873,13 +860,6 @@
     if (parameters_->publish_joint_velocities)
       point.velocities[i] = 0;
   }
-}
-
-void ServoCalcs::suddenHalt(sensor_msgs::msg::JointState& joint_state) const
-{
-  // Set the position to the original position, and velocity to 0
-  joint_state.position = original_joint_state_.position;
-  joint_state.velocity.assign(joint_state.position.size(), 0.0);
 }
 
 // Parse the incoming joint msg for the joints of our MoveGroup
