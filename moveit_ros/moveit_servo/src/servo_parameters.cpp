--- conflicted
+++ resolved
@@ -230,6 +230,13 @@
   node_parameters->declare_parameter(
       ns + ".hard_stop_singularity_threshold", ParameterValue{ parameters.hard_stop_singularity_threshold },
       ParameterDescriptorBuilder{}.type(PARAMETER_DOUBLE).description("Stop when the condition number hits this"));
+  // Default approaching_stop_singularity_threshold to hard_stop_singularity_threshold
+  node_parameters->declare_parameter(
+      ns + ".approaching_stop_singularity_threshold",
+      ParameterValue{ parameters.approaching_stop_singularity_threshold },
+      ParameterDescriptorBuilder{}
+          .type(PARAMETER_DOUBLE)
+          .description("Stop when the condition number hits this and we are continuing to approach singularity"));
   node_parameters->declare_parameter(
       ns + ".joint_limit_margin", ParameterValue{ parameters.joint_limit_margin },
       ParameterDescriptorBuilder{}
@@ -314,23 +321,95 @@
       node_parameters->get_parameter(ns + ".halt_all_joints_in_cartesian_mode").as_bool();
 
   // Configure handling of singularities and joint limits
-<<<<<<< HEAD
-  declareOrGetParam<double>(parameters->lower_singularity_threshold, ns + ".lower_singularity_threshold", node, logger);
-  declareOrGetParam<double>(parameters->hard_stop_singularity_threshold, ns + ".hard_stop_singularity_threshold", node,
-                            logger);
-  // Default approaching_stop_singularity_threshold to hard_stop_singularity_threshold
-  declareOrGetParam<double>(parameters->approaching_stop_singularity_threshold,
-                            ns + ".approaching_stop_singularity_threshold", node, logger,
-                            parameters->hard_stop_singularity_threshold);
-  declareOrGetParam<double>(parameters->joint_limit_margin, ns + ".joint_limit_margin", node, logger);
-=======
   parameters.lower_singularity_threshold =
       node_parameters->get_parameter(ns + ".lower_singularity_threshold").as_double();
   parameters.hard_stop_singularity_threshold =
       node_parameters->get_parameter(ns + ".hard_stop_singularity_threshold").as_double();
   parameters.joint_limit_margin = node_parameters->get_parameter(ns + ".joint_limit_margin").as_double();
->>>>>>> 9b0adf8d
-
+
+  // Begin input checking
+  if (parameters->publish_period <= 0.)
+  {
+    RCLCPP_WARN(logger, "Parameter 'publish_period' should be "
+                        "greater than zero. Check yaml file.");
+    return std::nullopt;
+  }
+  if (parameters->num_outgoing_halt_msgs_to_publish < 0)
+  {
+    RCLCPP_WARN(logger, "Parameter 'num_outgoing_halt_msgs_to_publish' should be greater than zero. Check yaml file.");
+    return std::nullopt;
+  }
+  if (parameters->hard_stop_singularity_threshold < parameters->approaching_stop_singularity_threshold)
+  {
+    RCLCPP_WARN(logger, "Parameter 'hard_stop_singularity_threshold' "
+                        "should be greater than/equal to 'approaching_stop_singularity_threshold.' "
+                        "Check yaml file.");
+    return std::nullopt;
+  }
+  if (parameters->hard_stop_singularity_threshold <= parameters->lower_singularity_threshold)
+  {
+    RCLCPP_WARN(logger, "Parameter 'hard_stop_singularity_threshold' "
+                        "should be greater than 'lower_singularity_threshold.' "
+                        "Check yaml file.");
+    return std::nullopt;
+  }
+  if (parameters->approaching_stop_singularity_threshold <= parameters->lower_singularity_threshold)
+  {
+    RCLCPP_WARN(logger, "Parameter 'approaching_stop_singularity_threshold' "
+                        "should be greater than 'lower_singularity_threshold.' "
+                        "Check yaml file.");
+    return std::nullopt;
+  }
+  if ((parameters->hard_stop_singularity_threshold <= 0.) ||
+      (parameters->approaching_stop_singularity_threshold <= 0.) || (parameters->lower_singularity_threshold <= 0.))
+  {
+    RCLCPP_WARN(logger, "Parameters 'hard_stop_singularity_threshold', "
+                        "'approaching_stop_singularity_threshold', "
+                        "and 'lower_singularity_threshold' should be "
+                        "greater than zero. Check yaml file.");
+    return std::nullopt;
+  }
+  if (parameters->smoothing_filter_plugin_name.empty())
+  {
+    RCLCPP_WARN(logger, "A smoothing plugin is required.");
+    return std::nullopt;
+  }
+  if (parameters->joint_limit_margin < 0.)
+  {
+    RCLCPP_WARN(logger, "Parameter 'joint_limit_margin' should usually be  greater than or equal to zero, "
+                        "although negative values can be used if the specified joint limits are actually soft. "
+                        "Check yaml file.");
+  }
+  if (parameters->command_in_type != "unitless" && parameters->command_in_type != "speed_units")
+  {
+    RCLCPP_WARN(logger, "command_in_type should be 'unitless' or "
+                        "'speed_units'. Check yaml file.");
+    return std::nullopt;
+  }
+  if (parameters->command_out_type != "trajectory_msgs/JointTrajectory" &&
+      parameters->command_out_type != "std_msgs/Float64MultiArray")
+  {
+    RCLCPP_WARN(logger, "Parameter command_out_type should be "
+                        "'trajectory_msgs/JointTrajectory' or "
+                        "'std_msgs/Float64MultiArray'. Check yaml file.");
+    return std::nullopt;
+  }
+  if (!parameters->publish_joint_positions && !parameters->publish_joint_velocities &&
+      !parameters->publish_joint_accelerations)
+  {
+    RCLCPP_WARN(logger, "At least one of publish_joint_positions / "
+                        "publish_joint_velocities / "
+                        "publish_joint_accelerations must be true. Check "
+                        "yaml file.");
+    return std::nullopt;
+  }
+  if ((parameters->command_out_type == "std_msgs/Float64MultiArray") && parameters->publish_joint_positions &&
+      parameters->publish_joint_velocities)
+  {
+    RCLCPP_WARN(logger, "When publishing a std_msgs/Float64MultiArray, "
+                        "you must select positions OR velocities.");
+    return std::nullopt;
+  }
   // Collision checking
   parameters.check_collisions = node_parameters->get_parameter(ns + ".check_collisions").as_bool();
   parameters.collision_check_rate = node_parameters->get_parameter(ns + ".collision_check_rate").as_double();
@@ -356,42 +435,16 @@
     RCLCPP_WARN(LOGGER, "Parameter 'num_outgoing_halt_msgs_to_publish' should be greater than zero. Check yaml file.");
     return std::nullopt;
   }
-<<<<<<< HEAD
-  if (parameters->hard_stop_singularity_threshold < parameters->approaching_stop_singularity_threshold)
-  {
-    RCLCPP_WARN(logger, "Parameter 'hard_stop_singularity_threshold' "
-                        "should be greater than/equal to 'approaching_stop_singularity_threshold.' "
-                        "Check yaml file.");
-    return nullptr;
-  }
-  if (parameters->hard_stop_singularity_threshold <= parameters->lower_singularity_threshold)
-=======
   if (parameters.hard_stop_singularity_threshold <= parameters.lower_singularity_threshold)
->>>>>>> 9b0adf8d
   {
     RCLCPP_WARN(LOGGER, "Parameter 'hard_stop_singularity_threshold' "
                         "should be greater than 'lower_singularity_threshold.' "
                         "Check yaml file.");
     return std::nullopt;
   }
-<<<<<<< HEAD
-  if (parameters->approaching_stop_singularity_threshold <= parameters->lower_singularity_threshold)
-  {
-    RCLCPP_WARN(logger, "Parameter 'approaching_stop_singularity_threshold' "
-                        "should be greater than 'lower_singularity_threshold.' "
-                        "Check yaml file.");
-    return nullptr;
-  }
-  if ((parameters->hard_stop_singularity_threshold <= 0.) ||
-      (parameters->approaching_stop_singularity_threshold <= 0.) || (parameters->lower_singularity_threshold <= 0.))
-  {
-    RCLCPP_WARN(logger, "Parameters 'hard_stop_singularity_threshold', "
-                        "'approaching_stop_singularity_threshold', "
-=======
   if ((parameters.hard_stop_singularity_threshold <= 0.) || (parameters.lower_singularity_threshold <= 0.))
   {
     RCLCPP_WARN(LOGGER, "Parameters 'hard_stop_singularity_threshold' "
->>>>>>> 9b0adf8d
                         "and 'lower_singularity_threshold' should be "
                         "greater than zero. Check yaml file.");
     return std::nullopt;
