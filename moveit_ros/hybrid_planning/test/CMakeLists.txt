add_executable(hybrid_planning_demo_node hybrid_planning_demo_node.cpp)
ament_target_dependencies(hybrid_planning_demo_node ${THIS_PACKAGE_INCLUDE_DEPENDS})
target_link_libraries(hybrid_planning_demo_node ${LIBRARIES})

if(BUILD_TESTING)
  find_package(ament_lint_auto REQUIRED)
  find_package(ament_cmake_gtest REQUIRED)
  find_package(ros_testing REQUIRED)
  find_package(Boost REQUIRED COMPONENTS filesystem)

  # These don't pass yet, disable them for now
  set(ament_cmake_copyright_FOUND TRUE)
<<<<<<< HEAD
  set(ament_cmake_cppcheck_FOUND TRUE)
=======
>>>>>>> 7f2927c6
  set(ament_cmake_cpplint_FOUND TRUE)
  set(ament_cmake_flake8_FOUND TRUE)
  set(ament_cmake_uncrustify_FOUND TRUE)

  # Run all lint tests in package.xml except those listed above
  ament_lint_auto_find_test_dependencies()

  # TODO (vatanaksoytezer / andyze: Flaky behaviour, investigate and re-enable this test asap)
  # Basic integration tests
  # ament_add_gtest_executable(test_basic_integration
  #     test_basic_integration.cpp
  # )
  # ament_target_dependencies(test_basic_integration ${THIS_PACKAGE_INCLUDE_DEPENDS})
  # add_ros_test(launch/test_basic_integration.test.py TIMEOUT 50 ARGS "test_binary_dir:=${CMAKE_CURRENT_BINARY_DIR}")

endif()<|MERGE_RESOLUTION|>--- conflicted
+++ resolved
@@ -10,10 +10,6 @@
 
   # These don't pass yet, disable them for now
   set(ament_cmake_copyright_FOUND TRUE)
-<<<<<<< HEAD
-  set(ament_cmake_cppcheck_FOUND TRUE)
-=======
->>>>>>> 7f2927c6
   set(ament_cmake_cpplint_FOUND TRUE)
   set(ament_cmake_flake8_FOUND TRUE)
   set(ament_cmake_uncrustify_FOUND TRUE)
