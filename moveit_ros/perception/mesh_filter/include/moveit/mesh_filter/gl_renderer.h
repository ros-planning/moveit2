--- conflicted
+++ resolved
@@ -150,22 +150,14 @@
    * \author Suat Gedikli (gedikli@willowgarage.com)
    * \return distance of near clipping plane in meters
    */
-<<<<<<< HEAD
-  float getNearClippingDistance() const;
-=======
   const double& getNearClippingDistance() const;
->>>>>>> 64823503
 
   /**
    * \brief returns the distance of the far clipping plane in meters
    * \author Suat Gedikli (gedikli@willowgarage.com)
    * \return distance of the far clipping plane in meters
    */
-<<<<<<< HEAD
-  float getFarClippingDistance() const;
-=======
   const double& getFarClippingDistance() const;
->>>>>>> 64823503
 
   /**
    * \brief returns the width of the frame buffer objectsin pixels
