/*********************************************************************
 * Software License Agreement (BSD License)
 *
 *  Copyright (c) 2013, Willow Garage, Inc.
 *  All rights reserved.
 *
 *  Redistribution and use in source and binary forms, with or without
 *  modification, are permitted provided that the following conditions
 *  are met:
 *
 *   * Redistributions of source code must retain the above copyright
 *     notice, this list of conditions and the following disclaimer.
 *   * Redistributions in binary form must reproduce the above
 *     copyright notice, this list of conditions and the following
 *     disclaimer in the documentation and/or other materials provided
 *     with the distribution.
 *   * Neither the name of Willow Garage nor the names of its
 *     contributors may be used to endorse or promote products derived
 *     from this software without specific prior written permission.
 *
 *  THIS SOFTWARE IS PROVIDED BY THE COPYRIGHT HOLDERS AND CONTRIBUTORS
 *  "AS IS" AND ANY EXPRESS OR IMPLIED WARRANTIES, INCLUDING, BUT NOT
 *  LIMITED TO, THE IMPLIED WARRANTIES OF MERCHANTABILITY AND FITNESS
 *  FOR A PARTICULAR PURPOSE ARE DISCLAIMED. IN NO EVENT SHALL THE
 *  COPYRIGHT OWNER OR CONTRIBUTORS BE LIABLE FOR ANY DIRECT, INDIRECT,
 *  INCIDENTAL, SPECIAL, EXEMPLARY, OR CONSEQUENTIAL DAMAGES (INCLUDING,
 *  BUT NOT LIMITED TO, PROCUREMENT OF SUBSTITUTE GOODS OR SERVICES;
 *  LOSS OF USE, DATA, OR PROFITS; OR BUSINESS INTERRUPTION) HOWEVER
 *  CAUSED AND ON ANY THEORY OF LIABILITY, WHETHER IN CONTRACT, STRICT
 *  LIABILITY, OR TORT (INCLUDING NEGLIGENCE OR OTHERWISE) ARISING IN
 *  ANY WAY OUT OF THE USE OF THIS SOFTWARE, EVEN IF ADVISED OF THE
 *  POSSIBILITY OF SUCH DAMAGE.
 *********************************************************************/

/* Author: Suat Gedikli */

#include <moveit/mesh_filter/depth_self_filter_nodelet.h>
#include <moveit/mesh_filter/stereo_camera_model.h>
#include <moveit/mesh_filter/mesh_filter.h>
#include <ros/ros.h>
#include <image_transport/subscriber_filter.h>
#include <sensor_msgs/image_encodings.h>
#include <moveit/robot_model_loader/robot_model_loader.h>
#include <moveit/robot_model/robot_model.h>
#include <cv_bridge/cv_bridge.h>

namespace enc = sensor_msgs::image_encodings;

mesh_filter::DepthSelfFiltering::~DepthSelfFiltering()
{
}

void mesh_filter::DepthSelfFiltering::onInit()
{
  ros::NodeHandle& nh = getNodeHandle();
  ros::NodeHandle& private_nh = getPrivateNodeHandle();
  input_depth_transport_ = std::make_shared<image_transport::ImageTransport>(nh);
  filtered_depth_transport_ = std::make_shared<image_transport::ImageTransport>(nh);
  filtered_label_transport_ = std::make_shared<image_transport::ImageTransport>(nh);
  model_depth_transport_ = std::make_shared<image_transport::ImageTransport>(nh);
  model_label_transport_ = std::make_shared<image_transport::ImageTransport>(nh);

  // Read parameters
  private_nh.param("queue_size", queue_size_, 1);
  private_nh.param("near_clipping_plane_distance", near_clipping_plane_distance_, 0.4);
  private_nh.param("far_clipping_plane_distance", far_clipping_plane_distance_, 5.0);
  ;
  private_nh.param("shadow_threshold", shadow_threshold_, 0.3);
  private_nh.param("padding_scale", padding_scale_, 1.0);
  private_nh.param("padding_offset", padding_offset_, 0.005);
  double tf_update_rate = 30.;
  private_nh.param("tf_update_rate", tf_update_rate, 30.0);
  transform_provider_.setUpdateRate(tf_update_rate);

  image_transport::SubscriberStatusCallback itssc = [this](auto&&) { connectCb(); };
  ros::SubscriberStatusCallback rssc = [this](auto&&) { connectCb(); };

  std::lock_guard<std::mutex> lock(connect_mutex_);
  pub_filtered_depth_image_ =
      filtered_depth_transport_->advertiseCamera("/filtered/depth", queue_size_, itssc, itssc, rssc, rssc);
  pub_filtered_label_image_ =
      filtered_label_transport_->advertiseCamera("/filtered/labels", queue_size_, itssc, itssc, rssc, rssc);
  pub_model_depth_image_ =
      model_depth_transport_->advertiseCamera("/model/depth", queue_size_, itssc, itssc, rssc, rssc);
  pub_model_label_image_ =
      model_depth_transport_->advertiseCamera("/model/label", queue_size_, itssc, itssc, rssc, rssc);

  filtered_depth_ptr_ = std::make_shared<cv_bridge::CvImage>();
  filtered_label_ptr_ = std::make_shared<cv_bridge::CvImage>();
  model_depth_ptr_ = std::make_shared<cv_bridge::CvImage>();
  model_label_ptr_ = std::make_shared<cv_bridge::CvImage>();

  mesh_filter_ = std::make_shared<MeshFilter<StereoCameraModel>>(
<<<<<<< HEAD
      bind(&TransformProvider::getTransform, &transform_provider_, std::placeholders::_1, std::placeholders::_2),
=======
      [&tfp = transform_provider_](mesh_filter::MeshHandle mesh, Eigen::Isometry3d& tf) {
        return tfp.getTransform(mesh, tf);
      },
>>>>>>> 7f2927c6
      mesh_filter::StereoCameraModel::REGISTERED_PSDK_PARAMS);
  mesh_filter_->parameters().setDepthRange(near_clipping_plane_distance_, far_clipping_plane_distance_);
  mesh_filter_->setShadowThreshold(shadow_threshold_);
  mesh_filter_->setPaddingOffset(padding_offset_);
  mesh_filter_->setPaddingScale(padding_scale_);
  // add meshesfla
  addMeshes(*mesh_filter_);
  transform_provider_.start();
}

void mesh_filter::DepthSelfFiltering::filter(const sensor_msgs::ImageConstPtr& depth_msg,
                                             const sensor_msgs::CameraInfoConstPtr& info_msg)
{
  transform_provider_.setFrame(depth_msg->header.frame_id);
  // do filtering here
  mesh_filter::StereoCameraModel::Parameters& params = mesh_filter_->parameters();
  params.setCameraParameters(info_msg->K[0], info_msg->K[4], info_msg->K[2], info_msg->K[5]);
  params.setImageSize(depth_msg->width, depth_msg->height);

  const float* src = (const float*)&depth_msg->data[0];
  //*
  static unsigned data_size = 0;
  static unsigned short* data = nullptr;
  if (data_size < depth_msg->width * depth_msg->height)
    data = new unsigned short[depth_msg->width * depth_msg->height];
  for (unsigned idx = 0; idx < depth_msg->width * depth_msg->height; ++idx)
    data[idx] = (unsigned short)(src[idx] * 1000.0);

  mesh_filter_->filter(data, GL_UNSIGNED_SHORT);
  // delete[] data;
  /*/
  mesh_filter_->filter ((void*) &depth_msg->data[0], GL_FLOAT);
  //*/
  if (pub_filtered_depth_image_.getNumSubscribers() > 0)
  {
    filtered_depth_ptr_->encoding = sensor_msgs::image_encodings::TYPE_32FC1;
    filtered_depth_ptr_->header = depth_msg->header;

    if (static_cast<uint32_t>(filtered_depth_ptr_->image.cols) != depth_msg->width ||
        static_cast<uint32_t>(filtered_depth_ptr_->image.rows) != depth_msg->height)
      filtered_depth_ptr_->image = cv::Mat(depth_msg->height, depth_msg->width, CV_32FC1);
    mesh_filter_->getFilteredDepth((float*)filtered_depth_ptr_->image.data);
    pub_filtered_depth_image_.publish(filtered_depth_ptr_->toImageMsg(), info_msg);
  }

  // this is from rendering of the model
  if (pub_model_depth_image_.getNumSubscribers() > 0)
  {
    model_depth_ptr_->encoding = sensor_msgs::image_encodings::TYPE_32FC1;
    model_depth_ptr_->header = depth_msg->header;

    if (static_cast<uint32_t>(model_depth_ptr_->image.cols) != depth_msg->width ||
        static_cast<uint32_t>(model_depth_ptr_->image.rows) != depth_msg->height)
      model_depth_ptr_->image = cv::Mat(depth_msg->height, depth_msg->width, CV_32FC1);
    mesh_filter_->getModelDepth((float*)model_depth_ptr_->image.data);
    pub_model_depth_image_.publish(model_depth_ptr_->toImageMsg(), info_msg);
  }

  if (pub_filtered_label_image_.getNumSubscribers() > 0)
  {
    filtered_label_ptr_->encoding = sensor_msgs::image_encodings::RGBA8;
    filtered_label_ptr_->header = depth_msg->header;

    if (static_cast<uint32_t>(filtered_label_ptr_->image.cols) != depth_msg->width ||
        static_cast<uint32_t>(filtered_label_ptr_->image.rows) != depth_msg->height)
      filtered_label_ptr_->image = cv::Mat(depth_msg->height, depth_msg->width, CV_8UC4);
    mesh_filter_->getFilteredLabels((unsigned int*)filtered_label_ptr_->image.data);
    pub_filtered_label_image_.publish(filtered_label_ptr_->toImageMsg(), info_msg);
  }

  if (pub_model_label_image_.getNumSubscribers() > 0)
  {
    model_label_ptr_->encoding = sensor_msgs::image_encodings::RGBA8;
    model_label_ptr_->header = depth_msg->header;
    if (static_cast<uint32_t>(model_label_ptr_->image.cols) != depth_msg->width ||
        static_cast<uint32_t>(model_label_ptr_->image.rows) != depth_msg->height)
      model_label_ptr_->image = cv::Mat(depth_msg->height, depth_msg->width, CV_8UC4);
    mesh_filter_->getModelLabels((unsigned int*)model_label_ptr_->image.data);
    pub_model_label_image_.publish(model_label_ptr_->toImageMsg(), info_msg);
  }
}

void mesh_filter::DepthSelfFiltering::addMeshes(MeshFilter<StereoCameraModel>& mesh_filter)
{
  robot_model_loader::RobotModelLoader robot_model_loader("robot_description");
  moveit::core::RobotModelConstPtr robot_model = robot_model_loader.getModel();
  const auto& links = robot_model->getLinkModelsWithCollisionGeometry();
  for (auto link : links)
  {
    const auto& shapes = link->getShapes();
    for (const auto& shape : shapes)
    {
      if (shape->type == shapes::MESH)
      {
        const shapes::Mesh& m = static_cast<const shapes::Mesh&>(*shape);
        MeshHandle mesh_handle = mesh_filter.addMesh(m);
        transform_provider_.addHandle(mesh_handle, link->getName());
      }
    }
  }
}

// Handles (un)subscribing when clients (un)subscribe
void mesh_filter::DepthSelfFiltering::connectCb()
{
  std::lock_guard<std::mutex> lock(connect_mutex_);
  if (pub_filtered_depth_image_.getNumSubscribers() == 0 && pub_filtered_label_image_.getNumSubscribers() == 0 &&
      pub_model_depth_image_.getNumSubscribers() == 0 && pub_model_label_image_.getNumSubscribers() == 0)
  {
    sub_depth_image_.shutdown();
  }
  else if (!sub_depth_image_)
  {
    image_transport::TransportHints hints("raw", ros::TransportHints(), getPrivateNodeHandle());
    sub_depth_image_ =
        input_depth_transport_->subscribeCamera("depth", queue_size_, &DepthSelfFiltering::depthCb, this, hints);
  }
}

void mesh_filter::DepthSelfFiltering::depthCb(const sensor_msgs::ImageConstPtr& depth_msg,
                                              const sensor_msgs::CameraInfoConstPtr& info_msg)
{
  filter(depth_msg, info_msg);
}

#include <pluginlib/class_list_macros.hpp>
PLUGINLIB_EXPORT_CLASS(mesh_filter::DepthSelfFiltering, nodelet::Nodelet)<|MERGE_RESOLUTION|>--- conflicted
+++ resolved
@@ -91,13 +91,9 @@
   model_label_ptr_ = std::make_shared<cv_bridge::CvImage>();
 
   mesh_filter_ = std::make_shared<MeshFilter<StereoCameraModel>>(
-<<<<<<< HEAD
-      bind(&TransformProvider::getTransform, &transform_provider_, std::placeholders::_1, std::placeholders::_2),
-=======
       [&tfp = transform_provider_](mesh_filter::MeshHandle mesh, Eigen::Isometry3d& tf) {
         return tfp.getTransform(mesh, tf);
       },
->>>>>>> 7f2927c6
       mesh_filter::StereoCameraModel::REGISTERED_PSDK_PARAMS);
   mesh_filter_->parameters().setDepthRange(near_clipping_plane_distance_, far_clipping_plane_distance_);
   mesh_filter_->setShadowThreshold(shadow_threshold_);
