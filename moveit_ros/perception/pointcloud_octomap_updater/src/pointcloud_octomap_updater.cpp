/*********************************************************************
 * Software License Agreement (BSD License)
 *
 *  Copyright (c) 2011, Willow Garage, Inc.
 *  All rights reserved.
 *
 *  Redistribution and use in source and binary forms, with or without
 *  modification, are permitted provided that the following conditions
 *  are met:
 *
 *   * Redistributions of source code must retain the above copyright
 *     notice, this list of conditions and the following disclaimer.
 *   * Redistributions in binary form must reproduce the above
 *     copyright notice, this list of conditions and the following
 *     disclaimer in the documentation and/or other materials provided
 *     with the distribution.
 *   * Neither the name of Willow Garage nor the names of its
 *     contributors may be used to endorse or promote products derived
 *     from this software without specific prior written permission.
 *
 *  THIS SOFTWARE IS PROVIDED BY THE COPYRIGHT HOLDERS AND CONTRIBUTORS
 *  "AS IS" AND ANY EXPRESS OR IMPLIED WARRANTIES, INCLUDING, BUT NOT
 *  LIMITED TO, THE IMPLIED WARRANTIES OF MERCHANTABILITY AND FITNESS
 *  FOR A PARTICULAR PURPOSE ARE DISCLAIMED. IN NO EVENT SHALL THE
 *  COPYRIGHT OWNER OR CONTRIBUTORS BE LIABLE FOR ANY DIRECT, INDIRECT,
 *  INCIDENTAL, SPECIAL, EXEMPLARY, OR CONSEQUENTIAL DAMAGES (INCLUDING,
 *  BUT NOT LIMITED TO, PROCUREMENT OF SUBSTITUTE GOODS OR SERVICES;
 *  LOSS OF USE, DATA, OR PROFITS; OR BUSINESS INTERRUPTION) HOWEVER
 *  CAUSED AND ON ANY THEORY OF LIABILITY, WHETHER IN CONTRACT, STRICT
 *  LIABILITY, OR TORT (INCLUDING NEGLIGENCE OR OTHERWISE) ARISING IN
 *  ANY WAY OUT OF THE USE OF THIS SOFTWARE, EVEN IF ADVISED OF THE
 *  POSSIBILITY OF SUCH DAMAGE.
 *********************************************************************/

/* Author: Jon Binney, Ioan Sucan */

#include <cmath>
#include <moveit/pointcloud_octomap_updater/pointcloud_octomap_updater.h>
#include <moveit/occupancy_map_monitor/occupancy_map_monitor.h>
#include <tf2_geometry_msgs/tf2_geometry_msgs.hpp>
#include <tf2/LinearMath/Vector3.h>
#include <tf2/LinearMath/Transform.h>
#include <sensor_msgs/point_cloud2_iterator.hpp>
#include <tf2_ros/create_timer_interface.h>
#include <tf2_ros/create_timer_ros.h>

#include <memory>

namespace occupancy_map_monitor
{
static const rclcpp::Logger LOGGER = rclcpp::get_logger("moveit.ros.perception.pointcloud_octomap_updater");
PointCloudOctomapUpdater::PointCloudOctomapUpdater()
  : OccupancyMapUpdater("PointCloudUpdater")
  , scale_(1.0)
  , padding_(0.0)
  , max_range_(std::numeric_limits<double>::infinity())
  , point_subsample_(1)
  , max_update_rate_(0)
  , point_cloud_subscriber_(nullptr)
  , point_cloud_filter_(nullptr)
{
}

PointCloudOctomapUpdater::~PointCloudOctomapUpdater()
{
  stopHelper();
}

bool PointCloudOctomapUpdater::setParams(const std::string& name_space)
{
  // This parameter is optional
  node_->get_parameter_or(name_space + ".ns", ns_, std::string());
  return node_->get_parameter(name_space + ".point_cloud_topic", point_cloud_topic_) &&
         node_->get_parameter(name_space + ".max_range", max_range_) &&
         node_->get_parameter(name_space + ".padding_offset", padding_) &&
         node_->get_parameter(name_space + ".padding_scale", scale_) &&
         node_->get_parameter(name_space + ".point_subsample", point_subsample_) &&
         node_->get_parameter(name_space + ".max_update_rate", max_update_rate_) &&
         node_->get_parameter(name_space + ".filtered_cloud_topic", filtered_cloud_topic_);
}

bool PointCloudOctomapUpdater::initialize(const rclcpp::Node::SharedPtr& node)
{
  node_ = node;
  tf_buffer_ = std::make_shared<tf2_ros::Buffer>(node_->get_clock());
  auto create_timer_interface =
      std::make_shared<tf2_ros::CreateTimerROS>(node->get_node_base_interface(), node->get_node_timers_interface());
  tf_buffer_->setCreateTimerInterface(create_timer_interface);
  tf_listener_ = std::make_shared<tf2_ros::TransformListener>(*tf_buffer_);
  shape_mask_ = std::make_unique<point_containment_filter::ShapeMask>();
  shape_mask_->setTransformCallback(
      [this](ShapeHandle shape, Eigen::Isometry3d& tf) { return getShapeTransform(shape, tf); });

  return true;
}

void PointCloudOctomapUpdater::start()
{
  std::string prefix = "";
  if (!ns_.empty())
    prefix = ns_ + "/";

  rclcpp::QoS qos(rclcpp::QoSInitialization::from_rmw(rmw_qos_profile_sensor_data));
  if (!filtered_cloud_topic_.empty())
  {
    filtered_cloud_publisher_ =
<<<<<<< HEAD
        node_->create_publisher<sensor_msgs::msg::PointCloud2>(filtered_cloud_topic_, rclcpp::SensorDataQoS());
=======
        node_->create_publisher<sensor_msgs::msg::PointCloud2>(prefix + filtered_cloud_topic_, 10);
  }

>>>>>>> 04a449f7
  if (point_cloud_subscriber_)
    return;
  /* subscribe to point cloud topic using tf filter*/
  point_cloud_subscriber_ = new message_filters::Subscriber<sensor_msgs::msg::PointCloud2>(node_, point_cloud_topic_,
                                                                                           rmw_qos_profile_sensor_data);
  if (tf_listener_ && tf_buffer_ && !monitor_->getMapFrame().empty())
  {
    point_cloud_filter_ = new tf2_ros::MessageFilter<sensor_msgs::msg::PointCloud2>(
        *point_cloud_subscriber_, *tf_buffer_, monitor_->getMapFrame(), 5, node_);
    point_cloud_filter_->registerCallback(
        [this](const sensor_msgs::msg::PointCloud2::ConstSharedPtr& cloud) { cloudMsgCallback(cloud); });
    RCLCPP_INFO(LOGGER, "Listening to '%s' using message filter with target frame '%s'", point_cloud_topic_.c_str(),
                point_cloud_filter_->getTargetFramesString().c_str());
  }
  else
  {
    point_cloud_subscriber_->registerCallback(
        [this](const sensor_msgs::msg::PointCloud2::ConstSharedPtr& cloud) { cloudMsgCallback(cloud); });
    RCLCPP_INFO(LOGGER, "Listening to '%s'", point_cloud_topic_.c_str());
  }
}

void PointCloudOctomapUpdater::stopHelper()
{
  delete point_cloud_filter_;
  delete point_cloud_subscriber_;
}

void PointCloudOctomapUpdater::stop()
{
  stopHelper();
  point_cloud_filter_ = nullptr;
  point_cloud_subscriber_ = nullptr;
}

ShapeHandle PointCloudOctomapUpdater::excludeShape(const shapes::ShapeConstPtr& shape)
{
  ShapeHandle h = 0;
  if (shape_mask_)
  {
    h = shape_mask_->addShape(shape, scale_, padding_);
  }
  else
  {
    RCLCPP_ERROR(LOGGER, "Shape filter not yet initialized!");
  }
  return h;
}

void PointCloudOctomapUpdater::forgetShape(ShapeHandle handle)
{
  if (shape_mask_)
    shape_mask_->removeShape(handle);
}

bool PointCloudOctomapUpdater::getShapeTransform(ShapeHandle h, Eigen::Isometry3d& transform) const
{
  ShapeTransformCache::const_iterator it = transform_cache_.find(h);
  if (it != transform_cache_.end())
  {
    transform = it->second;
  }
  return it != transform_cache_.end();
}

void PointCloudOctomapUpdater::updateMask(const sensor_msgs::msg::PointCloud2& /*cloud*/,
                                          const Eigen::Vector3d& /*sensor_origin*/, std::vector<int>& /*mask*/)
{
}

void PointCloudOctomapUpdater::cloudMsgCallback(const sensor_msgs::msg::PointCloud2::ConstSharedPtr& cloud_msg)
{
  RCLCPP_DEBUG(LOGGER, "Received a new point cloud message");
  rclcpp::Time start = rclcpp::Clock(RCL_ROS_TIME).now();

  if (max_update_rate_ > 0)
  {
    // ensure we are not updating the octomap representation too often
    if ((node_->now() - last_update_time_) <= rclcpp::Duration::from_seconds(1.0 / max_update_rate_))
      return;
    last_update_time_ = node_->now();
  }

  if (monitor_->getMapFrame().empty())
    monitor_->setMapFrame(cloud_msg->header.frame_id);

  /* get transform for cloud into map frame */
  tf2::Stamped<tf2::Transform> map_h_sensor;
  if (monitor_->getMapFrame() == cloud_msg->header.frame_id)
  {
    map_h_sensor.setIdentity();
  }
  else
  {
    if (tf_buffer_)
    {
      try
      {
        tf2::fromMsg(tf_buffer_->lookupTransform(monitor_->getMapFrame(), cloud_msg->header.frame_id,
                                                 cloud_msg->header.stamp),
                     map_h_sensor);
      }
      catch (tf2::TransformException& ex)
      {
        RCLCPP_ERROR_STREAM(LOGGER, "Transform error of sensor data: " << ex.what() << "; quitting callback");
        return;
      }
    }
    else
      return;
  }

  /* compute sensor origin in map frame */
  const tf2::Vector3& sensor_origin_tf = map_h_sensor.getOrigin();
  octomap::point3d sensor_origin(sensor_origin_tf.getX(), sensor_origin_tf.getY(), sensor_origin_tf.getZ());
  Eigen::Vector3d sensor_origin_eigen(sensor_origin_tf.getX(), sensor_origin_tf.getY(), sensor_origin_tf.getZ());

  if (!updateTransformCache(cloud_msg->header.frame_id, cloud_msg->header.stamp))
    return;

  /* mask out points on the robot */
  shape_mask_->maskContainment(*cloud_msg, sensor_origin_eigen, 0.0, max_range_, mask_);
  updateMask(*cloud_msg, sensor_origin_eigen, mask_);

  octomap::KeySet free_cells, occupied_cells, model_cells, clip_cells;
  std::unique_ptr<sensor_msgs::msg::PointCloud2> filtered_cloud;

  // We only use these iterators if we are creating a filtered_cloud for
  // publishing. We cannot default construct these, so we use unique_ptr's
  // to defer construction
  std::unique_ptr<sensor_msgs::PointCloud2Iterator<float>> iter_filtered_x;
  std::unique_ptr<sensor_msgs::PointCloud2Iterator<float>> iter_filtered_y;
  std::unique_ptr<sensor_msgs::PointCloud2Iterator<float>> iter_filtered_z;

  if (!filtered_cloud_topic_.empty())
  {
    filtered_cloud = std::make_unique<sensor_msgs::msg::PointCloud2>();
    filtered_cloud->header = cloud_msg->header;
    sensor_msgs::PointCloud2Modifier pcd_modifier(*filtered_cloud);
    pcd_modifier.setPointCloud2FieldsByString(1, "xyz");
    pcd_modifier.resize(cloud_msg->width * cloud_msg->height);

    // we have created a filtered_out, so we can create the iterators now
    iter_filtered_x = std::make_unique<sensor_msgs::PointCloud2Iterator<float>>(*filtered_cloud, "x");
    iter_filtered_y = std::make_unique<sensor_msgs::PointCloud2Iterator<float>>(*filtered_cloud, "y");
    iter_filtered_z = std::make_unique<sensor_msgs::PointCloud2Iterator<float>>(*filtered_cloud, "z");
  }
  size_t filtered_cloud_size = 0;

  tree_->lockRead();

  try
  {
    /* do ray tracing to find which cells this point cloud indicates should be free, and which it indicates
     * should be occupied */
    for (unsigned int row = 0; row < cloud_msg->height; row += point_subsample_)
    {
      unsigned int row_c = row * cloud_msg->width;
      sensor_msgs::PointCloud2ConstIterator<float> pt_iter(*cloud_msg, "x");
      // set iterator to point at start of the current row
      pt_iter += row_c;

      for (unsigned int col = 0; col < cloud_msg->width; col += point_subsample_, pt_iter += point_subsample_)
      {
        // if (mask_[row_c + col] == point_containment_filter::ShapeMask::CLIP)
        //  continue;

        /* check for NaN */
        if (!std::isnan(pt_iter[0]) && !std::isnan(pt_iter[1]) && !std::isnan(pt_iter[2]))
        {
          /* occupied cell at ray endpoint if ray is shorter than max range and this point
             isn't on a part of the robot*/
          if (mask_[row_c + col] == point_containment_filter::ShapeMask::INSIDE)
          {
            // transform to map frame
            tf2::Vector3 point_tf = map_h_sensor * tf2::Vector3(pt_iter[0], pt_iter[1], pt_iter[2]);
            model_cells.insert(tree_->coordToKey(point_tf.getX(), point_tf.getY(), point_tf.getZ()));
          }
          else if (mask_[row_c + col] == point_containment_filter::ShapeMask::CLIP)
          {
            tf2::Vector3 clipped_point_tf =
                map_h_sensor * (tf2::Vector3(pt_iter[0], pt_iter[1], pt_iter[2]).normalize() * max_range_);
            clip_cells.insert(
                tree_->coordToKey(clipped_point_tf.getX(), clipped_point_tf.getY(), clipped_point_tf.getZ()));
          }
          else
          {
            tf2::Vector3 point_tf = map_h_sensor * tf2::Vector3(pt_iter[0], pt_iter[1], pt_iter[2]);
            occupied_cells.insert(tree_->coordToKey(point_tf.getX(), point_tf.getY(), point_tf.getZ()));
            // build list of valid points if we want to publish them
            if (filtered_cloud)
            {
              **iter_filtered_x = pt_iter[0];
              **iter_filtered_y = pt_iter[1];
              **iter_filtered_z = pt_iter[2];
              ++filtered_cloud_size;
              ++*iter_filtered_x;
              ++*iter_filtered_y;
              ++*iter_filtered_z;
            }
          }
        }
      }
    }

    /* compute the free cells along each ray that ends at an occupied cell */
    for (const octomap::OcTreeKey& occupied_cell : occupied_cells)
    {
      if (tree_->computeRayKeys(sensor_origin, tree_->keyToCoord(occupied_cell), key_ray_))
        free_cells.insert(key_ray_.begin(), key_ray_.end());
    }

    /* compute the free cells along each ray that ends at a model cell */
    for (const octomap::OcTreeKey& model_cell : model_cells)
    {
      if (tree_->computeRayKeys(sensor_origin, tree_->keyToCoord(model_cell), key_ray_))
        free_cells.insert(key_ray_.begin(), key_ray_.end());
    }

    /* compute the free cells along each ray that ends at a clipped cell */
    for (const octomap::OcTreeKey& clip_cell : clip_cells)
    {
      if (tree_->computeRayKeys(sensor_origin, tree_->keyToCoord(clip_cell), key_ray_))
        free_cells.insert(key_ray_.begin(), key_ray_.end());
    }
  }
  catch (...)
  {
    tree_->unlockRead();
    return;
  }

  tree_->unlockRead();

  /* cells that overlap with the model are not occupied */
  for (const octomap::OcTreeKey& model_cell : model_cells)
    occupied_cells.erase(model_cell);

  /* occupied cells are not free */
  for (const octomap::OcTreeKey& occupied_cell : occupied_cells)
    free_cells.erase(occupied_cell);

  tree_->lockWrite();

  try
  {
    /* mark free cells only if not seen occupied in this cloud */
    for (const octomap::OcTreeKey& free_cell : free_cells)
      tree_->updateNode(free_cell, false);

    /* now mark all occupied cells */
    for (const octomap::OcTreeKey& occupied_cell : occupied_cells)
      tree_->updateNode(occupied_cell, true);

    // set the logodds to the minimum for the cells that are part of the model
    const float lg = tree_->getClampingThresMinLog() - tree_->getClampingThresMaxLog();
    for (const octomap::OcTreeKey& model_cell : model_cells)
      tree_->updateNode(model_cell, lg);
  }
  catch (...)
  {
    RCLCPP_ERROR(LOGGER, "Internal error while updating octree");
  }
  tree_->unlockWrite();
  RCLCPP_DEBUG(LOGGER, "Processed point cloud in %lf ms", (node_->now() - start).seconds() * 1000.0);
  tree_->triggerUpdateCallback();

  if (filtered_cloud)
  {
    sensor_msgs::PointCloud2Modifier pcd_modifier(*filtered_cloud);
    pcd_modifier.resize(filtered_cloud_size);
    filtered_cloud_publisher_->publish(*filtered_cloud);
  }
}
}  // namespace occupancy_map_monitor<|MERGE_RESOLUTION|>--- conflicted
+++ resolved
@@ -104,13 +104,9 @@
   if (!filtered_cloud_topic_.empty())
   {
     filtered_cloud_publisher_ =
-<<<<<<< HEAD
-        node_->create_publisher<sensor_msgs::msg::PointCloud2>(filtered_cloud_topic_, rclcpp::SensorDataQoS());
-=======
-        node_->create_publisher<sensor_msgs::msg::PointCloud2>(prefix + filtered_cloud_topic_, 10);
-  }
-
->>>>>>> 04a449f7
+        node_->create_publisher<sensor_msgs::msg::PointCloud2>(prefix + filtered_cloud_topic_, rclcpp::SensorDataQoS());
+  }
+
   if (point_cloud_subscriber_)
     return;
   /* subscribe to point cloud topic using tf filter*/
