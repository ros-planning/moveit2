--- conflicted
+++ resolved
@@ -31,12 +31,4 @@
 )
 target_link_libraries(${MOVEIT_LIB_NAME} ${MOVEIT_LIB_NAME}_core)
 
-<<<<<<< HEAD
-install(TARGETS ${MOVEIT_LIB_NAME}_core ${MOVEIT_LIB_NAME}
-        EXPORT  ${MOVEIT_LIB_NAME}
-        LIBRARY DESTINATION lib
-        ARCHIVE DESTINATION lib
-        RUNTIME DESTINATION bin)
-=======
->>>>>>> 44e94879
 install(DIRECTORY include/ DESTINATION include)