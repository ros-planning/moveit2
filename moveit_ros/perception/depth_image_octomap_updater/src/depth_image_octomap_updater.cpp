/*********************************************************************
 * Software License Agreement (BSD License)
 *
 *  Copyright (c) 2011, Willow Garage, Inc.
 *  All rights reserved.
 *
 *  Redistribution and use in source and binary forms, with or without
 *  modification, are permitted provided that the following conditions
 *  are met:
 *
 *   * Redistributions of source code must retain the above copyright
 *     notice, this list of conditions and the following disclaimer.
 *   * Redistributions in binary form must reproduce the above
 *     copyright notice, this list of conditions and the following
 *     disclaimer in the documentation and/or other materials provided
 *     with the distribution.
 *   * Neither the name of Willow Garage nor the names of its
 *     contributors may be used to endorse or promote products derived
 *     from this software without specific prior written permission.
 *
 *  THIS SOFTWARE IS PROVIDED BY THE COPYRIGHT HOLDERS AND CONTRIBUTORS
 *  "AS IS" AND ANY EXPRESS OR IMPLIED WARRANTIES, INCLUDING, BUT NOT
 *  LIMITED TO, THE IMPLIED WARRANTIES OF MERCHANTABILITY AND FITNESS
 *  FOR A PARTICULAR PURPOSE ARE DISCLAIMED. IN NO EVENT SHALL THE
 *  COPYRIGHT OWNER OR CONTRIBUTORS BE LIABLE FOR ANY DIRECT, INDIRECT,
 *  INCIDENTAL, SPECIAL, EXEMPLARY, OR CONSEQUENTIAL DAMAGES (INCLUDING,
 *  BUT NOT LIMITED TO, PROCUREMENT OF SUBSTITUTE GOODS OR SERVICES;
 *  LOSS OF USE, DATA, OR PROFITS; OR BUSINESS INTERRUPTION) HOWEVER
 *  CAUSED AND ON ANY THEORY OF LIABILITY, WHETHER IN CONTRACT, STRICT
 *  LIABILITY, OR TORT (INCLUDING NEGLIGENCE OR OTHERWISE) ARISING IN
 *  ANY WAY OUT OF THE USE OF THIS SOFTWARE, EVEN IF ADVISED OF THE
 *  POSSIBILITY OF SUCH DAMAGE.
 *********************************************************************/

/* Author: Ioan Sucan, Suat Gedikli */

#include <moveit/depth_image_octomap_updater/depth_image_octomap_updater.h>
#include <moveit/occupancy_map_monitor/occupancy_map_monitor.h>
#if __has_include(<tf2_geometry_msgs/tf2_geometry_msgs.hpp>)
#include <tf2_geometry_msgs/tf2_geometry_msgs.hpp>
#else
#include <tf2_geometry_msgs/tf2_geometry_msgs.h>
#endif
#include <tf2/LinearMath/Vector3.h>
#include <tf2/LinearMath/Transform.h>
#include <geometric_shapes/shape_operations.h>
#include <sensor_msgs/image_encodings.hpp>
#include <stdint.h>

#include <memory>

namespace occupancy_map_monitor
{
static const rclcpp::Logger LOGGER = rclcpp::get_logger("moveit.ros.perception.depth_image_octomap_updater");

DepthImageOctomapUpdater::DepthImageOctomapUpdater()
  : OccupancyMapUpdater("DepthImageUpdater")
  , image_topic_("depth")
  , queue_size_(5)
  , near_clipping_plane_distance_(0.3)
  , far_clipping_plane_distance_(5.0)
  , shadow_threshold_(0.04)
  , padding_scale_(0.0)
  , padding_offset_(0.02)
  , max_update_rate_(0)
  , skip_vertical_pixels_(4)
  , skip_horizontal_pixels_(6)
  , image_callback_count_(0)
  , average_callback_dt_(0.0)
  , good_tf_(5)
  ,  // start optimistically, so we do not output warnings right from the beginning
  failed_tf_(0)
  , K0_(0.0)
  , K2_(0.0)
  , K4_(0.0)
  , K5_(0.0)
{
}

DepthImageOctomapUpdater::~DepthImageOctomapUpdater()
{
  stopHelper();
}

bool DepthImageOctomapUpdater::setParams(const std::string& name_space)
{
  try
  {
    node_->get_parameter(name_space + ".image_topic", image_topic_) &&
        node_->get_parameter(name_space + ".queue_size", queue_size_) &&
        node_->get_parameter(name_space + ".near_clipping_plane_distance", near_clipping_plane_distance_) &&
        node_->get_parameter(name_space + ".far_clipping_plane_distance", far_clipping_plane_distance_) &&
        node_->get_parameter(name_space + ".shadow_threshold", shadow_threshold_) &&
        node_->get_parameter(name_space + ".padding_scale", padding_scale_) &&
        node_->get_parameter(name_space + ".padding_offset", padding_offset_) &&
        node_->get_parameter(name_space + ".max_update_rate", max_update_rate_) &&
        node_->get_parameter(name_space + ".skip_vertical_pixels", skip_vertical_pixels_) &&
        node_->get_parameter(name_space + ".skip_horizontal_pixels", skip_horizontal_pixels_) &&
        node_->get_parameter(name_space + ".filtered_cloud_topic", filtered_cloud_topic_) &&
        node_->get_parameter(name_space + ".ns", ns_);
    return true;
  }
  catch (const rclcpp::exceptions::InvalidParameterTypeException& e)
  {
    RCLCPP_ERROR_STREAM(LOGGER, e.what() << '\n');
    return false;
  }
}

bool DepthImageOctomapUpdater::initialize(const rclcpp::Node::SharedPtr& node)
{
  node_ = node;
  input_depth_transport_ = std::make_unique<image_transport::ImageTransport>(node_);
  model_depth_transport_ = std::make_unique<image_transport::ImageTransport>(node_);
  filtered_depth_transport_ = std::make_unique<image_transport::ImageTransport>(node_);
  filtered_label_transport_ = std::make_unique<image_transport::ImageTransport>(node_);

  tf_buffer_ = monitor_->getTFClient();
  free_space_updater_ = std::make_unique<LazyFreeSpaceUpdater>(tree_);

  // create our mesh filter
  mesh_filter_ = std::make_unique<mesh_filter::MeshFilter<mesh_filter::StereoCameraModel>>(
      mesh_filter::MeshFilterBase::TransformCallback(), mesh_filter::StereoCameraModel::REGISTERED_PSDK_PARAMS);
  mesh_filter_->parameters().setDepthRange(near_clipping_plane_distance_, far_clipping_plane_distance_);
  mesh_filter_->setShadowThreshold(shadow_threshold_);
  mesh_filter_->setPaddingOffset(padding_offset_);
  mesh_filter_->setPaddingScale(padding_scale_);
  mesh_filter_->setTransformCallback(
<<<<<<< HEAD
      std::bind(&DepthImageOctomapUpdater::getShapeTransform, this, std::placeholders::_1, std::placeholders::_2));
=======
      [this](mesh_filter::MeshHandle mesh, Eigen::Isometry3d& tf) { return getShapeTransform(mesh, tf); });
>>>>>>> 7f2927c6

  return true;
}

void DepthImageOctomapUpdater::start()
{
  rmw_qos_profile_t custom_qos = rmw_qos_profile_system_default;
  pub_model_depth_image_ = model_depth_transport_->advertiseCamera("model_depth", 1);

  std::string prefix = "";
  if (!ns_.empty())
    prefix = ns_ + "/";

  pub_model_depth_image_ = model_depth_transport_->advertiseCamera(prefix + "model_depth", 1);
  if (!filtered_cloud_topic_.empty())
    pub_filtered_depth_image_ = filtered_depth_transport_->advertiseCamera(prefix + filtered_cloud_topic_, 1);
  else
    pub_filtered_depth_image_ = filtered_depth_transport_->advertiseCamera(prefix + "filtered_depth", 1);

  pub_filtered_label_image_ = filtered_label_transport_->advertiseCamera(prefix + "filtered_label", 1);

  sub_depth_image_ = image_transport::create_camera_subscription(
      node_.get(), image_topic_,
<<<<<<< HEAD
      std::bind(&DepthImageOctomapUpdater::depthImageCallback, this, std::placeholders::_1, std::placeholders::_2),
=======
      [this](const sensor_msgs::msg::Image::ConstSharedPtr& depth_msg,
             const sensor_msgs::msg::CameraInfo::ConstSharedPtr& info_msg) {
        return depthImageCallback(depth_msg, info_msg);
      },
>>>>>>> 7f2927c6
      "raw", custom_qos);
}

void DepthImageOctomapUpdater::stop()
{
  stopHelper();
}

void DepthImageOctomapUpdater::stopHelper()
{
  sub_depth_image_.shutdown();
}

mesh_filter::MeshHandle DepthImageOctomapUpdater::excludeShape(const shapes::ShapeConstPtr& shape)
{
  mesh_filter::MeshHandle h = 0;
  if (mesh_filter_)
  {
    if (shape->type == shapes::MESH)
      h = mesh_filter_->addMesh(static_cast<const shapes::Mesh&>(*shape));
    else
    {
      std::unique_ptr<shapes::Mesh> m(shapes::createMeshFromShape(shape.get()));
      if (m)
        h = mesh_filter_->addMesh(*m);
    }
  }
  else
    RCLCPP_ERROR(LOGGER, "Mesh filter not yet initialized!");
  return h;
}

void DepthImageOctomapUpdater::forgetShape(mesh_filter::MeshHandle handle)
{
  if (mesh_filter_)
    mesh_filter_->removeMesh(handle);
}

bool DepthImageOctomapUpdater::getShapeTransform(mesh_filter::MeshHandle h, Eigen::Isometry3d& transform) const
{
  ShapeTransformCache::const_iterator it = transform_cache_.find(h);
  if (it == transform_cache_.end())
  {
    RCLCPP_ERROR(LOGGER, "Internal error. Mesh filter handle %u not found", h);
    return false;
  }
  transform = it->second;
  return true;
}

namespace
{
bool host_is_big_endian()
{
  union
  {
    uint32_t i;
    char c[sizeof(uint32_t)];
  } bint = { 0x01020304 };
  return bint.c[0] == 1;
}
}  // namespace

static const bool HOST_IS_BIG_ENDIAN = host_is_big_endian();

void DepthImageOctomapUpdater::depthImageCallback(const sensor_msgs::msg::Image::ConstSharedPtr& depth_msg,
                                                  const sensor_msgs::msg::CameraInfo::ConstSharedPtr& info_msg)
{
  RCLCPP_DEBUG(LOGGER, "Received a new depth image message (frame = '%s', encoding='%s')",
               depth_msg->header.frame_id.c_str(), depth_msg->encoding.c_str());
  rclcpp::Time start = node_->now();

  if (max_update_rate_ > 0)
  {
    // ensure we are not updating the octomap representation too often
    if (node_->now() - last_update_time_ <= rclcpp::Duration::from_seconds(1.0 / max_update_rate_))
      return;
    last_update_time_ = node_->now();
  }

  // measure the frequency at which we receive updates
  if (image_callback_count_ < 1000)
  {
    if (image_callback_count_ > 0)
    {
      const double dt_start = (start - last_depth_callback_start_).seconds();
      if (image_callback_count_ < 2)
        average_callback_dt_ = dt_start;
      else
        average_callback_dt_ =
            ((image_callback_count_ - 1) * average_callback_dt_ + dt_start) / (double)image_callback_count_;
    }
  }
  else
    // every 1000 updates we reset the counter almost to the beginning (use 2 so we don't have so much of a ripple in
    // the measured average)
    image_callback_count_ = 2;
  last_depth_callback_start_ = start;
  ++image_callback_count_;

  if (monitor_->getMapFrame().empty())
    monitor_->setMapFrame(depth_msg->header.frame_id);

  /* get transform for cloud into map frame */
  tf2::Stamped<tf2::Transform> map_h_sensor;
  if (monitor_->getMapFrame() == depth_msg->header.frame_id)
    map_h_sensor.setIdentity();
  else
  {
    if (tf_buffer_)
    {
      // wait at most 50ms
      static const double TEST_DT = 0.005;
      const int nt =
          static_cast<int>((0.5 + average_callback_dt_ / TEST_DT) * std::max(1, (static_cast<int>(queue_size_) / 2)));
      bool found = false;
      std::string err;
      for (int t = 0; t < nt; ++t)
        try
        {
          tf2::fromMsg(tf_buffer_->lookupTransform(monitor_->getMapFrame(), depth_msg->header.frame_id,
                                                   depth_msg->header.stamp),
                       map_h_sensor);
          found = true;
          break;
        }
        catch (tf2::TransformException& ex)
        {
          std::chrono::duration<double, std::nano> tmp_duration(TEST_DT);
          static const rclcpp::Duration D(tmp_duration);
          err = ex.what();
          std::this_thread::sleep_for(D.to_chrono<std::chrono::seconds>());
        }
      static const unsigned int MAX_TF_COUNTER = 1000;  // so we avoid int overflow
      if (found)
      {
        good_tf_++;
        if (good_tf_ > MAX_TF_COUNTER)
        {
          const unsigned int div = MAX_TF_COUNTER / 10;
          good_tf_ /= div;
          failed_tf_ /= div;
        }
      }
      else
      {
        failed_tf_++;
        if (failed_tf_ > good_tf_)
          RCLCPP_WARN_THROTTLE(LOGGER, *node_->get_clock(), 1000,
                               "More than half of the image messages discarded due to TF being unavailable (%u%%). "
                               "Transform error of sensor data: %s; quitting callback.",
                               (100 * failed_tf_) / (good_tf_ + failed_tf_), err.c_str());
        else
          RCLCPP_DEBUG_THROTTLE(LOGGER, *node_->get_clock(), 1000,
                                "Transform error of sensor data: %s; quitting callback", err.c_str());
        if (failed_tf_ > MAX_TF_COUNTER)
        {
          const unsigned int div = MAX_TF_COUNTER / 10;
          good_tf_ /= div;
          failed_tf_ /= div;
        }
        return;
      }
    }
    else
      return;
  }

  if (!updateTransformCache(depth_msg->header.frame_id, depth_msg->header.stamp))
    return;

  if (depth_msg->is_bigendian && !HOST_IS_BIG_ENDIAN)
    RCLCPP_ERROR_THROTTLE(LOGGER, *node_->get_clock(), 1000, "endian problem: received image data does not match host");

  const int w = depth_msg->width;
  const int h = depth_msg->height;

  // call the mesh filter
  mesh_filter::StereoCameraModel::Parameters& params = mesh_filter_->parameters();
  params.setCameraParameters(info_msg->k[0], info_msg->k[4], info_msg->k[2], info_msg->k[5]);
  params.setImageSize(w, h);

  const bool is_u_short = depth_msg->encoding == sensor_msgs::image_encodings::TYPE_16UC1;
  if (is_u_short)
    mesh_filter_->filter(&depth_msg->data[0], GL_UNSIGNED_SHORT);
  else
  {
    if (depth_msg->encoding != sensor_msgs::image_encodings::TYPE_32FC1)
    {
      RCLCPP_ERROR_THROTTLE(LOGGER, *node_->get_clock(), 1000, "Unexpected encoding type: '%s'. Ignoring input.",
                            depth_msg->encoding.c_str());
      return;
    }
    mesh_filter_->filter(&depth_msg->data[0], GL_FLOAT);
  }

  // the mesh filter runs in background; compute extra things in the meantime

  // Use correct principal point from calibration
  const double px = info_msg->k[2];
  const double py = info_msg->k[5];

  // if the camera parameters have changed at all, recompute the cache we had
  if (w >= static_cast<int>(x_cache_.size()) || h >= static_cast<int>(y_cache_.size()) || K2_ != px || K5_ != py ||
      K0_ != info_msg->k[0] || K4_ != info_msg->k[4])
  {
    K2_ = px;
    K5_ = py;
    K0_ = info_msg->k[0];
    K4_ = info_msg->k[4];

    inv_fx_ = 1.0 / K0_;
    inv_fy_ = 1.0 / K4_;

    // if there are any NaNs, discard data
    if (!(px == px && py == py && inv_fx_ == inv_fx_ && inv_fy_ == inv_fy_))
      return;

    // Pre-compute some constants
    if (static_cast<int>(x_cache_.size()) < w)
      x_cache_.resize(w);
    if (static_cast<int>(y_cache_.size()) < h)
      y_cache_.resize(h);

    for (int x = 0; x < w; ++x)
      x_cache_[x] = (x - px) * inv_fx_;

    for (int y = 0; y < h; ++y)
      y_cache_[y] = (y - py) * inv_fy_;
  }

  const octomap::point3d sensor_origin(map_h_sensor.getOrigin().getX(), map_h_sensor.getOrigin().getY(),
                                       map_h_sensor.getOrigin().getZ());

  octomap::KeySet* occupied_cells_ptr = new octomap::KeySet();
  octomap::KeySet* model_cells_ptr = new octomap::KeySet();
  octomap::KeySet& occupied_cells = *occupied_cells_ptr;
  octomap::KeySet& model_cells = *model_cells_ptr;

  // allocate memory if needed
  std::size_t img_size = h * w;
  if (filtered_labels_.size() < img_size)
    filtered_labels_.resize(img_size);

  // get the labels of the filtered data
  const unsigned int* labels_row = &filtered_labels_[0];
  mesh_filter_->getFilteredLabels(&filtered_labels_[0]);

  // publish debug information if needed
  if (debug_info_)
  {
    sensor_msgs::msg::Image debug_msg;
    debug_msg.header = depth_msg->header;
    debug_msg.height = h;
    debug_msg.width = w;
    debug_msg.is_bigendian = HOST_IS_BIG_ENDIAN;
    debug_msg.encoding = sensor_msgs::image_encodings::TYPE_32FC1;
    debug_msg.step = w * sizeof(float);
    debug_msg.data.resize(img_size * sizeof(float));
    mesh_filter_->getModelDepth(reinterpret_cast<float*>(&debug_msg.data[0]));
    pub_model_depth_image_.publish(debug_msg, *info_msg);

    sensor_msgs::msg::Image filtered_depth_msg;
    filtered_depth_msg.header = depth_msg->header;
    filtered_depth_msg.height = h;
    filtered_depth_msg.width = w;
    filtered_depth_msg.is_bigendian = HOST_IS_BIG_ENDIAN;
    filtered_depth_msg.encoding = sensor_msgs::image_encodings::TYPE_32FC1;
    filtered_depth_msg.step = w * sizeof(float);
    filtered_depth_msg.data.resize(img_size * sizeof(float));
    mesh_filter_->getFilteredDepth(reinterpret_cast<float*>(&filtered_depth_msg.data[0]));
    pub_filtered_depth_image_.publish(filtered_depth_msg, *info_msg);

    sensor_msgs::msg::Image label_msg;
    label_msg.header = depth_msg->header;
    label_msg.height = h;
    label_msg.width = w;
    label_msg.is_bigendian = HOST_IS_BIG_ENDIAN;
    label_msg.encoding = sensor_msgs::image_encodings::RGBA8;
    label_msg.step = w * sizeof(unsigned int);
    label_msg.data.resize(img_size * sizeof(unsigned int));
    mesh_filter_->getFilteredLabels(reinterpret_cast<unsigned int*>(&label_msg.data[0]));

    pub_filtered_label_image_.publish(label_msg, *info_msg);
  }

  if (!filtered_cloud_topic_.empty())
  {
    sensor_msgs::msg::Image filtered_msg;
    filtered_msg.header = depth_msg->header;
    filtered_msg.height = h;
    filtered_msg.width = w;
    filtered_msg.is_bigendian = HOST_IS_BIG_ENDIAN;
    filtered_msg.encoding = sensor_msgs::image_encodings::TYPE_16UC1;
    filtered_msg.step = w * sizeof(unsigned short);
    filtered_msg.data.resize(img_size * sizeof(unsigned short));

    // reuse float buffer across callbacks
    static std::vector<float> filtered_data;
    if (filtered_data.size() < img_size)
      filtered_data.resize(img_size);

    mesh_filter_->getFilteredDepth(reinterpret_cast<float*>(&filtered_data[0]));
    unsigned short* msg_data = reinterpret_cast<unsigned short*>(&filtered_msg.data[0]);
    for (std::size_t i = 0; i < img_size; ++i)
    {
      // rescale depth to millimeter to work with `unsigned short`
      msg_data[i] = static_cast<unsigned short>(filtered_data[i] * 1000 + 0.5);
    }
    pub_filtered_depth_image_.publish(filtered_msg, *info_msg);
  }

  // figure out occupied cells and model cells
  tree_->lockRead();

  try
  {
    const int h_bound = h - skip_vertical_pixels_;
    const int w_bound = w - skip_horizontal_pixels_;

    if (is_u_short)
    {
      const uint16_t* input_row = reinterpret_cast<const uint16_t*>(&depth_msg->data[0]);

      for (int y = skip_vertical_pixels_; y < h_bound; ++y, labels_row += w, input_row += w)
        for (int x = skip_horizontal_pixels_; x < w_bound; ++x)
        {
          // not filtered
          if (labels_row[x] == mesh_filter::MeshFilterBase::BACKGROUND)
          {
            float zz = (float)input_row[x] * 1e-3;  // scale from mm to m
            float yy = y_cache_[y] * zz;
            float xx = x_cache_[x] * zz;
            /* transform to map frame */
            tf2::Vector3 point_tf = map_h_sensor * tf2::Vector3(xx, yy, zz);
            occupied_cells.insert(tree_->coordToKey(point_tf.getX(), point_tf.getY(), point_tf.getZ()));
          }
          // on far plane or a model point -> remove
          else if (labels_row[x] >= mesh_filter::MeshFilterBase::FAR_CLIP)
          {
            float zz = input_row[x] * 1e-3;
            float yy = y_cache_[y] * zz;
            float xx = x_cache_[x] * zz;
            /* transform to map frame */
            tf2::Vector3 point_tf = map_h_sensor * tf2::Vector3(xx, yy, zz);
            // add to the list of model cells
            model_cells.insert(tree_->coordToKey(point_tf.getX(), point_tf.getY(), point_tf.getZ()));
          }
        }
    }
    else
    {
      const float* input_row = reinterpret_cast<const float*>(&depth_msg->data[0]);

      for (int y = skip_vertical_pixels_; y < h_bound; ++y, labels_row += w, input_row += w)
        for (int x = skip_horizontal_pixels_; x < w_bound; ++x)
        {
          if (labels_row[x] == mesh_filter::MeshFilterBase::BACKGROUND)
          {
            float zz = input_row[x];
            float yy = y_cache_[y] * zz;
            float xx = x_cache_[x] * zz;
            /* transform to map frame */
            tf2::Vector3 point_tf = map_h_sensor * tf2::Vector3(xx, yy, zz);
            occupied_cells.insert(tree_->coordToKey(point_tf.getX(), point_tf.getY(), point_tf.getZ()));
          }
          else if (labels_row[x] >= mesh_filter::MeshFilterBase::FAR_CLIP)
          {
            float zz = input_row[x];
            float yy = y_cache_[y] * zz;
            float xx = x_cache_[x] * zz;
            /* transform to map frame */
            tf2::Vector3 point_tf = map_h_sensor * tf2::Vector3(xx, yy, zz);
            // add to the list of model cells
            model_cells.insert(tree_->coordToKey(point_tf.getX(), point_tf.getY(), point_tf.getZ()));
          }
        }
    }
  }
  catch (...)
  {
    tree_->unlockRead();
    RCLCPP_ERROR(LOGGER, "Internal error while parsing depth data");
    return;
  }
  tree_->unlockRead();

  /* cells that overlap with the model are not occupied */
  for (const octomap::OcTreeKey& model_cell : model_cells)
    occupied_cells.erase(model_cell);

  // mark occupied cells
  tree_->lockWrite();
  try
  {
    /* now mark all occupied cells */
    for (const octomap::OcTreeKey& occupied_cell : occupied_cells)
      tree_->updateNode(occupied_cell, true);
  }
  catch (...)
  {
    RCLCPP_ERROR(LOGGER, "Internal error while updating octree");
  }
  tree_->unlockWrite();
  tree_->triggerUpdateCallback();

  // at this point we still have not freed the space
  free_space_updater_->pushLazyUpdate(occupied_cells_ptr, model_cells_ptr, sensor_origin);

  RCLCPP_DEBUG(LOGGER, "Processed depth image in %lf ms", (node_->now() - start).seconds() * 1000.0);
}
}  // namespace occupancy_map_monitor<|MERGE_RESOLUTION|>--- conflicted
+++ resolved
@@ -126,11 +126,7 @@
   mesh_filter_->setPaddingOffset(padding_offset_);
   mesh_filter_->setPaddingScale(padding_scale_);
   mesh_filter_->setTransformCallback(
-<<<<<<< HEAD
-      std::bind(&DepthImageOctomapUpdater::getShapeTransform, this, std::placeholders::_1, std::placeholders::_2));
-=======
       [this](mesh_filter::MeshHandle mesh, Eigen::Isometry3d& tf) { return getShapeTransform(mesh, tf); });
->>>>>>> 7f2927c6
 
   return true;
 }
@@ -154,14 +150,10 @@
 
   sub_depth_image_ = image_transport::create_camera_subscription(
       node_.get(), image_topic_,
-<<<<<<< HEAD
-      std::bind(&DepthImageOctomapUpdater::depthImageCallback, this, std::placeholders::_1, std::placeholders::_2),
-=======
       [this](const sensor_msgs::msg::Image::ConstSharedPtr& depth_msg,
              const sensor_msgs::msg::CameraInfo::ConstSharedPtr& info_msg) {
         return depthImageCallback(depth_msg, info_msg);
       },
->>>>>>> 7f2927c6
       "raw", custom_qos);
 }
 
