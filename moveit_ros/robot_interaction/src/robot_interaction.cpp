/*********************************************************************
 * Software License Agreement (BSD License)
 *
 *  Copyright (c) 2012-2013, Willow Garage, Inc.
 *  Copyright (c) 2013, Ioan A. Sucan
 *  All rights reserved.
 *
 *  Redistribution and use in source and binary forms, with or without
 *  modification, are permitted provided that the following conditions
 *  are met:
 *
 *   * Redistributions of source code must retain the above copyright
 *     notice, this list of conditions and the following disclaimer.
 *   * Redistributions in binary form must reproduce the above
 *     copyright notice, this list of conditions and the following
 *     disclaimer in the documentation and/or other materials provided
 *     with the distribution.
 *   * Neither the name of Willow Garage nor the names of its
 *     contributors may be used to endorse or promote products derived
 *     from this software without specific prior written permission.
 *
 *  THIS SOFTWARE IS PROVIDED BY THE COPYRIGHT HOLDERS AND CONTRIBUTORS
 *  "AS IS" AND ANY EXPRESS OR IMPLIED WARRANTIES, INCLUDING, BUT NOT
 *  LIMITED TO, THE IMPLIED WARRANTIES OF MERCHANTABILITY AND FITNESS
 *  FOR A PARTICULAR PURPOSE ARE DISCLAIMED. IN NO EVENT SHALL THE
 *  COPYRIGHT OWNER OR CONTRIBUTORS BE LIABLE FOR ANY DIRECT, INDIRECT,
 *  INCIDENTAL, SPECIAL, EXEMPLARY, OR CONSEQUENTIAL DAMAGES (INCLUDING,
 *  BUT NOT LIMITED TO, PROCUREMENT OF SUBSTITUTE GOODS OR SERVICES;
 *  LOSS OF USE, DATA, OR PROFITS; OR BUSINESS INTERRUPTION) HOWEVER
 *  CAUSED AND ON ANY THEORY OF LIABILITY, WHETHER IN CONTRACT, STRICT
 *  LIABILITY, OR TORT (INCLUDING NEGLIGENCE OR OTHERWISE) ARISING IN
 *  ANY WAY OUT OF THE USE OF THIS SOFTWARE, EVEN IF ADVISED OF THE
 *  POSSIBILITY OF SUCH DAMAGE.
 *********************************************************************/

/* Author: Ioan Sucan, Adam Leeper */

#include "moveit/robot_interaction/robot_interaction.h"
#include <moveit/robot_interaction/interaction_handler.h>
#include <moveit/robot_interaction/interactive_marker_helpers.h>
#include <moveit/robot_interaction/kinematic_options_map.h>
#include <moveit/transforms/transforms.h>
#include <interactive_markers/interactive_marker_server.hpp>
#include <interactive_markers/menu_handler.hpp>
#if __has_include(<tf2_eigen/tf2_eigen.hpp>)
#include <tf2_eigen/tf2_eigen.hpp>
#else
#include <tf2_eigen/tf2_eigen.h>
#endif
#if __has_include(<tf2_geometry_msgs/tf2_geometry_msgs.hpp>)
#include <tf2_geometry_msgs/tf2_geometry_msgs.hpp>
#else
#include <tf2_geometry_msgs/tf2_geometry_msgs.h>
#endif
#include <tf2/LinearMath/Transform.h>
#include <boost/lexical_cast.hpp>
#include <boost/math/constants/constants.hpp>
#include <boost/algorithm/string.hpp>

#include <algorithm>
#include <limits>

#include <Eigen/Core>
#include <Eigen/Geometry>

namespace robot_interaction
{
static const rclcpp::Logger LOGGER = rclcpp::get_logger("moveit_ros_robot_interaction.robot_interaction");
static const float END_EFFECTOR_UNREACHABLE_COLOR[4] = { 1.0, 0.3, 0.3, 1.0 };
static const float END_EFFECTOR_REACHABLE_COLOR[4] = { 0.2, 1.0, 0.2, 1.0 };

const std::string RobotInteraction::INTERACTIVE_MARKER_TOPIC = "robot_interaction_interactive_marker_topic";

RobotInteraction::RobotInteraction(const moveit::core::RobotModelConstPtr& robot_model,
                                   const rclcpp::Node::SharedPtr& node, const std::string& ns)
  : robot_model_(robot_model), kinematic_options_map_(new KinematicOptionsMap)
{
  topic_ = ns.empty() ? INTERACTIVE_MARKER_TOPIC : ns + "/" + INTERACTIVE_MARKER_TOPIC;
  node_ = node;
  int_marker_server_ = new interactive_markers::InteractiveMarkerServer(topic_, node_);

  // spin a thread that will process feedback events
  run_processing_thread_ = true;
  processing_thread_ = std::make_unique<boost::thread>(std::bind(&RobotInteraction::processingThread, this));
}

RobotInteraction::~RobotInteraction()
{
  run_processing_thread_ = false;
  new_feedback_condition_.notify_all();
  processing_thread_->join();

  clear();
  delete int_marker_server_;
}

void RobotInteraction::decideActiveComponents(const std::string& group)
{
  decideActiveComponents(group, InteractionStyle::SIX_DOF);
}

void RobotInteraction::decideActiveComponents(const std::string& group, InteractionStyle::InteractionStyle style)
{
  decideActiveEndEffectors(group, style);
  decideActiveJoints(group);
  if (!group.empty() && active_eef_.empty() && active_vj_.empty() && active_generic_.empty())
    RCLCPP_INFO(LOGGER,
                "No active joints or end effectors found for group '%s'. "
                "Make sure that kinematics.yaml is loaded in this node's namespace.",
                group.c_str());
}

void RobotInteraction::addActiveComponent(const InteractiveMarkerConstructorFn& construct,
                                          const ProcessFeedbackFn& process, const InteractiveMarkerUpdateFn& update,
                                          const std::string& name)
{
  boost::unique_lock<boost::mutex> ulock(marker_access_lock_);
  GenericInteraction g;
  g.construct_marker = construct;
  g.update_pose = update;
  g.process_feedback = process;
  // compute the suffix that will be added to the generated markers
  g.marker_name_suffix = "_" + name + "_" + boost::lexical_cast<std::string>(active_generic_.size());
  active_generic_.push_back(g);
}

static const double DEFAULT_SCALE = 0.25;
double RobotInteraction::computeLinkMarkerSize(const std::string& link)
{
  const moveit::core::LinkModel* lm = robot_model_->getLinkModel(link);
  double size = 0;

  while (lm)
  {
    Eigen::Vector3d ext = lm->getShapeExtentsAtOrigin();
    // drop largest extension and take norm of two remaining
    Eigen::MatrixXd::Index max_index;
    ext.maxCoeff(&max_index);
    ext[max_index] = 0;
    size = 1.01 * ext.norm();
    if (size > 0)
      break;  // break, if a non-empty shape was found

    // process kinematic chain upwards (but only following fixed joints)
    // to find a link with some non-empty shape (to ignore virtual links)
    if (lm->getParentJointModel()->getType() == moveit::core::JointModel::FIXED)
      lm = lm->getParentLinkModel();
    else
      lm = nullptr;
  }
  if (!lm)
    return DEFAULT_SCALE;  // no link with non-zero shape extends found

  // the marker sphere will be half the size, so double the size here
  return 2. * size;
}

double RobotInteraction::computeGroupMarkerSize(const std::string& group)
{
  if (group.empty())
    return DEFAULT_SCALE;
  const moveit::core::JointModelGroup* jmg = robot_model_->getJointModelGroup(group);
  if (!jmg)
    return 0.0;

  const std::vector<std::string>& links = jmg->getLinkModelNames();
  if (links.empty())
    return DEFAULT_SCALE;

  // compute the aabb of the links that make up the group
  double size = 0;
  for (const std::string& link : links)
  {
    const moveit::core::LinkModel* lm = robot_model_->getLinkModel(link);
    if (!lm)
      continue;
    Eigen::Vector3d ext = lm->getShapeExtentsAtOrigin();

    // drop largest extension and take norm of two remaining
    Eigen::MatrixXd::Index max_index;
    ext.maxCoeff(&max_index);
    ext[max_index] = 0;
    size = std::max(size, 1.01 * ext.norm());
  }

  // if size is zero, all links have empty shapes and are placed at same position
  // in this case, fall back to link marker size
  if (size == 0)
    return computeLinkMarkerSize(links[0]);

  // the marker sphere will be half the size, so double the size here
  return 2. * size;
}

void RobotInteraction::decideActiveJoints(const std::string& group)
{
  boost::unique_lock<boost::mutex> ulock(marker_access_lock_);
  active_vj_.clear();

  if (group.empty())
    return;

  RCLCPP_DEBUG(LOGGER, "Deciding active joints for group '%s'", group.c_str());

  const srdf::ModelConstSharedPtr& srdf = robot_model_->getSRDF();
  const moveit::core::JointModelGroup* jmg = robot_model_->getJointModelGroup(group);

  if (!jmg || !srdf)
    return;

  std::set<std::string> used;
  if (jmg->hasJointModel(robot_model_->getRootJointName()))
  {
    moveit::core::RobotState default_state(robot_model_);
    default_state.setToDefaultValues();
    std::vector<double> aabb;
    default_state.computeAABB(aabb);

    const std::vector<srdf::Model::VirtualJoint>& vj = srdf->getVirtualJoints();
    for (const srdf::Model::VirtualJoint& joint : vj)
      if (joint.name_ == robot_model_->getRootJointName())
      {
        if (joint.type_ == "planar" || joint.type_ == "floating")
        {
          JointInteraction v;
          v.connecting_link = joint.child_link_;
          v.parent_frame = joint.parent_frame_;
          if (!v.parent_frame.empty() && v.parent_frame[0] == '/')
            v.parent_frame = v.parent_frame.substr(1);
          v.joint_name = joint.name_;
          if (joint.type_ == "planar")
            v.dof = 3;
          else
            v.dof = 6;
          // take the max of the X, Y, Z extent
          v.size = std::max(std::max(aabb[1] - aabb[0], aabb[3] - aabb[2]), aabb[5] - aabb[4]);
          active_vj_.push_back(v);
          used.insert(v.joint_name);
        }
      }
  }

  const std::vector<const moveit::core::JointModel*>& joints = jmg->getJointModels();
  for (const moveit::core::JointModel* joint : joints)
  {
    if ((joint->getType() == moveit::core::JointModel::PLANAR ||
         joint->getType() == moveit::core::JointModel::FLOATING) &&
        used.find(joint->getName()) == used.end())
    {
      JointInteraction v;
      v.connecting_link = joint->getChildLinkModel()->getName();
      if (joint->getParentLinkModel())
        v.parent_frame = joint->getParentLinkModel()->getName();
      v.joint_name = joint->getName();
      if (joint->getType() == moveit::core::JointModel::PLANAR)
        v.dof = 3;
      else
        v.dof = 6;
      // take the max of the X, Y, Z extent
      v.size = computeGroupMarkerSize(group);
      active_vj_.push_back(v);
    }
  }
}

void RobotInteraction::decideActiveEndEffectors(const std::string& group)
{
  decideActiveEndEffectors(group, InteractionStyle::SIX_DOF);
}

void RobotInteraction::decideActiveEndEffectors(const std::string& group, InteractionStyle::InteractionStyle style)
{
  boost::unique_lock<boost::mutex> ulock(marker_access_lock_);
  active_eef_.clear();

  if (group.empty())
    return;

  RCLCPP_DEBUG(LOGGER, "Deciding active end-effectors for group '%s'", group.c_str());

  const srdf::ModelConstSharedPtr& srdf = robot_model_->getSRDF();
  const moveit::core::JointModelGroup* jmg = robot_model_->getJointModelGroup(group);

  if (!jmg || !srdf)
  {
    RCLCPP_WARN(LOGGER, "Unable to decide active end effector: no joint model group or no srdf model");
    return;
  }

  const std::vector<srdf::Model::EndEffector>& eefs = srdf->getEndEffectors();
  const std::pair<moveit::core::JointModelGroup::KinematicsSolver, moveit::core::JointModelGroup::KinematicsSolverMap>&
      smap = jmg->getGroupKinematics();

  // if we have an IK solver for the selected group, we check if there are any end effectors attached to this group
  if (smap.first)
  {
    for (const srdf::Model::EndEffector& eef : eefs)
      if ((jmg->hasLinkModel(eef.parent_link_) || jmg->getName() == eef.parent_group_) &&
          jmg->canSetStateFromIK(eef.parent_link_))
      {
        // We found an end-effector whose parent is the group.
        EndEffectorInteraction ee;
        ee.parent_group = group;
        ee.parent_link = eef.parent_link_;
        ee.eef_group = eef.component_group_;
        ee.interaction = style;
        active_eef_.push_back(ee);
      }

    // No end effectors found.  Use last link in group as the "end effector".
    if (active_eef_.empty() && !jmg->getLinkModelNames().empty())
    {
      EndEffectorInteraction ee;
      ee.parent_group = group;
      ee.parent_link = jmg->getLinkModelNames().back();
      ee.eef_group = group;
      ee.interaction = style;
      active_eef_.push_back(ee);
    }
  }
  else if (!smap.second.empty())
  {
    for (const std::pair<const moveit::core::JointModelGroup* const, moveit::core::JointModelGroup::KinematicsSolver>&
             it : smap.second)
    {
      for (const srdf::Model::EndEffector& eef : eefs)
      {
        if ((it.first->hasLinkModel(eef.parent_link_) || jmg->getName() == eef.parent_group_) &&
            it.first->canSetStateFromIK(eef.parent_link_))
        {
          // We found an end-effector whose parent is a subgroup of the group.  (May be more than one)
          EndEffectorInteraction ee;
          ee.parent_group = it.first->getName();
          ee.parent_link = eef.parent_link_;
          ee.eef_group = eef.component_group_;
          ee.interaction = style;
          active_eef_.push_back(ee);
          break;
        }
      }
    }
  }

  for (EndEffectorInteraction& eef : active_eef_)
  {
    // if we have a separate group for the eef, we compute the scale based on it;
    // otherwise, we use the size of the parent_link
    eef.size = (eef.eef_group == eef.parent_group) ? computeLinkMarkerSize(eef.parent_link) :
                                                     computeGroupMarkerSize(eef.eef_group);
    RCLCPP_DEBUG(LOGGER, "Found active end-effector '%s', of scale %lf", eef.eef_group.c_str(), eef.size);
  }
  // if there is only a single end effector marker, we can safely use a larger marker
  if (active_eef_.size() == 1)
    active_eef_[0].size *= 1.5;
}

void RobotInteraction::clear()
{
  boost::unique_lock<boost::mutex> ulock(marker_access_lock_);
  active_eef_.clear();
  active_vj_.clear();
  active_generic_.clear();
  clearInteractiveMarkersUnsafe();
  publishInteractiveMarkers();
}

void RobotInteraction::clearInteractiveMarkers()
{
  boost::unique_lock<boost::mutex> ulock(marker_access_lock_);
  clearInteractiveMarkersUnsafe();
}

void RobotInteraction::clearInteractiveMarkersUnsafe()
{
  handlers_.clear();
  shown_markers_.clear();
  int_marker_move_subscribers_.clear();
  int_marker_move_topics_.clear();
  int_marker_names_.clear();
  int_marker_server_->clear();
}

void RobotInteraction::addEndEffectorMarkers(const InteractionHandlerPtr& handler, const EndEffectorInteraction& eef,
                                             visualization_msgs::msg::InteractiveMarker& im, bool position,
                                             bool orientation)
{
  geometry_msgs::msg::Pose pose;
  pose.orientation.w = 1;
  addEndEffectorMarkers(handler, eef, pose, im, position, orientation);
}

void RobotInteraction::addEndEffectorMarkers(const InteractionHandlerPtr& handler, const EndEffectorInteraction& eef,
                                             const geometry_msgs::msg::Pose& im_to_eef,
                                             visualization_msgs::msg::InteractiveMarker& im, bool position,
                                             bool orientation)
{
  if (eef.parent_group == eef.eef_group || !robot_model_->hasLinkModel(eef.parent_link))
    return;

  visualization_msgs::msg::InteractiveMarkerControl m_control;
  m_control.always_visible = false;
  if (position && orientation)
    m_control.interaction_mode = m_control.MOVE_ROTATE_3D;
  else if (orientation)
    m_control.interaction_mode = m_control.ROTATE_3D;
  else
    m_control.interaction_mode = m_control.MOVE_3D;

  std_msgs::msg::ColorRGBA marker_color;
  const float* color = handler->inError(eef) ? END_EFFECTOR_UNREACHABLE_COLOR : END_EFFECTOR_REACHABLE_COLOR;
  marker_color.r = color[0];
  marker_color.g = color[1];
  marker_color.b = color[2];
  marker_color.a = color[3];

  moveit::core::RobotStateConstPtr rstate = handler->getState();
  const std::vector<std::string>& link_names = rstate->getJointModelGroup(eef.eef_group)->getLinkModelNames();
  visualization_msgs::msg::MarkerArray marker_array;
  rstate->getRobotMarkers(marker_array, link_names, marker_color, eef.eef_group, rclcpp::Duration::from_seconds(0));
  tf2::Transform tf_root_to_link;
  tf2::fromMsg(tf2::toMsg(rstate->getGlobalLinkTransform(eef.parent_link)), tf_root_to_link);
  // Release the ptr count on the kinematic state
  rstate.reset();

  for (visualization_msgs::msg::Marker& marker : marker_array.markers)
  {
    marker.header = im.header;
    marker.mesh_use_embedded_materials = !marker.mesh_resource.empty();
    // - - - - - - Do some math for the offset - - - - - -
    tf2::Transform tf_root_to_im, tf_root_to_mesh, tf_im_to_eef;
    tf2::fromMsg(im.pose, tf_root_to_im);
    tf2::fromMsg(marker.pose, tf_root_to_mesh);
    tf2::fromMsg(im_to_eef, tf_im_to_eef);
    tf2::Transform tf_eef_to_mesh = tf_root_to_link.inverse() * tf_root_to_mesh;
    tf2::Transform tf_im_to_mesh = tf_im_to_eef * tf_eef_to_mesh;
    tf2::Transform tf_root_to_mesh_new = tf_root_to_im * tf_im_to_mesh;
    tf2::toMsg(tf_root_to_mesh_new, marker.pose);
    // - - - - - - - - - - - - - - - - - - - - - - - - - -
    m_control.markers.push_back(marker);
  }

  im.controls.push_back(m_control);
}

static inline std::string getMarkerName(const InteractionHandlerPtr& handler, const EndEffectorInteraction& eef)
{
  return "EE:" + handler->getName() + "_" + eef.parent_link;
}

static inline std::string getMarkerName(const InteractionHandlerPtr& handler, const JointInteraction& vj)
{
  return "JJ:" + handler->getName() + "_" + vj.connecting_link;
}

static inline std::string getMarkerName(const InteractionHandlerPtr& handler, const GenericInteraction& g)
{
  return "GG:" + handler->getName() + "_" + g.marker_name_suffix;
}

void RobotInteraction::addInteractiveMarkers(const InteractionHandlerPtr& handler, const double marker_scale)
{
  // If scale is left at default size of 0, scale will be based on end effector link size. a good value is between 0-1
  std::vector<visualization_msgs::msg::InteractiveMarker> ims;
  {
    boost::unique_lock<boost::mutex> ulock(marker_access_lock_);
    moveit::core::RobotStateConstPtr s = handler->getState();

    for (std::size_t i = 0; i < active_generic_.size(); ++i)
    {
      visualization_msgs::msg::InteractiveMarker im;
      if (active_generic_[i].construct_marker(*s, im))
      {
        im.name = getMarkerName(handler, active_generic_[i]);
        shown_markers_[im.name] = i;
        ims.push_back(im);
        RCLCPP_DEBUG(LOGGER, "Publishing interactive marker %s (size = %lf)", im.name.c_str(), im.scale);
      }
    }

    for (std::size_t i = 0; i < active_eef_.size(); ++i)
    {
      geometry_msgs::msg::PoseStamped pose;
      geometry_msgs::msg::Pose control_to_eef_tf;
      pose.header.frame_id = robot_model_->getModelFrame();
      pose.header.stamp = node_->now();
      computeMarkerPose(handler, active_eef_[i], *s, pose.pose, control_to_eef_tf);

      std::string marker_name = getMarkerName(handler, active_eef_[i]);
      shown_markers_[marker_name] = i;

      // Determine interactive maker size
      double mscale = marker_scale < std::numeric_limits<double>::epsilon() ? active_eef_[i].size : marker_scale;

      visualization_msgs::msg::InteractiveMarker im = makeEmptyInteractiveMarker(marker_name, pose, mscale);
      if (handler && handler->getControlsVisible())
      {
        if (active_eef_[i].interaction & InteractionStyle::POSITION_ARROWS)
          addPositionControl(im, active_eef_[i].interaction & InteractionStyle::FIXED);
        if (active_eef_[i].interaction & InteractionStyle::ORIENTATION_CIRCLES)
          addOrientationControl(im, active_eef_[i].interaction & InteractionStyle::FIXED);
        if (active_eef_[i].interaction & (InteractionStyle::POSITION_SPHERE | InteractionStyle::ORIENTATION_SPHERE))
        {
          std_msgs::msg::ColorRGBA color;
          color.r = 0;
          color.g = 1;
          color.b = 1;
          color.a = 0.5;
          addViewPlaneControl(im, mscale * 0.25, color, active_eef_[i].interaction & InteractionStyle::POSITION_SPHERE,
                              active_eef_[i].interaction & InteractionStyle::ORIENTATION_SPHERE);
        }
      }
      if (handler && handler->getMeshesVisible() &&
          (active_eef_[i].interaction & (InteractionStyle::POSITION_EEF | InteractionStyle::ORIENTATION_EEF)))
        addEndEffectorMarkers(handler, active_eef_[i], control_to_eef_tf, im,
                              active_eef_[i].interaction & InteractionStyle::POSITION_EEF,
                              active_eef_[i].interaction & InteractionStyle::ORIENTATION_EEF);
      ims.push_back(im);
      registerMoveInteractiveMarkerTopic(marker_name, handler->getName() + "_" + active_eef_[i].parent_link);
      RCLCPP_DEBUG(LOGGER, "Publishing interactive marker %s (size = %lf)", marker_name.c_str(), mscale);
    }
    for (std::size_t i = 0; i < active_vj_.size(); ++i)
    {
      geometry_msgs::msg::PoseStamped pose;
      pose.header.frame_id = robot_model_->getModelFrame();
      pose.header.stamp = node_->now();
      pose.pose = tf2::toMsg(s->getGlobalLinkTransform(active_vj_[i].connecting_link));
      std::string marker_name = getMarkerName(handler, active_vj_[i]);
      shown_markers_[marker_name] = i;

      // Determine interactive maker size
      double mscale = marker_scale < std::numeric_limits<double>::epsilon() ? active_vj_[i].size : marker_scale;

      visualization_msgs::msg::InteractiveMarker im = makeEmptyInteractiveMarker(marker_name, pose, mscale);
      if (handler && handler->getControlsVisible())
      {
        if (active_vj_[i].dof == 3)  // planar joint
          addPlanarXYControl(im, false);
        else
          add6DOFControl(im, false);
      }
      ims.push_back(im);
      registerMoveInteractiveMarkerTopic(marker_name, handler->getName() + "_" + active_vj_[i].connecting_link);
      RCLCPP_DEBUG(LOGGER, "Publishing interactive marker %s (size = %lf)", marker_name.c_str(), mscale);
    }
    handlers_[handler->getName()] = handler;
  }

  // we do this while marker_access_lock_ is unlocked because the interactive marker server locks
  // for most function calls, and maintains that lock while the feedback callback is running
  // that can cause a deadlock if we were to run the loop below while marker_access_lock_ is locked
  for (const visualization_msgs::msg::InteractiveMarker& im : ims)
  {
    int_marker_server_->insert(im);
<<<<<<< HEAD
    int_marker_server_->setCallback(im.name, boost::bind(&RobotInteraction::processInteractiveMarkerFeedback, this,
                                                         boost::placeholders::_1));
=======
    int_marker_server_->setCallback(im.name, std::bind(&RobotInteraction::processInteractiveMarkerFeedback, this,
                                                       std::placeholders::_1));
>>>>>>> ab42a1d7

    // Add menu handler to all markers that this interaction handler creates.
    if (std::shared_ptr<interactive_markers::MenuHandler> mh = handler->getMenuHandler())
      mh->apply(*int_marker_server_, im.name);
  }
}

void RobotInteraction::registerMoveInteractiveMarkerTopic(const std::string& marker_name, const std::string& name)
{
  std::stringstream ss;
  ss << "/rviz/moveit/move_marker/";
  ss << name;
  int_marker_move_topics_.push_back(ss.str());
  int_marker_names_.push_back(marker_name);
}

void RobotInteraction::toggleMoveInteractiveMarkerTopic(bool enable)
{
  if (enable)
  {
    boost::unique_lock<boost::mutex> ulock(marker_access_lock_);
    if (int_marker_move_subscribers_.empty())
    {
      for (size_t i = 0; i < int_marker_move_topics_.size(); ++i)
      {
        std::string topic_name = int_marker_move_topics_[i];
        std::string marker_name = int_marker_names_[i];
<<<<<<< HEAD
        std::function<void(const geometry_msgs::msg::PoseStamped::SharedPtr)> subscription_callback =
            [this, marker_name](const geometry_msgs::msg::PoseStamped::SharedPtr msg) {
              moveInteractiveMarker(marker_name, msg);
            };
        auto subscription =
            node_->create_subscription<geometry_msgs::msg::PoseStamped>(topic_name, 1, subscription_callback);
        int_marker_move_subscribers_.push_back(subscription);
=======
        int_marker_move_subscribers_.push_back(nh.subscribe<geometry_msgs::PoseStamped>(
            topic_name, 1,
            std::bind(&RobotInteraction::moveInteractiveMarker, this, marker_name, std::placeholders::_1)));
>>>>>>> ab42a1d7
      }
    }
  }
  else
  {
    boost::unique_lock<boost::mutex> ulock(marker_access_lock_);
    int_marker_move_subscribers_.clear();
  }
}

void RobotInteraction::computeMarkerPose(const InteractionHandlerPtr& handler, const EndEffectorInteraction& eef,
                                         const moveit::core::RobotState& robot_state, geometry_msgs::msg::Pose& pose,
                                         geometry_msgs::msg::Pose& control_to_eef_tf) const
{
  // Need to allow for control pose offsets
  tf2::Transform tf_root_to_link, tf_root_to_control;
  tf2::fromMsg(tf2::toMsg(robot_state.getGlobalLinkTransform(eef.parent_link)), tf_root_to_link);

  geometry_msgs::msg::Pose msg_link_to_control;
  if (handler->getPoseOffset(eef, msg_link_to_control))
  {
    tf2::Transform tf_link_to_control;
    tf2::fromMsg(msg_link_to_control, tf_link_to_control);

    tf_root_to_control = tf_root_to_link * tf_link_to_control;
    tf2::toMsg(tf_link_to_control.inverse(), control_to_eef_tf);
  }
  else
  {
    tf_root_to_control = tf_root_to_link;
    control_to_eef_tf.orientation.x = 0.0;
    control_to_eef_tf.orientation.y = 0.0;
    control_to_eef_tf.orientation.z = 0.0;
    control_to_eef_tf.orientation.w = 1.0;
  }

  tf2::toMsg(tf_root_to_control, pose);
}

void RobotInteraction::updateInteractiveMarkers(const InteractionHandlerPtr& handler)
{
  std::string root_link;
  std::map<std::string, geometry_msgs::msg::Pose> pose_updates;
  {
    boost::unique_lock<boost::mutex> ulock(marker_access_lock_);

    moveit::core::RobotStateConstPtr s = handler->getState();
    root_link = s->getRobotModel()->getModelFrame();

    for (const EndEffectorInteraction& eef : active_eef_)
    {
      std::string marker_name = getMarkerName(handler, eef);
      geometry_msgs::msg::Pose control_to_eef_tf;
      computeMarkerPose(handler, eef, *s, pose_updates[marker_name], control_to_eef_tf);
    }

    for (JointInteraction& vj : active_vj_)
    {
      std::string marker_name = getMarkerName(handler, vj);
      pose_updates[marker_name] = tf2::toMsg(s->getGlobalLinkTransform(vj.connecting_link));
    }

    for (GenericInteraction& gi : active_generic_)
    {
      std::string marker_name = getMarkerName(handler, gi);
      geometry_msgs::msg::Pose pose;
      if (gi.update_pose && gi.update_pose(*s, pose))
        pose_updates[marker_name] = pose;
    }
  }

  std_msgs::msg::Header header;
  header.frame_id = root_link;  // marker poses are give w.r.t. root frame
  for (std::map<std::string, geometry_msgs::msg::Pose>::const_iterator it = pose_updates.begin();
       it != pose_updates.end(); ++it)
    int_marker_server_->setPose(it->first, it->second, header);
  int_marker_server_->applyChanges();
}

void RobotInteraction::publishInteractiveMarkers()
{
  // the server locks internally, so we need not worry about locking
  int_marker_server_->applyChanges();
}

bool RobotInteraction::showingMarkers(const InteractionHandlerPtr& handler)
{
  boost::unique_lock<boost::mutex> ulock(marker_access_lock_);

  for (const EndEffectorInteraction& eef : active_eef_)
    if (shown_markers_.find(getMarkerName(handler, eef)) == shown_markers_.end())
      return false;
  for (const JointInteraction& vj : active_vj_)
    if (shown_markers_.find(getMarkerName(handler, vj)) == shown_markers_.end())
      return false;
  for (const GenericInteraction& gi : active_generic_)
    if (shown_markers_.find(getMarkerName(handler, gi)) == shown_markers_.end())
      return false;
  return true;
}

void RobotInteraction::moveInteractiveMarker(const std::string& name,
                                             const geometry_msgs::msg::PoseStamped::ConstSharedPtr msg)
{
  std::map<std::string, std::size_t>::const_iterator it = shown_markers_.find(name);
  if (it != shown_markers_.end())
  {
    auto feedback = std::make_shared<visualization_msgs::msg::InteractiveMarkerFeedback>();
    feedback->header = msg->header;
    feedback->marker_name = name;
    feedback->pose = msg->pose;
    feedback->event_type = visualization_msgs::msg::InteractiveMarkerFeedback::POSE_UPDATE;
    processInteractiveMarkerFeedback(feedback);
    {
      boost::unique_lock<boost::mutex> ulock(marker_access_lock_);
      int_marker_server_->setPose(name, msg->pose, msg->header);  // move the interactive marker
      int_marker_server_->applyChanges();
    }
  }
}

void RobotInteraction::processInteractiveMarkerFeedback(
    const visualization_msgs::msg::InteractiveMarkerFeedback::ConstSharedPtr& feedback)
{
  // perform some validity checks
  boost::unique_lock<boost::mutex> ulock(marker_access_lock_);
  std::map<std::string, std::size_t>::const_iterator it = shown_markers_.find(feedback->marker_name);
  if (it == shown_markers_.end())
  {
    RCLCPP_ERROR(LOGGER, "Unknown marker name: '%s' (not published by RobotInteraction class)",
                 feedback->marker_name.c_str());
    return;
  }

  std::size_t u = feedback->marker_name.find_first_of('_');
  if (u == std::string::npos || u < 4)
  {
    RCLCPP_ERROR(LOGGER, "Invalid marker name: '%s'", feedback->marker_name.c_str());
    return;
  }

  feedback_map_[feedback->marker_name] = feedback;
  new_feedback_condition_.notify_all();
}

void RobotInteraction::processingThread()
{
  boost::unique_lock<boost::mutex> ulock(marker_access_lock_);

  while (run_processing_thread_ && rclcpp::ok())
  {
    while (feedback_map_.empty() && run_processing_thread_ && rclcpp::ok())
      new_feedback_condition_.wait(ulock);

    while (!feedback_map_.empty() && rclcpp::ok())
    {
      auto feedback = feedback_map_.begin()->second;
      feedback_map_.erase(feedback_map_.begin());
      RCLCPP_DEBUG(LOGGER, "Processing feedback from map for marker [%s]", feedback->marker_name.c_str());

      std::map<std::string, std::size_t>::const_iterator it = shown_markers_.find(feedback->marker_name);
      if (it == shown_markers_.end())
      {
        RCLCPP_ERROR(LOGGER,
                     "Unknown marker name: '%s' (not published by RobotInteraction class) "
                     "(should never have ended up in the feedback_map!)",
                     feedback->marker_name.c_str());
        continue;
      }
      std::size_t u = feedback->marker_name.find_first_of('_');
      if (u == std::string::npos || u < 4)
      {
        RCLCPP_ERROR(LOGGER, "Invalid marker name: '%s' (should never have ended up in the feedback_map!)",
                     feedback->marker_name.c_str());
        continue;
      }
      std::string marker_class = feedback->marker_name.substr(0, 2);
      std::string handler_name = feedback->marker_name.substr(3, u - 3);  // skip the ":"
      std::map<std::string, InteractionHandlerPtr>::const_iterator jt = handlers_.find(handler_name);
      if (jt == handlers_.end())
      {
        RCLCPP_ERROR(LOGGER, "Interactive Marker Handler '%s' is not known.", handler_name.c_str());
        continue;
      }

      // we put this in a try-catch because user specified callbacks may be triggered
      try
      {
        if (marker_class == "EE")
        {
          // make a copy of the data, so we do not lose it while we are unlocked
          EndEffectorInteraction eef = active_eef_[it->second];
          InteractionHandlerPtr ih = jt->second;
          marker_access_lock_.unlock();
          try
          {
            ih->handleEndEffector(eef, feedback);
          }
          catch (std::exception& ex)
          {
            RCLCPP_ERROR(LOGGER, "Exception caught while handling end-effector update: %s", ex.what());
          }
          marker_access_lock_.lock();
        }
        else if (marker_class == "JJ")
        {
          // make a copy of the data, so we do not lose it while we are unlocked
          JointInteraction vj = active_vj_[it->second];
          InteractionHandlerPtr ih = jt->second;
          marker_access_lock_.unlock();
          try
          {
            ih->handleJoint(vj, feedback);
          }
          catch (std::exception& ex)
          {
            RCLCPP_ERROR(LOGGER, "Exception caught while handling joint update: %s", ex.what());
          }
          marker_access_lock_.lock();
        }
        else if (marker_class == "GG")
        {
          InteractionHandlerPtr ih = jt->second;
          GenericInteraction g = active_generic_[it->second];
          marker_access_lock_.unlock();
          try
          {
            ih->handleGeneric(g, feedback);
          }
          catch (std::exception& ex)
          {
            RCLCPP_ERROR(LOGGER, "Exception caught while handling joint update: %s", ex.what());
          }
          marker_access_lock_.lock();
        }
        else
          RCLCPP_ERROR(LOGGER, "Unknown marker class ('%s') for marker '%s'", marker_class.c_str(),
                       feedback->marker_name.c_str());
      }
      catch (std::exception& ex)
      {
        RCLCPP_ERROR(LOGGER, "Exception caught while processing event: %s", ex.what());
      }
    }
  }
}
}  // namespace robot_interaction<|MERGE_RESOLUTION|>--- conflicted
+++ resolved
@@ -551,13 +551,8 @@
   for (const visualization_msgs::msg::InteractiveMarker& im : ims)
   {
     int_marker_server_->insert(im);
-<<<<<<< HEAD
-    int_marker_server_->setCallback(im.name, boost::bind(&RobotInteraction::processInteractiveMarkerFeedback, this,
-                                                         boost::placeholders::_1));
-=======
     int_marker_server_->setCallback(im.name, std::bind(&RobotInteraction::processInteractiveMarkerFeedback, this,
                                                        std::placeholders::_1));
->>>>>>> ab42a1d7
 
     // Add menu handler to all markers that this interaction handler creates.
     if (std::shared_ptr<interactive_markers::MenuHandler> mh = handler->getMenuHandler())
@@ -585,7 +580,6 @@
       {
         std::string topic_name = int_marker_move_topics_[i];
         std::string marker_name = int_marker_names_[i];
-<<<<<<< HEAD
         std::function<void(const geometry_msgs::msg::PoseStamped::SharedPtr)> subscription_callback =
             [this, marker_name](const geometry_msgs::msg::PoseStamped::SharedPtr msg) {
               moveInteractiveMarker(marker_name, msg);
@@ -593,11 +587,6 @@
         auto subscription =
             node_->create_subscription<geometry_msgs::msg::PoseStamped>(topic_name, 1, subscription_callback);
         int_marker_move_subscribers_.push_back(subscription);
-=======
-        int_marker_move_subscribers_.push_back(nh.subscribe<geometry_msgs::PoseStamped>(
-            topic_name, 1,
-            std::bind(&RobotInteraction::moveInteractiveMarker, this, marker_name, std::placeholders::_1)));
->>>>>>> ab42a1d7
       }
     }
   }
