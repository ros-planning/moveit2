/*********************************************************************
 * Software License Agreement (BSD License)
 *
 *  Copyright (c) 2012-2013, Willow Garage, Inc.
 *  Copyright (c) 2013, Ioan A. Sucan
 *  All rights reserved.
 *
 *  Redistribution and use in source and binary forms, with or without
 *  modification, are permitted provided that the following conditions
 *  are met:
 *
 *   * Redistributions of source code must retain the above copyright
 *     notice, this list of conditions and the following disclaimer.
 *   * Redistributions in binary form must reproduce the above
 *     copyright notice, this list of conditions and the following
 *     disclaimer in the documentation and/or other materials provided
 *     with the distribution.
 *   * Neither the name of Willow Garage nor the names of its
 *     contributors may be used to endorse or promote products derived
 *     from this software without specific prior written permission.
 *
 *  THIS SOFTWARE IS PROVIDED BY THE COPYRIGHT HOLDERS AND CONTRIBUTORS
 *  "AS IS" AND ANY EXPRESS OR IMPLIED WARRANTIES, INCLUDING, BUT NOT
 *  LIMITED TO, THE IMPLIED WARRANTIES OF MERCHANTABILITY AND FITNESS
 *  FOR A PARTICULAR PURPOSE ARE DISCLAIMED. IN NO EVENT SHALL THE
 *  COPYRIGHT OWNER OR CONTRIBUTORS BE LIABLE FOR ANY DIRECT, INDIRECT,
 *  INCIDENTAL, SPECIAL, EXEMPLARY, OR CONSEQUENTIAL DAMAGES (INCLUDING,
 *  BUT NOT LIMITED TO, PROCUREMENT OF SUBSTITUTE GOODS OR SERVICES;
 *  LOSS OF USE, DATA, OR PROFITS; OR BUSINESS INTERRUPTION) HOWEVER
 *  CAUSED AND ON ANY THEORY OF LIABILITY, WHETHER IN CONTRACT, STRICT
 *  LIABILITY, OR TORT (INCLUDING NEGLIGENCE OR OTHERWISE) ARISING IN
 *  ANY WAY OUT OF THE USE OF THIS SOFTWARE, EVEN IF ADVISED OF THE
 *  POSSIBILITY OF SUCH DAMAGE.
 *********************************************************************/

/* Author: Ioan Sucan, Adam Leeper */

#include "moveit/robot_interaction/robot_interaction.h"
#include <moveit/robot_interaction/interaction_handler.h>
#include <moveit/robot_interaction/interactive_marker_helpers.h>
#include <moveit/robot_interaction/kinematic_options_map.h>
#include <moveit/transforms/transforms.h>
#include <interactive_markers/interactive_marker_server.hpp>
#include <interactive_markers/menu_handler.hpp>
#if __has_include(<tf2_eigen/tf2_eigen.hpp>)
#include <tf2_eigen/tf2_eigen.hpp>
#else
#include <tf2_eigen/tf2_eigen.h>
#endif
#if __has_include(<tf2_geometry_msgs/tf2_geometry_msgs.hpp>)
#include <tf2_geometry_msgs/tf2_geometry_msgs.hpp>
#else
#include <tf2_geometry_msgs/tf2_geometry_msgs.h>
#endif
#include <tf2/LinearMath/Transform.h>
#include <boost/lexical_cast.hpp>
#include <boost/math/constants/constants.hpp>
#include <boost/algorithm/string.hpp>

#include <algorithm>
#include <limits>

#include <Eigen/Core>
#include <Eigen/Geometry>

namespace robot_interaction
{
static const rclcpp::Logger LOGGER = rclcpp::get_logger("moveit_ros_robot_interaction.robot_interaction");
static const float END_EFFECTOR_UNREACHABLE_COLOR[4] = { 1.0, 0.3, 0.3, 1.0 };
static const float END_EFFECTOR_REACHABLE_COLOR[4] = { 0.2, 1.0, 0.2, 1.0 };

const std::string RobotInteraction::INTERACTIVE_MARKER_TOPIC = "robot_interaction_interactive_marker_topic";

RobotInteraction::RobotInteraction(const moveit::core::RobotModelConstPtr& robot_model,
                                   const rclcpp::Node::SharedPtr& node, const std::string& ns)
  : robot_model_(robot_model), kinematic_options_map_(std::make_shared<KinematicOptionsMap>())
{
  topic_ = ns.empty() ? INTERACTIVE_MARKER_TOPIC : ns + "/" + INTERACTIVE_MARKER_TOPIC;
  node_ = node;
  int_marker_server_ = new interactive_markers::InteractiveMarkerServer(topic_, node_);

  // spin a thread that will process feedback events
  run_processing_thread_ = true;
<<<<<<< HEAD
  processing_thread_ = std::make_unique<boost::thread>(std::bind(&RobotInteraction::processingThread, this));
=======
  processing_thread_ = std::make_unique<boost::thread>([this] { processingThread(); });
>>>>>>> 7f2927c6
}

RobotInteraction::~RobotInteraction()
{
  run_processing_thread_ = false;
  new_feedback_condition_.notify_all();
  processing_thread_->join();

  clear();
  delete int_marker_server_;
}

void RobotInteraction::decideActiveComponents(const std::string& group)
{
  decideActiveComponents(group, InteractionStyle::SIX_DOF);
}

void RobotInteraction::decideActiveComponents(const std::string& group, InteractionStyle::InteractionStyle style)
{
  decideActiveEndEffectors(group, style);
  decideActiveJoints(group);
  if (!group.empty() && active_eef_.empty() && active_vj_.empty() && active_generic_.empty())
    RCLCPP_INFO(LOGGER,
                "No active joints or end effectors found for group '%s'. "
                "Make sure that kinematics.yaml is loaded in this node's namespace.",
                group.c_str());
}

void RobotInteraction::addActiveComponent(const InteractiveMarkerConstructorFn& construct,
                                          const ProcessFeedbackFn& process, const InteractiveMarkerUpdateFn& update,
                                          const std::string& name)
{
  boost::unique_lock<boost::mutex> ulock(marker_access_lock_);
  GenericInteraction g;
  g.construct_marker = construct;
  g.update_pose = update;
  g.process_feedback = process;
  // compute the suffix that will be added to the generated markers
  g.marker_name_suffix = "_" + name + "_" + boost::lexical_cast<std::string>(active_generic_.size());
  active_generic_.push_back(g);
}

static const double DEFAULT_SCALE = 0.25;
double RobotInteraction::computeLinkMarkerSize(const std::string& link)
{
  const moveit::core::LinkModel* lm = robot_model_->getLinkModel(link);
  double size = 0;

  while (lm)
  {
    Eigen::Vector3d ext = lm->getShapeExtentsAtOrigin();
    // drop largest extension and take norm of two remaining
    Eigen::MatrixXd::Index max_index;
    ext.maxCoeff(&max_index);
    ext[max_index] = 0;
    size = 1.01 * ext.norm();
    if (size > 0)
      break;  // break, if a non-empty shape was found

    // process kinematic chain upwards (but only following fixed joints)
    // to find a link with some non-empty shape (to ignore virtual links)
    if (lm->getParentJointModel()->getType() == moveit::core::JointModel::FIXED)
      lm = lm->getParentLinkModel();
    else
      lm = nullptr;
  }
  if (!lm)
    return DEFAULT_SCALE;  // no link with non-zero shape extends found

  // the marker sphere will be half the size, so double the size here
  return 2. * size;
}

double RobotInteraction::computeGroupMarkerSize(const std::string& group)
{
  if (group.empty())
    return DEFAULT_SCALE;
  const moveit::core::JointModelGroup* jmg = robot_model_->getJointModelGroup(group);
  if (!jmg)
    return 0.0;

  const std::vector<std::string>& links = jmg->getLinkModelNames();
  if (links.empty())
    return DEFAULT_SCALE;

  // compute the aabb of the links that make up the group
  double size = 0;
  for (const std::string& link : links)
  {
    const moveit::core::LinkModel* lm = robot_model_->getLinkModel(link);
    if (!lm)
      continue;
    Eigen::Vector3d ext = lm->getShapeExtentsAtOrigin();

    // drop largest extension and take norm of two remaining
    Eigen::MatrixXd::Index max_index;
    ext.maxCoeff(&max_index);
    ext[max_index] = 0;
    size = std::max(size, 1.01 * ext.norm());
  }

  // if size is zero, all links have empty shapes and are placed at same position
  // in this case, fall back to link marker size
  if (size == 0)
    return computeLinkMarkerSize(links[0]);

  // the marker sphere will be half the size, so double the size here
  return 2. * size;
}

void RobotInteraction::decideActiveJoints(const std::string& group)
{
  boost::unique_lock<boost::mutex> ulock(marker_access_lock_);
  active_vj_.clear();

  if (group.empty())
    return;

  RCLCPP_DEBUG(LOGGER, "Deciding active joints for group '%s'", group.c_str());

  const srdf::ModelConstSharedPtr& srdf = robot_model_->getSRDF();
  const moveit::core::JointModelGroup* jmg = robot_model_->getJointModelGroup(group);

  if (!jmg || !srdf)
    return;

  std::set<std::string> used;
  if (jmg->hasJointModel(robot_model_->getRootJointName()))
  {
    moveit::core::RobotState default_state(robot_model_);
    default_state.setToDefaultValues();
    std::vector<double> aabb;
    default_state.computeAABB(aabb);

    const std::vector<srdf::Model::VirtualJoint>& vj = srdf->getVirtualJoints();
    for (const srdf::Model::VirtualJoint& joint : vj)
      if (joint.name_ == robot_model_->getRootJointName())
      {
        if (joint.type_ == "planar" || joint.type_ == "floating")
        {
          JointInteraction v;
          v.connecting_link = joint.child_link_;
          v.parent_frame = joint.parent_frame_;
          if (!v.parent_frame.empty() && v.parent_frame[0] == '/')
            v.parent_frame = v.parent_frame.substr(1);
          v.joint_name = joint.name_;
          if (joint.type_ == "planar")
            v.dof = 3;
          else
            v.dof = 6;
          // take the max of the X, Y, Z extent
          v.size = std::max(std::max(aabb[1] - aabb[0], aabb[3] - aabb[2]), aabb[5] - aabb[4]);
          active_vj_.push_back(v);
          used.insert(v.joint_name);
        }
      }
  }

  const std::vector<const moveit::core::JointModel*>& joints = jmg->getJointModels();
  for (const moveit::core::JointModel* joint : joints)
  {
    if ((joint->getType() == moveit::core::JointModel::PLANAR ||
         joint->getType() == moveit::core::JointModel::FLOATING) &&
        used.find(joint->getName()) == used.end())
    {
      JointInteraction v;
      v.connecting_link = joint->getChildLinkModel()->getName();
      if (joint->getParentLinkModel())
        v.parent_frame = joint->getParentLinkModel()->getName();
      v.joint_name = joint->getName();
      if (joint->getType() == moveit::core::JointModel::PLANAR)
        v.dof = 3;
      else
        v.dof = 6;
      // take the max of the X, Y, Z extent
      v.size = computeGroupMarkerSize(group);
      active_vj_.push_back(v);
    }
  }
}

void RobotInteraction::decideActiveEndEffectors(const std::string& group)
{
  decideActiveEndEffectors(group, InteractionStyle::SIX_DOF);
}

void RobotInteraction::decideActiveEndEffectors(const std::string& group, InteractionStyle::InteractionStyle style)
{
  boost::unique_lock<boost::mutex> ulock(marker_access_lock_);
  active_eef_.clear();

  if (group.empty())
    return;

  RCLCPP_DEBUG(LOGGER, "Deciding active end-effectors for group '%s'", group.c_str());

  const srdf::ModelConstSharedPtr& srdf = robot_model_->getSRDF();
  const moveit::core::JointModelGroup* jmg = robot_model_->getJointModelGroup(group);

  if (!jmg || !srdf)
  {
    RCLCPP_WARN(LOGGER, "Unable to decide active end effector: no joint model group or no srdf model");
    return;
  }

  const std::vector<srdf::Model::EndEffector>& eefs = srdf->getEndEffectors();
  const std::pair<moveit::core::JointModelGroup::KinematicsSolver, moveit::core::JointModelGroup::KinematicsSolverMap>&
      smap = jmg->getGroupKinematics();

  auto add_active_end_effectors_for_single_group = [&](const moveit::core::JointModelGroup* single_group) {
    bool found_eef{ false };
    for (const srdf::Model::EndEffector& eef : eefs)
      if ((single_group->hasLinkModel(eef.parent_link_) || single_group->getName() == eef.parent_group_) &&
          single_group->canSetStateFromIK(eef.parent_link_))
      {
        // We found an end-effector whose parent is the group.
        EndEffectorInteraction ee;
        ee.parent_group = single_group->getName();
        ee.parent_link = eef.parent_link_;
        ee.eef_group = eef.component_group_;
        ee.interaction = style;
        active_eef_.push_back(ee);
        found_eef = true;
      }

    // No end effectors found. Use last link in group as the "end effector".
    if (!found_eef && !single_group->getLinkModelNames().empty())
    {
      std::string last_link{ single_group->getLinkModelNames().back() };

      if (single_group->canSetStateFromIK(last_link))
      {
        EndEffectorInteraction ee;
        ee.parent_group = single_group->getName();
        ee.parent_link = last_link;
        ee.eef_group = single_group->getName();
        ee.interaction = style;
        active_eef_.push_back(ee);
      }
    }
  };

  // if we have an IK solver for the selected group, we check if there are any end effectors attached to this group
  if (smap.first)
  {
    add_active_end_effectors_for_single_group(jmg);
  }
  // if the group contains subgroups with IK, add markers for them individually
  else if (!smap.second.empty())
  {
    for (const std::pair<const moveit::core::JointModelGroup* const, moveit::core::JointModelGroup::KinematicsSolver>&
             it : smap.second)
      add_active_end_effectors_for_single_group(it.first);
  }

  // lastly determine automatic marker sizes
  for (EndEffectorInteraction& eef : active_eef_)
  {
    // if we have a separate group for the eef, we compute the scale based on it;
    // otherwise, we use the size of the parent_link
    eef.size = (eef.eef_group == eef.parent_group) ? computeLinkMarkerSize(eef.parent_link) :
                                                     computeGroupMarkerSize(eef.eef_group);
    RCLCPP_DEBUG(LOGGER, "Found active end-effector '%s', of scale %lf", eef.eef_group.c_str(), eef.size);
  }
  // if there is only a single end effector marker, we can safely use a larger marker
  if (active_eef_.size() == 1)
    active_eef_[0].size *= 1.5;
}

void RobotInteraction::clear()
{
  boost::unique_lock<boost::mutex> ulock(marker_access_lock_);
  active_eef_.clear();
  active_vj_.clear();
  active_generic_.clear();
  clearInteractiveMarkersUnsafe();
  publishInteractiveMarkers();
}

void RobotInteraction::clearInteractiveMarkers()
{
  boost::unique_lock<boost::mutex> ulock(marker_access_lock_);
  clearInteractiveMarkersUnsafe();
}

void RobotInteraction::clearInteractiveMarkersUnsafe()
{
  handlers_.clear();
  shown_markers_.clear();
  int_marker_move_subscribers_.clear();
  int_marker_move_topics_.clear();
  int_marker_names_.clear();
  int_marker_server_->clear();
}

void RobotInteraction::addEndEffectorMarkers(const InteractionHandlerPtr& handler, const EndEffectorInteraction& eef,
                                             visualization_msgs::msg::InteractiveMarker& im, bool position,
                                             bool orientation)
{
  geometry_msgs::msg::Pose pose;
  pose.orientation.w = 1;
  addEndEffectorMarkers(handler, eef, pose, im, position, orientation);
}

void RobotInteraction::addEndEffectorMarkers(const InteractionHandlerPtr& handler, const EndEffectorInteraction& eef,
                                             const geometry_msgs::msg::Pose& im_to_eef,
                                             visualization_msgs::msg::InteractiveMarker& im, bool position,
                                             bool orientation)
{
  if (eef.parent_group == eef.eef_group || !robot_model_->hasLinkModel(eef.parent_link))
    return;

  visualization_msgs::msg::InteractiveMarkerControl m_control;
  m_control.always_visible = false;
  if (position && orientation)
    m_control.interaction_mode = m_control.MOVE_ROTATE_3D;
  else if (orientation)
    m_control.interaction_mode = m_control.ROTATE_3D;
  else
    m_control.interaction_mode = m_control.MOVE_3D;

  std_msgs::msg::ColorRGBA marker_color;
  const float* color = handler->inError(eef) ? END_EFFECTOR_UNREACHABLE_COLOR : END_EFFECTOR_REACHABLE_COLOR;
  marker_color.r = color[0];
  marker_color.g = color[1];
  marker_color.b = color[2];
  marker_color.a = color[3];

  moveit::core::RobotStateConstPtr rstate = handler->getState();
  const std::vector<std::string>& link_names = rstate->getJointModelGroup(eef.eef_group)->getLinkModelNames();
  visualization_msgs::msg::MarkerArray marker_array;
  rstate->getRobotMarkers(marker_array, link_names, marker_color, eef.eef_group, rclcpp::Duration::from_seconds(0));
  tf2::Transform tf_root_to_link;
  tf2::fromMsg(tf2::toMsg(rstate->getGlobalLinkTransform(eef.parent_link)), tf_root_to_link);
  // Release the ptr count on the kinematic state
  rstate.reset();

  for (visualization_msgs::msg::Marker& marker : marker_array.markers)
  {
    marker.header = im.header;
    marker.mesh_use_embedded_materials = !marker.mesh_resource.empty();
    // - - - - - - Do some math for the offset - - - - - -
    tf2::Transform tf_root_to_im, tf_root_to_mesh, tf_im_to_eef;
    tf2::fromMsg(im.pose, tf_root_to_im);
    tf2::fromMsg(marker.pose, tf_root_to_mesh);
    tf2::fromMsg(im_to_eef, tf_im_to_eef);
    tf2::Transform tf_eef_to_mesh = tf_root_to_link.inverse() * tf_root_to_mesh;
    tf2::Transform tf_im_to_mesh = tf_im_to_eef * tf_eef_to_mesh;
    tf2::Transform tf_root_to_mesh_new = tf_root_to_im * tf_im_to_mesh;
    tf2::toMsg(tf_root_to_mesh_new, marker.pose);
    // - - - - - - - - - - - - - - - - - - - - - - - - - -
    m_control.markers.push_back(marker);
  }

  im.controls.push_back(m_control);
}

static inline std::string getMarkerName(const InteractionHandlerPtr& handler, const EndEffectorInteraction& eef)
{
  return "EE:" + handler->getName() + "_" + eef.parent_link;
}

static inline std::string getMarkerName(const InteractionHandlerPtr& handler, const JointInteraction& vj)
{
  return "JJ:" + handler->getName() + "_" + vj.connecting_link;
}

static inline std::string getMarkerName(const InteractionHandlerPtr& handler, const GenericInteraction& g)
{
  return "GG:" + handler->getName() + "_" + g.marker_name_suffix;
}

void RobotInteraction::addInteractiveMarkers(const InteractionHandlerPtr& handler, const double marker_scale)
{
  // If scale is left at default size of 0, scale will be based on end effector link size. a good value is between 0-1
  std::vector<visualization_msgs::msg::InteractiveMarker> ims;
  {
    boost::unique_lock<boost::mutex> ulock(marker_access_lock_);
    moveit::core::RobotStateConstPtr s = handler->getState();

    for (std::size_t i = 0; i < active_generic_.size(); ++i)
    {
      visualization_msgs::msg::InteractiveMarker im;
      if (active_generic_[i].construct_marker(*s, im))
      {
        im.name = getMarkerName(handler, active_generic_[i]);
        shown_markers_[im.name] = i;
        ims.push_back(im);
        RCLCPP_DEBUG(LOGGER, "Publishing interactive marker %s (size = %lf)", im.name.c_str(), im.scale);
      }
    }

    for (std::size_t i = 0; i < active_eef_.size(); ++i)
    {
      geometry_msgs::msg::PoseStamped pose;
      geometry_msgs::msg::Pose control_to_eef_tf;
      pose.header.frame_id = robot_model_->getModelFrame();
      pose.header.stamp = node_->now();
      computeMarkerPose(handler, active_eef_[i], *s, pose.pose, control_to_eef_tf);

      std::string marker_name = getMarkerName(handler, active_eef_[i]);
      shown_markers_[marker_name] = i;

      // Determine interactive maker size
      double mscale = marker_scale < std::numeric_limits<double>::epsilon() ? active_eef_[i].size : marker_scale;

      visualization_msgs::msg::InteractiveMarker im = makeEmptyInteractiveMarker(marker_name, pose, mscale);
      if (handler && handler->getControlsVisible())
      {
        if (active_eef_[i].interaction & InteractionStyle::POSITION_ARROWS)
          addPositionControl(im, active_eef_[i].interaction & InteractionStyle::FIXED);
        if (active_eef_[i].interaction & InteractionStyle::ORIENTATION_CIRCLES)
          addOrientationControl(im, active_eef_[i].interaction & InteractionStyle::FIXED);
        if (active_eef_[i].interaction & (InteractionStyle::POSITION_SPHERE | InteractionStyle::ORIENTATION_SPHERE))
        {
          std_msgs::msg::ColorRGBA color;
          color.r = 0;
          color.g = 1;
          color.b = 1;
          color.a = 0.5;
          addViewPlaneControl(im, mscale * 0.25, color, active_eef_[i].interaction & InteractionStyle::POSITION_SPHERE,
                              active_eef_[i].interaction & InteractionStyle::ORIENTATION_SPHERE);
        }
      }
      if (handler && handler->getMeshesVisible() &&
          (active_eef_[i].interaction & (InteractionStyle::POSITION_EEF | InteractionStyle::ORIENTATION_EEF)))
        addEndEffectorMarkers(handler, active_eef_[i], control_to_eef_tf, im,
                              active_eef_[i].interaction & InteractionStyle::POSITION_EEF,
                              active_eef_[i].interaction & InteractionStyle::ORIENTATION_EEF);
      ims.push_back(im);
      registerMoveInteractiveMarkerTopic(marker_name, handler->getName() + "_" + active_eef_[i].parent_link);
      RCLCPP_DEBUG(LOGGER, "Publishing interactive marker %s (size = %lf)", marker_name.c_str(), mscale);
    }
    for (std::size_t i = 0; i < active_vj_.size(); ++i)
    {
      geometry_msgs::msg::PoseStamped pose;
      pose.header.frame_id = robot_model_->getModelFrame();
      pose.header.stamp = node_->now();
      pose.pose = tf2::toMsg(s->getGlobalLinkTransform(active_vj_[i].connecting_link));
      std::string marker_name = getMarkerName(handler, active_vj_[i]);
      shown_markers_[marker_name] = i;

      // Determine interactive maker size
      double mscale = marker_scale < std::numeric_limits<double>::epsilon() ? active_vj_[i].size : marker_scale;

      visualization_msgs::msg::InteractiveMarker im = makeEmptyInteractiveMarker(marker_name, pose, mscale);
      if (handler && handler->getControlsVisible())
      {
        if (active_vj_[i].dof == 3)  // planar joint
          addPlanarXYControl(im, false);
        else
          add6DOFControl(im, false);
      }
      ims.push_back(im);
      registerMoveInteractiveMarkerTopic(marker_name, handler->getName() + "_" + active_vj_[i].connecting_link);
      RCLCPP_DEBUG(LOGGER, "Publishing interactive marker %s (size = %lf)", marker_name.c_str(), mscale);
    }
    handlers_[handler->getName()] = handler;
  }

  // we do this while marker_access_lock_ is unlocked because the interactive marker server locks
  // for most function calls, and maintains that lock while the feedback callback is running
  // that can cause a deadlock if we were to run the loop below while marker_access_lock_ is locked
  for (const visualization_msgs::msg::InteractiveMarker& im : ims)
  {
    int_marker_server_->insert(im);
<<<<<<< HEAD
    int_marker_server_->setCallback(im.name, std::bind(&RobotInteraction::processInteractiveMarkerFeedback, this,
                                                       std::placeholders::_1));
=======
    int_marker_server_->setCallback(im.name,
                                    [this](const auto& feedback) { processInteractiveMarkerFeedback(feedback); });
>>>>>>> 7f2927c6

    // Add menu handler to all markers that this interaction handler creates.
    if (std::shared_ptr<interactive_markers::MenuHandler> mh = handler->getMenuHandler())
      mh->apply(*int_marker_server_, im.name);
  }
}

void RobotInteraction::registerMoveInteractiveMarkerTopic(const std::string& marker_name, const std::string& name)
{
  std::stringstream ss;
  ss << "/rviz/moveit/move_marker/";
  ss << name;
  int_marker_move_topics_.push_back(ss.str());
  int_marker_names_.push_back(marker_name);
}

void RobotInteraction::toggleMoveInteractiveMarkerTopic(bool enable)
{
  if (enable)
  {
    boost::unique_lock<boost::mutex> ulock(marker_access_lock_);
    if (int_marker_move_subscribers_.empty())
    {
      for (size_t i = 0; i < int_marker_move_topics_.size(); ++i)
      {
        std::string topic_name = int_marker_move_topics_[i];
        std::string marker_name = int_marker_names_[i];
        std::function<void(const geometry_msgs::msg::PoseStamped::SharedPtr)> subscription_callback =
            [this, marker_name](const geometry_msgs::msg::PoseStamped::SharedPtr msg) {
              moveInteractiveMarker(marker_name, *msg);
            };
        auto subscription =
            node_->create_subscription<geometry_msgs::msg::PoseStamped>(topic_name, 1, subscription_callback);
        int_marker_move_subscribers_.push_back(subscription);
      }
    }
  }
  else
  {
    boost::unique_lock<boost::mutex> ulock(marker_access_lock_);
    int_marker_move_subscribers_.clear();
  }
}

void RobotInteraction::computeMarkerPose(const InteractionHandlerPtr& handler, const EndEffectorInteraction& eef,
                                         const moveit::core::RobotState& robot_state, geometry_msgs::msg::Pose& pose,
                                         geometry_msgs::msg::Pose& control_to_eef_tf) const
{
  // Need to allow for control pose offsets
  tf2::Transform tf_root_to_link, tf_root_to_control;
  tf2::fromMsg(tf2::toMsg(robot_state.getGlobalLinkTransform(eef.parent_link)), tf_root_to_link);

  geometry_msgs::msg::Pose msg_link_to_control;
  if (handler->getPoseOffset(eef, msg_link_to_control))
  {
    tf2::Transform tf_link_to_control;
    tf2::fromMsg(msg_link_to_control, tf_link_to_control);

    tf_root_to_control = tf_root_to_link * tf_link_to_control;
    tf2::toMsg(tf_link_to_control.inverse(), control_to_eef_tf);
  }
  else
  {
    tf_root_to_control = tf_root_to_link;
    control_to_eef_tf.orientation.x = 0.0;
    control_to_eef_tf.orientation.y = 0.0;
    control_to_eef_tf.orientation.z = 0.0;
    control_to_eef_tf.orientation.w = 1.0;
  }

  tf2::toMsg(tf_root_to_control, pose);
}

void RobotInteraction::updateInteractiveMarkers(const InteractionHandlerPtr& handler)
{
  std::string root_link;
  std::map<std::string, geometry_msgs::msg::Pose> pose_updates;
  {
    boost::unique_lock<boost::mutex> ulock(marker_access_lock_);

    moveit::core::RobotStateConstPtr s = handler->getState();
    root_link = s->getRobotModel()->getModelFrame();

    for (const EndEffectorInteraction& eef : active_eef_)
    {
      std::string marker_name = getMarkerName(handler, eef);
      geometry_msgs::msg::Pose control_to_eef_tf;
      computeMarkerPose(handler, eef, *s, pose_updates[marker_name], control_to_eef_tf);
    }

    for (JointInteraction& vj : active_vj_)
    {
      std::string marker_name = getMarkerName(handler, vj);
      pose_updates[marker_name] = tf2::toMsg(s->getGlobalLinkTransform(vj.connecting_link));
    }

    for (GenericInteraction& gi : active_generic_)
    {
      std::string marker_name = getMarkerName(handler, gi);
      geometry_msgs::msg::Pose pose;
      if (gi.update_pose && gi.update_pose(*s, pose))
        pose_updates[marker_name] = pose;
    }
  }

  std_msgs::msg::Header header;
  header.frame_id = root_link;  // marker poses are give w.r.t. root frame
  for (std::map<std::string, geometry_msgs::msg::Pose>::const_iterator it = pose_updates.begin();
       it != pose_updates.end(); ++it)
    int_marker_server_->setPose(it->first, it->second, header);
  int_marker_server_->applyChanges();
}

void RobotInteraction::publishInteractiveMarkers()
{
  // the server locks internally, so we need not worry about locking
  int_marker_server_->applyChanges();
}

bool RobotInteraction::showingMarkers(const InteractionHandlerPtr& handler)
{
  boost::unique_lock<boost::mutex> ulock(marker_access_lock_);

  for (const EndEffectorInteraction& eef : active_eef_)
    if (shown_markers_.find(getMarkerName(handler, eef)) == shown_markers_.end())
      return false;
  for (const JointInteraction& vj : active_vj_)
    if (shown_markers_.find(getMarkerName(handler, vj)) == shown_markers_.end())
      return false;
  for (const GenericInteraction& gi : active_generic_)
    if (shown_markers_.find(getMarkerName(handler, gi)) == shown_markers_.end())
      return false;
  return true;
}

void RobotInteraction::moveInteractiveMarker(const std::string& name, const geometry_msgs::msg::PoseStamped& msg)
{
  std::map<std::string, std::size_t>::const_iterator it = shown_markers_.find(name);
  if (it != shown_markers_.end())
  {
    auto feedback = std::make_shared<visualization_msgs::msg::InteractiveMarkerFeedback>();
    feedback->header = msg.header;
    feedback->marker_name = name;
    feedback->pose = msg.pose;
    feedback->event_type = visualization_msgs::msg::InteractiveMarkerFeedback::POSE_UPDATE;
    processInteractiveMarkerFeedback(feedback);
    {
      boost::unique_lock<boost::mutex> ulock(marker_access_lock_);
      int_marker_server_->setPose(name, msg.pose, msg.header);  // move the interactive marker
      int_marker_server_->applyChanges();
    }
  }
}

void RobotInteraction::processInteractiveMarkerFeedback(
    const visualization_msgs::msg::InteractiveMarkerFeedback::ConstSharedPtr& feedback)
{
  // perform some validity checks
  boost::unique_lock<boost::mutex> ulock(marker_access_lock_);
  std::map<std::string, std::size_t>::const_iterator it = shown_markers_.find(feedback->marker_name);
  if (it == shown_markers_.end())
  {
    RCLCPP_ERROR(LOGGER, "Unknown marker name: '%s' (not published by RobotInteraction class)",
                 feedback->marker_name.c_str());
    return;
  }

  std::size_t u = feedback->marker_name.find_first_of('_');
  if (u == std::string::npos || u < 4)
  {
    RCLCPP_ERROR(LOGGER, "Invalid marker name: '%s'", feedback->marker_name.c_str());
    return;
  }

  feedback_map_[feedback->marker_name] = feedback;
  new_feedback_condition_.notify_all();
}

void RobotInteraction::processingThread()
{
  boost::unique_lock<boost::mutex> ulock(marker_access_lock_);

  while (run_processing_thread_ && rclcpp::ok())
  {
    while (feedback_map_.empty() && run_processing_thread_ && rclcpp::ok())
      new_feedback_condition_.wait(ulock);

    while (!feedback_map_.empty() && rclcpp::ok())
    {
      auto feedback = feedback_map_.begin()->second;
      feedback_map_.erase(feedback_map_.begin());
      RCLCPP_DEBUG(LOGGER, "Processing feedback from map for marker [%s]", feedback->marker_name.c_str());

      std::map<std::string, std::size_t>::const_iterator it = shown_markers_.find(feedback->marker_name);
      if (it == shown_markers_.end())
      {
        RCLCPP_ERROR(LOGGER,
                     "Unknown marker name: '%s' (not published by RobotInteraction class) "
                     "(should never have ended up in the feedback_map!)",
                     feedback->marker_name.c_str());
        continue;
      }
      std::size_t u = feedback->marker_name.find_first_of('_');
      if (u == std::string::npos || u < 4)
      {
        RCLCPP_ERROR(LOGGER, "Invalid marker name: '%s' (should never have ended up in the feedback_map!)",
                     feedback->marker_name.c_str());
        continue;
      }
      std::string marker_class = feedback->marker_name.substr(0, 2);
      std::string handler_name = feedback->marker_name.substr(3, u - 3);  // skip the ":"
      std::map<std::string, InteractionHandlerPtr>::const_iterator jt = handlers_.find(handler_name);
      if (jt == handlers_.end())
      {
        RCLCPP_ERROR(LOGGER, "Interactive Marker Handler '%s' is not known.", handler_name.c_str());
        continue;
      }

      // we put this in a try-catch because user specified callbacks may be triggered
      try
      {
        if (marker_class == "EE")
        {
          // make a copy of the data, so we do not lose it while we are unlocked
          EndEffectorInteraction eef = active_eef_[it->second];
          InteractionHandlerPtr ih = jt->second;
          marker_access_lock_.unlock();
          try
          {
            ih->handleEndEffector(eef, feedback);
          }
          catch (std::exception& ex)
          {
            RCLCPP_ERROR(LOGGER, "Exception caught while handling end-effector update: %s", ex.what());
          }
          marker_access_lock_.lock();
        }
        else if (marker_class == "JJ")
        {
          // make a copy of the data, so we do not lose it while we are unlocked
          JointInteraction vj = active_vj_[it->second];
          InteractionHandlerPtr ih = jt->second;
          marker_access_lock_.unlock();
          try
          {
            ih->handleJoint(vj, feedback);
          }
          catch (std::exception& ex)
          {
            RCLCPP_ERROR(LOGGER, "Exception caught while handling joint update: %s", ex.what());
          }
          marker_access_lock_.lock();
        }
        else if (marker_class == "GG")
        {
          InteractionHandlerPtr ih = jt->second;
          GenericInteraction g = active_generic_[it->second];
          marker_access_lock_.unlock();
          try
          {
            ih->handleGeneric(g, feedback);
          }
          catch (std::exception& ex)
          {
            RCLCPP_ERROR(LOGGER, "Exception caught while handling joint update: %s", ex.what());
          }
          marker_access_lock_.lock();
        }
        else
          RCLCPP_ERROR(LOGGER, "Unknown marker class ('%s') for marker '%s'", marker_class.c_str(),
                       feedback->marker_name.c_str());
      }
      catch (std::exception& ex)
      {
        RCLCPP_ERROR(LOGGER, "Exception caught while processing event: %s", ex.what());
      }
    }
  }
}
}  // namespace robot_interaction<|MERGE_RESOLUTION|>--- conflicted
+++ resolved
@@ -81,11 +81,7 @@
 
   // spin a thread that will process feedback events
   run_processing_thread_ = true;
-<<<<<<< HEAD
-  processing_thread_ = std::make_unique<boost::thread>(std::bind(&RobotInteraction::processingThread, this));
-=======
   processing_thread_ = std::make_unique<boost::thread>([this] { processingThread(); });
->>>>>>> 7f2927c6
 }
 
 RobotInteraction::~RobotInteraction()
@@ -552,13 +548,8 @@
   for (const visualization_msgs::msg::InteractiveMarker& im : ims)
   {
     int_marker_server_->insert(im);
-<<<<<<< HEAD
-    int_marker_server_->setCallback(im.name, std::bind(&RobotInteraction::processInteractiveMarkerFeedback, this,
-                                                       std::placeholders::_1));
-=======
     int_marker_server_->setCallback(im.name,
                                     [this](const auto& feedback) { processInteractiveMarkerFeedback(feedback); });
->>>>>>> 7f2927c6
 
     // Add menu handler to all markers that this interaction handler creates.
     if (std::shared_ptr<interactive_markers::MenuHandler> mh = handler->getMenuHandler())
