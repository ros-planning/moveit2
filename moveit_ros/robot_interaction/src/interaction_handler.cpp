--- conflicted
+++ resolved
@@ -218,14 +218,9 @@
   {
     StateChangeCallbackFn callback;
     // modify the RobotState in-place with the state_lock_ held.
-<<<<<<< HEAD
-    LockedRobotState::modifyState(
-        std::bind(&InteractionHandler::updateStateGeneric, this, std::placeholders::_1, &g, &feedback, &callback));
-=======
     LockedRobotState::modifyState([this, &g, &feedback, &callback](moveit::core::RobotState* state) {
       updateStateGeneric(*state, g, feedback, callback);
     });
->>>>>>> 7f2927c6
 
     // This calls update_callback_ to notify client that state changed.
     if (callback)
@@ -257,14 +252,9 @@
 
   // modify the RobotState in-place with state_lock_ held.
   // This locks state_lock_ before calling updateState()
-<<<<<<< HEAD
-  LockedRobotState::modifyState(std::bind(&InteractionHandler::updateStateEndEffector, this, std::placeholders::_1,
-                                          &eef, &tpose.pose, &callback));
-=======
   LockedRobotState::modifyState([this, &eef, &pose = tpose.pose, &callback](moveit::core::RobotState* state) {
     updateStateEndEffector(*state, eef, pose, callback);
   });
->>>>>>> 7f2927c6
 
   // This calls update_callback_ to notify client that state changed.
   if (callback)
@@ -294,14 +284,9 @@
 
   // modify the RobotState in-place with state_lock_ held.
   // This locks state_lock_ before calling updateState()
-<<<<<<< HEAD
-  LockedRobotState::modifyState(
-      std::bind(&InteractionHandler::updateStateJoint, this, std::placeholders::_1, &vj, &tpose.pose, &callback));
-=======
   LockedRobotState::modifyState([this, &vj, &pose = tpose.pose, &callback](moveit::core::RobotState* state) {
     updateStateJoint(*state, vj, pose, callback);
   });
->>>>>>> 7f2927c6
 
   // This calls update_callback_ to notify client that state changed.
   if (callback)
@@ -316,13 +301,9 @@
   bool ok = g.process_feedback(state, feedback);
   bool error_state_changed = setErrorState(g.marker_name_suffix, !ok);
   if (update_callback_)
-<<<<<<< HEAD
-    *callback = std::bind(update_callback_, std::placeholders::_1, error_state_changed);
-=======
     callback = [cb = this->update_callback_, error_state_changed](robot_interaction::InteractionHandler* handler) {
       cb(handler, error_state_changed);
     };
->>>>>>> 7f2927c6
 }
 
 // MUST hold state_lock_ when calling this!
@@ -336,13 +317,9 @@
   bool ok = kinematic_options.setStateFromIK(state, eef.parent_group, eef.parent_link, pose);
   bool error_state_changed = setErrorState(eef.parent_group, !ok);
   if (update_callback_)
-<<<<<<< HEAD
-    *callback = std::bind(update_callback_, std::placeholders::_1, error_state_changed);
-=======
     callback = [cb = this->update_callback_, error_state_changed](robot_interaction::InteractionHandler* handler) {
       cb(handler, error_state_changed);
     };
->>>>>>> 7f2927c6
 }
 
 // MUST hold state_lock_ when calling this!
@@ -360,11 +337,7 @@
   state.update();
 
   if (update_callback_)
-<<<<<<< HEAD
-    *callback = std::bind(update_callback_, std::placeholders::_1, false);
-=======
     callback = [cb = this->update_callback_](robot_interaction::InteractionHandler* handler) { cb(handler, false); };
->>>>>>> 7f2927c6
 }
 
 bool InteractionHandler::inError(const EndEffectorInteraction& eef) const
