--- conflicted
+++ resolved
@@ -264,15 +264,9 @@
     {
       point.header.stamp = ros::Time::now();
       point.header.frame_id = frame_id;
-<<<<<<< HEAD
-      ROS_DEBUG_STREAM("Pointing sensor " << names[i] << " to:\n" << point);
+      ROS_DEBUG_STREAM("Pointing sensor " << name << " to:\n" << point);
       moveit_msgs::msg::RobotTrajectory sensor_trajectory;
-      if (sensor_manager_->pointSensorTo(names[i], point, sensor_trajectory))
-=======
-      ROS_DEBUG_STREAM("Pointing sensor " << name << " to:\n" << point);
-      moveit_msgs::RobotTrajectory sensor_trajectory;
       if (sensor_manager_->pointSensorTo(name, point, sensor_trajectory))
->>>>>>> 1a308e47
       {
         if (!trajectory_processing::isTrajectoryEmpty(sensor_trajectory))
           return trajectory_execution_manager_->push(sensor_trajectory) &&
