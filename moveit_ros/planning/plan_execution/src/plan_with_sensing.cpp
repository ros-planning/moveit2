--- conflicted
+++ resolved
@@ -56,12 +56,7 @@
 //     : owner_(owner) /*, dynamic_reconfigure_server_(ros::NodeHandle("~/sense_for_plan"))*/
 //   {
 //     // dynamic_reconfigure_server_.setCallback(
-<<<<<<< HEAD
-//     //     std::bind(&DynamicReconfigureImpl::dynamicReconfigureCallback, this, std::placeholders::_1,
-//     std::placeholders::_2));
-=======
 //     //     [this](const auto& config, uint32_t level) { dynamicReconfigureCallback(config, level); });
->>>>>>> 7f2927c6
 //   }
 //
 // private:
