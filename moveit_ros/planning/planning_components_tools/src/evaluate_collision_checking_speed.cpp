/*********************************************************************
 * Software License Agreement (BSD License)
 *
 *  Copyright (c) 2012, Willow Garage, Inc.
 *  All rights reserved.
 *
 *  Redistribution and use in source and binary forms, with or without
 *  modification, are permitted provided that the following conditions
 *  are met:
 *
 *   * Redistributions of source code must retain the above copyright
 *     notice, this list of conditions and the following disclaimer.
 *   * Redistributions in binary form must reproduce the above
 *     copyright notice, this list of conditions and the following
 *     disclaimer in the documentation and/or other materials provided
 *     with the distribution.
 *   * Neither the name of Willow Garage nor the names of its
 *     contributors may be used to endorse or promote products derived
 *     from this software without specific prior written permission.
 *
 *  THIS SOFTWARE IS PROVIDED BY THE COPYRIGHT HOLDERS AND CONTRIBUTORS
 *  "AS IS" AND ANY EXPRESS OR IMPLIED WARRANTIES, INCLUDING, BUT NOT
 *  LIMITED TO, THE IMPLIED WARRANTIES OF MERCHANTABILITY AND FITNESS
 *  FOR A PARTICULAR PURPOSE ARE DISCLAIMED. IN NO EVENT SHALL THE
 *  COPYRIGHT OWNER OR CONTRIBUTORS BE LIABLE FOR ANY DIRECT, INDIRECT,
 *  INCIDENTAL, SPECIAL, EXEMPLARY, OR CONSEQUENTIAL DAMAGES (INCLUDING,
 *  BUT NOT LIMITED TO, PROCUREMENT OF SUBSTITUTE GOODS OR SERVICES;
 *  LOSS OF USE, DATA, OR PROFITS; OR BUSINESS INTERRUPTION) HOWEVER
 *  CAUSED AND ON ANY THEORY OF LIABILITY, WHETHER IN CONTRACT, STRICT
 *  LIABILITY, OR TORT (INCLUDING NEGLIGENCE OR OTHERWISE) ARISING IN
 *  ANY WAY OUT OF THE USE OF THIS SOFTWARE, EVEN IF ADVISED OF THE
 *  POSSIBILITY OF SUCH DAMAGE.
 *********************************************************************/

/* Author: Ioan Sucan, Sachin Chitta */

#include <chrono>
#include <moveit/planning_scene_monitor/planning_scene_monitor.h>
#include <boost/program_options/parsers.hpp>
#include <boost/program_options/variables_map.hpp>
#include <boost/thread.hpp>

using namespace std::chrono_literals;

static const std::string ROBOT_DESCRIPTION = "robot_description";

static const rclcpp::Logger LOGGER = rclcpp::get_logger("evaluate_collision_checking_speed");

void runCollisionDetection(unsigned int id, unsigned int trials, const planning_scene::PlanningScene& scene,
                           const moveit::core::RobotState& state)
{
  RCLCPP_INFO(LOGGER, "Starting thread %u", id);
  rclcpp::Clock clock(RCL_ROS_TIME);
  collision_detection::CollisionRequest req;
  rclcpp::Time start = clock.now();
  for (unsigned int i = 0; i < trials; ++i)
  {
    collision_detection::CollisionResult res;
    scene.checkCollision(req, res, state);
  }
  double duration = (clock.now() - start).seconds();
  RCLCPP_INFO(LOGGER, "Thread %u performed %lf collision checks per second", id, (double)trials / duration);
}

int main(int argc, char** argv)
{
  rclcpp::init(argc, argv);
  auto node = rclcpp::Node::make_shared("evaluate_collision_checking_speed");

  unsigned int nthreads = 2;
  unsigned int trials = 10000;
  boost::program_options::options_description desc;
  desc.add_options()("nthreads", boost::program_options::value<unsigned int>(&nthreads)->default_value(nthreads),
                     "Number of threads to use")(
      "trials", boost::program_options::value<unsigned int>(&trials)->default_value(trials),
      "Number of collision checks to perform with each thread")("wait",
                                                                "Wait for a user command (so the planning scene can be "
                                                                "updated in the background)")("help", "this screen");
  boost::program_options::variables_map vm;
  boost::program_options::parsed_options po = boost::program_options::parse_command_line(argc, argv, desc);
  boost::program_options::store(po, vm);
  boost::program_options::notify(vm);

  if (vm.count("help"))
  {
    std::cout << desc << '\n';
    return 0;
  }

  rclcpp::executors::MultiThreadedExecutor executor;
  executor.add_node(node);

  planning_scene_monitor::PlanningSceneMonitor psm(node, ROBOT_DESCRIPTION);
  if (psm.getPlanningScene())
  {
    if (vm.count("wait"))
    {
      psm.startWorldGeometryMonitor();
      psm.startSceneMonitor();
      std::cout << "Listening to planning scene updates. Press Enter to continue ..." << '\n';
      std::cin.get();
    }
    else
      rclcpp::sleep_for(500ms);

    std::vector<moveit::core::RobotStatePtr> states;
    RCLCPP_INFO(LOGGER, "Sampling %u valid states...", nthreads);
    for (unsigned int i = 0; i < nthreads; ++i)
    {
      // sample a valid state
      moveit::core::RobotState* state = new moveit::core::RobotState(psm.getPlanningScene()->getRobotModel());
      collision_detection::CollisionRequest req;
      do
      {
        state->setToRandomPositions();
        state->update();
        collision_detection::CollisionResult res;
        psm.getPlanningScene()->checkCollision(req, res);
        if (!res.collision)
          break;
      } while (true);
      states.push_back(moveit::core::RobotStatePtr(state));
    }

    std::vector<boost::thread*> threads;
    runCollisionDetection(10, trials, *psm.getPlanningScene(), *states[0]);
    for (unsigned int i = 0; i < states.size(); ++i)
<<<<<<< HEAD
      threads.push_back(new boost::thread(
          std::bind(&runCollisionDetection, i, trials, psm.getPlanningScene().get(), states[i].get())));
=======
      threads.push_back(new boost::thread([i, trials, &scene = *psm.getPlanningScene(), &state = *states[i]] {
        return runCollisionDetection(i, trials, scene, state);
      }));
>>>>>>> 7f2927c6

    for (unsigned int i = 0; i < states.size(); ++i)
    {
      threads[i]->join();
      delete threads[i];
    }
  }
  else
    RCLCPP_ERROR(LOGGER, "Planning scene not configured");

  return 0;
}<|MERGE_RESOLUTION|>--- conflicted
+++ resolved
@@ -125,14 +125,9 @@
     std::vector<boost::thread*> threads;
     runCollisionDetection(10, trials, *psm.getPlanningScene(), *states[0]);
     for (unsigned int i = 0; i < states.size(); ++i)
-<<<<<<< HEAD
-      threads.push_back(new boost::thread(
-          std::bind(&runCollisionDetection, i, trials, psm.getPlanningScene().get(), states[i].get())));
-=======
       threads.push_back(new boost::thread([i, trials, &scene = *psm.getPlanningScene(), &state = *states[i]] {
         return runCollisionDetection(i, trials, scene, state);
       }));
->>>>>>> 7f2927c6
 
     for (unsigned int i = 0; i < states.size(); ++i)
     {
