--- conflicted
+++ resolved
@@ -55,8 +55,6 @@
   moveit_default_planning_request_adapter_plugins
 )
 
-<<<<<<< HEAD
-
 set(THIS_PACKAGE_INCLUDE_DEPENDS
   Boost
   pluginlib
@@ -76,15 +74,10 @@
   tf2_geometry_msgs
   Boost
 )
-=======
+
 include_directories(${THIS_PACKAGE_INCLUDE_DIRS})
 include_directories(SYSTEM
-                    ${catkin_INCLUDE_DIRS}
-                    ${Boost_INCLUDE_DIRS}
                     ${EIGEN3_INCLUDE_DIRS})
->>>>>>> 576c39c3
-
-include_directories(${THIS_PACKAGE_INCLUDE_DIRS} SYSTEM ${EIGEN3_INCLUDE_DIRS})
 
 add_subdirectory(rdf_loader)
 add_subdirectory(collision_plugin_loader)
