--- conflicted
+++ resolved
@@ -108,21 +108,13 @@
 
   /** \brief Constructor */
   [[deprecated("Passing tf2_ros::Buffer to MoveItCpp's constructor is deprecated")]] MoveItCpp(
-<<<<<<< HEAD
-      const rclcpp::Node::SharedPtr& node, const std::shared_ptr<tf2_ros::Buffer>& /*tf_buffer*/)
-=======
       const rclcpp::Node::SharedPtr& node, const std::shared_ptr<tf2_ros::Buffer>& /* unused */)
->>>>>>> abbd8fff
     : MoveItCpp(node)
   {
   }
   MoveItCpp(const rclcpp::Node::SharedPtr& node);
   [[deprecated("Passing tf2_ros::Buffer to MoveItCpp's constructor is deprecated")]] MoveItCpp(
-<<<<<<< HEAD
-      const rclcpp::Node::SharedPtr& node, const Options& options, const std::shared_ptr<tf2_ros::Buffer>& /*tf_buffer*/)
-=======
       const rclcpp::Node::SharedPtr& node, const Options& options, const std::shared_ptr<tf2_ros::Buffer>& /* unused */)
->>>>>>> abbd8fff
     : MoveItCpp(node, options)
   {
   }
