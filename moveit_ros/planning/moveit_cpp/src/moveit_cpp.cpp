--- conflicted
+++ resolved
@@ -270,19 +270,14 @@
   moveit_msgs::msg::RobotTrajectory robot_trajectory_msg;
   robot_trajectory->getRobotTrajectoryMsg(robot_trajectory_msg);
   // TODO: cambel
-  // blocking is the only valid option right now. Add non-bloking use case
+  // blocking is the only valid option right now. Add non-blocking use case
   if (blocking)
   {
     trajectory_execution_manager_->push(robot_trajectory_msg);
     trajectory_execution_manager_->execute();
     return trajectory_execution_manager_->waitForExecution();
   }
-<<<<<<< HEAD
-  trajectory_execution_manager_->pushAndExecute(robot_trajectory_msg);
   return moveit_controller_manager::ExecutionStatus::RUNNING;
-=======
-  return true;
->>>>>>> a63580ed
 }
 
 const std::shared_ptr<tf2_ros::Buffer>& MoveItCpp::getTFBuffer() const
