--- conflicted
+++ resolved
@@ -51,11 +51,7 @@
   {
   }
 
-<<<<<<< HEAD
-  void initialize(const rclcpp::Node::SharedPtr& /*node*/, const std::string& /*parameter_namespace*/) override
-=======
   void initialize(const rclcpp::Node::SharedPtr& /* unused */, const std::string& /* unused */) override
->>>>>>> abbd8fff
   {
   }
 
