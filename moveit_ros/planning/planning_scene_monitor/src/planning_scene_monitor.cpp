--- conflicted
+++ resolved
@@ -150,21 +150,11 @@
   {
     robot_model_ = rm_loader_->getModel();
     scene_ = scene;
-<<<<<<< HEAD
-    collision_loader_.setupScene(pnode_, scene_);
-    scene_const_ = scene_;
-=======
->>>>>>> 0d0a6a17
     if (!scene_)
     {
       try
       {
         scene_.reset(new planning_scene::PlanningScene(rm_loader_->getModel()));
-<<<<<<< HEAD
-        collision_loader_.setupScene(pnode_, scene_);
-        scene_const_ = scene_;
-=======
->>>>>>> 0d0a6a17
         configureCollisionMatrix(scene_);
         configureDefaultPadding();
 
@@ -189,19 +179,12 @@
     scene_const_ = scene_;
     if (scene_)
     {
-<<<<<<< HEAD
+      // The scene_ is loaded on the collision loader only if it was correctly instantiated
+      collision_loader_.setupScene(node_, scene_);
       scene_->setAttachedBodyUpdateCallback(boost::bind(&PlanningSceneMonitor::currentStateAttachedBodyUpdateCallback,
                                                         this, boost::placeholders::_1, boost::placeholders::_2));
       scene_->setCollisionObjectUpdateCallback(boost::bind(&PlanningSceneMonitor::currentWorldObjectUpdateCallback,
                                                            this, boost::placeholders::_1, boost::placeholders::_2));
-=======
-      // The scene_ is loaded on the collision loader only if it was correctly instantiated
-      collision_loader_.setupScene(nh_, scene_);
-      scene_->setAttachedBodyUpdateCallback(
-          boost::bind(&PlanningSceneMonitor::currentStateAttachedBodyUpdateCallback, this, _1, _2));
-      scene_->setCollisionObjectUpdateCallback(
-          boost::bind(&PlanningSceneMonitor::currentWorldObjectUpdateCallback, this, _1, _2));
->>>>>>> 0d0a6a17
     }
   }
   else
@@ -632,15 +615,6 @@
 {
   bool removed = false;
   {
-<<<<<<< HEAD
-    octomap_monitor_->getOcTreePtr()->lockWrite();
-    octomap_monitor_->getOcTreePtr()->clear();
-    octomap_monitor_->getOcTreePtr()->unlockWrite();
-  }
-  else
-  {
-    RCLCPP_WARN(LOGGER, "Unable to clear octomap since no octomap monitor has been initialized");
-=======
     boost::unique_lock<boost::shared_mutex> ulock(scene_update_mutex_);
     removed = scene_->getWorldNonConst()->removeObject(scene_->OCTOMAP_NS);
 
@@ -652,9 +626,8 @@
     }
     else
     {
-      ROS_WARN_NAMED(LOGNAME, "Unable to clear octomap since no octomap monitor has been initialized");
+      RCLCPP_WARN(LOGGER, "Unable to clear octomap since no octomap monitor has been initialized");
     }  // Lift the scoped lock before calling triggerSceneUpdateEvent to avoid deadlock
->>>>>>> 0d0a6a17
   }
 
   if (removed)
@@ -1439,13 +1412,8 @@
 void PlanningSceneMonitor::setPlanningScenePublishingFrequency(double hz)
 {
   publish_planning_scene_frequency_ = hz;
-<<<<<<< HEAD
-  RCLCPP_DEBUG(LOGGER, "Maximum frquency for publishing a planning scene is now %lf Hz",
+  RCLCPP_DEBUG(LOGGER, "Maximum frequency for publishing a planning scene is now %lf Hz",
                publish_planning_scene_frequency_);
-=======
-  ROS_DEBUG_NAMED(LOGNAME, "Maximum frequency for publishing a planning scene is now %lf Hz",
-                  publish_planning_scene_frequency_);
->>>>>>> 0d0a6a17
 }
 
 void PlanningSceneMonitor::getUpdatedFrameTransforms(std::vector<geometry_msgs::msg::TransformStamped>& transforms)
@@ -1557,7 +1525,6 @@
     return;
   }
 
-<<<<<<< HEAD
   // Ensure no leading slash creates a bad param server address
   static const std::string ROBOT_DESCRIPTION =
       (robot_description_[0] == '.') ? robot_description_.substr(1) : robot_description_;
@@ -1576,42 +1543,5 @@
 
   RCLCPP_DEBUG_STREAM(LOGGER, "Loaded " << default_robot_link_padd_.size() << " default link paddings");
   RCLCPP_DEBUG_STREAM(LOGGER, "Loaded " << default_robot_link_scale_.size() << " default link scales");
-=======
-  // print deprecation warning if necessary
-  // TODO: remove this warning after 06/2022
-  const std::string old_robot_description =
-      (robot_description_[0] == '/') ? robot_description_.substr(1) : robot_description_;
-  if (nh_.resolveName(old_robot_description) != nh_.resolveName(robot_description_))
-  {
-    if (nh_.hasParam(old_robot_description + "_planning/default_robot_padding") ||
-        nh_.hasParam(old_robot_description + "_planning/default_robot_scale") ||
-        nh_.hasParam(old_robot_description + "_planning/default_object_padding") ||
-        nh_.hasParam(old_robot_description + "_planning/default_attached_padding") ||
-        nh_.hasParam(old_robot_description + "_planning/default_robot_link_padding") ||
-        nh_.hasParam(old_robot_description + "_planning/default_robot_link_scale"))
-    {
-      ROS_WARN_STREAM_NAMED(LOGNAME, "The path for the padding parameters has changed!\n"
-                                     "Old parameter path: '"
-                                         << nh_.resolveName(old_robot_description + "_planning/")
-                                         << "'\n"
-                                            "New parameter path: '"
-                                         << nh_.resolveName(robot_description_ + "_planning/")
-                                         << "'\n"
-                                            "Ignoring old parameters. Please update your moveit config!");
-    }
-  }
-
-  nh_.param(robot_description_ + "_planning/default_robot_padding", default_robot_padd_, 0.0);
-  nh_.param(robot_description_ + "_planning/default_robot_scale", default_robot_scale_, 1.0);
-  nh_.param(robot_description_ + "_planning/default_object_padding", default_object_padd_, 0.0);
-  nh_.param(robot_description_ + "_planning/default_attached_padding", default_attached_padd_, 0.0);
-  nh_.param(robot_description_ + "_planning/default_robot_link_padding", default_robot_link_padd_,
-            std::map<std::string, double>());
-  nh_.param(robot_description_ + "_planning/default_robot_link_scale", default_robot_link_scale_,
-            std::map<std::string, double>());
-
-  ROS_DEBUG_STREAM_NAMED(LOGNAME, "Loaded " << default_robot_link_padd_.size() << " default link paddings");
-  ROS_DEBUG_STREAM_NAMED(LOGNAME, "Loaded " << default_robot_link_scale_.size() << " default link scales");
->>>>>>> 0d0a6a17
 }
 }  // namespace planning_scene_monitor