--- conflicted
+++ resolved
@@ -191,12 +191,6 @@
     {
       // The scene_ is loaded on the collision loader only if it was correctly instantiated
       collision_loader_.setupScene(node_, scene_);
-<<<<<<< HEAD
-      scene_->setAttachedBodyUpdateCallback(std::bind(&PlanningSceneMonitor::currentStateAttachedBodyUpdateCallback,
-                                                      this, std::placeholders::_1, std::placeholders::_2));
-      scene_->setCollisionObjectUpdateCallback(std::bind(&PlanningSceneMonitor::currentWorldObjectUpdateCallback, this,
-                                                         std::placeholders::_1, std::placeholders::_2));
-=======
       scene_->setAttachedBodyUpdateCallback([this](moveit::core::AttachedBody* body, bool attached) {
         currentStateAttachedBodyUpdateCallback(body, attached);
       });
@@ -204,7 +198,6 @@
           [this](const collision_detection::World::ObjectConstPtr& object, collision_detection::World::Action action) {
             currentWorldObjectUpdateCallback(object, action);
           });
->>>>>>> 7f2927c6
     }
   }
   else
@@ -338,19 +331,12 @@
         parent_scene_ = scene_;
         scene_ = parent_scene_->diff();
         scene_const_ = scene_;
-<<<<<<< HEAD
-        scene_->setAttachedBodyUpdateCallback(std::bind(&PlanningSceneMonitor::currentStateAttachedBodyUpdateCallback,
-                                                        this, std::placeholders::_1, std::placeholders::_2));
-        scene_->setCollisionObjectUpdateCallback(std::bind(&PlanningSceneMonitor::currentWorldObjectUpdateCallback,
-                                                           this, std::placeholders::_1, std::placeholders::_2));
-=======
         scene_->setAttachedBodyUpdateCallback([this](moveit::core::AttachedBody* body, bool attached) {
           currentStateAttachedBodyUpdateCallback(body, attached);
         });
         scene_->setCollisionObjectUpdateCallback(
             [this](const collision_detection::World::ObjectConstPtr& object,
                    collision_detection::World::Action action) { currentWorldObjectUpdateCallback(object, action); });
->>>>>>> 7f2927c6
       }
     }
     else
@@ -402,12 +388,7 @@
     planning_scene_publisher_ = pnode_->create_publisher<moveit_msgs::msg::PlanningScene>(planning_scene_topic, 100);
     RCLCPP_INFO(LOGGER, "Publishing maintained planning scene on '%s'", planning_scene_topic.c_str());
     monitorDiffs(true);
-<<<<<<< HEAD
-    publish_planning_scene_ =
-        std::make_unique<boost::thread>(std::bind(&PlanningSceneMonitor::scenePublishingThread, this));
-=======
     publish_planning_scene_ = std::make_unique<boost::thread>([this] { scenePublishingThread(); });
->>>>>>> 7f2927c6
   }
 }
 
@@ -465,19 +446,12 @@
           scene_->setCollisionObjectUpdateCallback(collision_detection::World::ObserverCallbackFn());
           scene_->pushDiffs(parent_scene_);
           scene_->clearDiffs();
-<<<<<<< HEAD
-          scene_->setAttachedBodyUpdateCallback(std::bind(&PlanningSceneMonitor::currentStateAttachedBodyUpdateCallback,
-                                                          this, std::placeholders::_1, std::placeholders::_2));
-          scene_->setCollisionObjectUpdateCallback(std::bind(&PlanningSceneMonitor::currentWorldObjectUpdateCallback,
-                                                             this, std::placeholders::_1, std::placeholders::_2));
-=======
           scene_->setAttachedBodyUpdateCallback([this](moveit::core::AttachedBody* body, bool attached) {
             currentStateAttachedBodyUpdateCallback(body, attached);
           });
           scene_->setCollisionObjectUpdateCallback(
               [this](const collision_detection::World::ObjectConstPtr& object,
                      collision_detection::World::Action action) { currentWorldObjectUpdateCallback(object, action); });
->>>>>>> 7f2927c6
           if (octomap_monitor_)
           {
             excludeAttachedBodiesFromOctree();  // in case updates have happened to the attached bodies, put them in
@@ -720,12 +694,6 @@
       parent_scene_ = scene_;
       scene_ = parent_scene_->diff();
       scene_const_ = scene_;
-<<<<<<< HEAD
-      scene_->setAttachedBodyUpdateCallback(std::bind(&PlanningSceneMonitor::currentStateAttachedBodyUpdateCallback,
-                                                      this, std::placeholders::_1, std::placeholders::_2));
-      scene_->setCollisionObjectUpdateCallback(std::bind(&PlanningSceneMonitor::currentWorldObjectUpdateCallback, this,
-                                                         std::placeholders::_1, std::placeholders::_2));
-=======
       scene_->setAttachedBodyUpdateCallback([this](moveit::core::AttachedBody* body, bool attached) {
         currentStateAttachedBodyUpdateCallback(body, attached);
       });
@@ -733,7 +701,6 @@
           [this](const collision_detection::World::ObjectConstPtr& object, collision_detection::World::Action action) {
             currentWorldObjectUpdateCallback(object, action);
           });
->>>>>>> 7f2927c6
     }
     if (octomap_monitor_)
     {
@@ -1240,18 +1207,11 @@
       excludeAttachedBodiesFromOctree();
       excludeWorldObjectsFromOctree();
 
-<<<<<<< HEAD
-      octomap_monitor_->setTransformCacheCallback(std::bind(&PlanningSceneMonitor::getShapeTransformCache, this,
-                                                            std::placeholders::_1, std::placeholders::_2,
-                                                            std::placeholders::_3));
-      octomap_monitor_->setUpdateCallback(std::bind(&PlanningSceneMonitor::octomapUpdateCallback, this));
-=======
       octomap_monitor_->setTransformCacheCallback([this](const std::string& frame, const rclcpp::Time& stamp,
                                                          occupancy_map_monitor::ShapeTransformCache& cache) {
         return getShapeTransformCache(frame, stamp, cache);
       });
       octomap_monitor_->setUpdateCallback([this] { octomapUpdateCallback(); });
->>>>>>> 7f2927c6
     }
     octomap_monitor_->startMonitor();
   }
@@ -1285,11 +1245,7 @@
           std::make_shared<CurrentStateMonitor>(pnode_, getRobotModel(), tf_buffer_, use_sim_time_);
     }
     current_state_monitor_->addUpdateCallback(
-<<<<<<< HEAD
-        std::bind(&PlanningSceneMonitor::onStateUpdate, this, std::placeholders::_1));
-=======
         [this](const sensor_msgs::msg::JointState::ConstSharedPtr& joint_state) { return onStateUpdate(joint_state); });
->>>>>>> 7f2927c6
     current_state_monitor_->startStateMonitor(joint_states_topic);
 
     {
