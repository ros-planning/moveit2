/*********************************************************************
 * Software License Agreement (BSD License)
 *
 *  Copyright (c) 2011, Willow Garage, Inc.
 *  All rights reserved.
 *
 *  Redistribution and use in source and binary forms, with or without
 *  modification, are permitted provided that the following conditions
 *  are met:
 *
 *   * Redistributions of source code must retain the above copyright
 *     notice, this list of conditions and the following disclaimer.
 *   * Redistributions in binary form must reproduce the above
 *     copyright notice, this list of conditions and the following
 *     disclaimer in the documentation and/or other materials provided
 *     with the distribution.
 *   * Neither the name of Willow Garage nor the names of its
 *     contributors may be used to endorse or promote products derived
 *     from this software without specific prior written permission.
 *
 *  THIS SOFTWARE IS PROVIDED BY THE COPYRIGHT HOLDERS AND CONTRIBUTORS
 *  "AS IS" AND ANY EXPRESS OR IMPLIED WARRANTIES, INCLUDING, BUT NOT
 *  LIMITED TO, THE IMPLIED WARRANTIES OF MERCHANTABILITY AND FITNESS
 *  FOR A PARTICULAR PURPOSE ARE DISCLAIMED. IN NO EVENT SHALL THE
 *  COPYRIGHT OWNER OR CONTRIBUTORS BE LIABLE FOR ANY DIRECT, INDIRECT,
 *  INCIDENTAL, SPECIAL, EXEMPLARY, OR CONSEQUENTIAL DAMAGES (INCLUDING,
 *  BUT NOT LIMITED TO, PROCUREMENT OF SUBSTITUTE GOODS OR SERVICES;
 *  LOSS OF USE, DATA, OR PROFITS; OR BUSINESS INTERRUPTION) HOWEVER
 *  CAUSED AND ON ANY THEORY OF LIABILITY, WHETHER IN CONTRACT, STRICT
 *  LIABILITY, OR TORT (INCLUDING NEGLIGENCE OR OTHERWISE) ARISING IN
 *  ANY WAY OUT OF THE USE OF THIS SOFTWARE, EVEN IF ADVISED OF THE
 *  POSSIBILITY OF SUCH DAMAGE.
 *********************************************************************/

/* Author: Ioan Sucan */

#include <moveit/planning_scene_monitor/trajectory_monitor.h>
#include <moveit/planning_scene_monitor/trajectory_monitor_middleware_handle.hpp>
#include <moveit/trajectory_processing/trajectory_tools.h>
#include <limits>
#include <memory>

static const rclcpp::Logger LOGGER = rclcpp::get_logger("moveit_ros.planning_scene_monitor.trajectory_monitor");

planning_scene_monitor::TrajectoryMonitor::TrajectoryMonitor(const CurrentStateMonitorConstPtr& state_monitor,
                                                             double sampling_frequency)
  : TrajectoryMonitor(state_monitor, std::make_unique<TrajectoryMonitorMiddlewareHandle>(sampling_frequency),
                      sampling_frequency)
{
}

planning_scene_monitor::TrajectoryMonitor::TrajectoryMonitor(
    const CurrentStateMonitorConstPtr& state_monitor,
    std::unique_ptr<TrajectoryMonitor::MiddlewareHandle> middleware_handle, double sampling_frequency)
  : current_state_monitor_(state_monitor)
  , middleware_handle_(std::move(middleware_handle))
  , sampling_frequency_(sampling_frequency)
  , trajectory_(current_state_monitor_->getRobotModel(), "")
{
  setSamplingFrequency(sampling_frequency);
}

planning_scene_monitor::TrajectoryMonitor::~TrajectoryMonitor()
{
  stopTrajectoryMonitor();
}

void planning_scene_monitor::TrajectoryMonitor::setSamplingFrequency(double sampling_frequency)
{
  if (sampling_frequency == sampling_frequency_)
    return;  // silently return if nothing changes

  if (sampling_frequency <= std::numeric_limits<double>::epsilon())
    RCLCPP_ERROR(LOGGER, "The sampling frequency for trajectory states should be positive");
  else
    RCLCPP_DEBUG(LOGGER, "Setting trajectory sampling frequency to %.1f", sampling_frequency);
  sampling_frequency_ = sampling_frequency;
}

bool planning_scene_monitor::TrajectoryMonitor::isActive() const
{
  return static_cast<bool>(record_states_thread_);
}

void planning_scene_monitor::TrajectoryMonitor::startTrajectoryMonitor()
{
  if (sampling_frequency_ > std::numeric_limits<double>::epsilon() && !record_states_thread_)
  {
<<<<<<< HEAD
    record_states_thread_ = std::make_unique<boost::thread>(std::bind(&TrajectoryMonitor::recordStates, this));
=======
    record_states_thread_ = std::make_unique<boost::thread>([this] { recordStates(); });
>>>>>>> 7f2927c6
    RCLCPP_DEBUG(LOGGER, "Started trajectory monitor");
  }
}

void planning_scene_monitor::TrajectoryMonitor::stopTrajectoryMonitor()
{
  if (record_states_thread_)
  {
    std::unique_ptr<boost::thread> copy;
    copy.swap(record_states_thread_);
    copy->join();
    RCLCPP_DEBUG(LOGGER, "Stopped trajectory monitor");
  }
}

void planning_scene_monitor::TrajectoryMonitor::clearTrajectory()
{
  bool restart = isActive();
  if (restart)
    stopTrajectoryMonitor();
  trajectory_.clear();
  if (restart)
    startTrajectoryMonitor();
}

void planning_scene_monitor::TrajectoryMonitor::recordStates()
{
  if (!current_state_monitor_)
    return;

  middleware_handle_->setRate(sampling_frequency_);

  while (record_states_thread_)
  {
    middleware_handle_->sleep();
    std::pair<moveit::core::RobotStatePtr, rclcpp::Time> state = current_state_monitor_->getCurrentStateAndTime();
    if (trajectory_.empty())
    {
      trajectory_.addSuffixWayPoint(state.first, 0.0);
      trajectory_start_time_ = state.second;
      last_recorded_state_time_ = state.second;
    }
    else
    {
      trajectory_.addSuffixWayPoint(state.first, (state.second - last_recorded_state_time_).seconds());
      last_recorded_state_time_ = state.second;
    }
    if (state_add_callback_)
      state_add_callback_(state.first, state.second);
  }
}<|MERGE_RESOLUTION|>--- conflicted
+++ resolved
@@ -86,11 +86,7 @@
 {
   if (sampling_frequency_ > std::numeric_limits<double>::epsilon() && !record_states_thread_)
   {
-<<<<<<< HEAD
-    record_states_thread_ = std::make_unique<boost::thread>(std::bind(&TrajectoryMonitor::recordStates, this));
-=======
     record_states_thread_ = std::make_unique<boost::thread>([this] { recordStates(); });
->>>>>>> 7f2927c6
     RCLCPP_DEBUG(LOGGER, "Started trajectory monitor");
   }
 }
