--- conflicted
+++ resolved
@@ -399,12 +399,7 @@
       boost::mutex::scoped_lock slock(continuous_execution_mutex_);
       continuous_execution_queue_.push_back(context);
       if (!continuous_execution_thread_)
-<<<<<<< HEAD
-        continuous_execution_thread_ =
-            std::make_unique<boost::thread>(std::bind(&TrajectoryExecutionManager::continuousExecutionThread, this));
-=======
         continuous_execution_thread_ = std::make_unique<boost::thread>([this] { continuousExecutionThread(); });
->>>>>>> 7f2927c6
     }
     last_execution_status_ = moveit_controller_manager::ExecutionStatus::SUCCEEDED;
     continuous_execution_condition_.notify_all();
