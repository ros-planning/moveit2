/*********************************************************************
 * Software License Agreement (BSD License)
 *
 *  Copyright (c) 2012, Willow Garage, Inc.
 *  All rights reserved.
 *
 *  Redistribution and use in source and binary forms, with or without
 *  modification, are permitted provided that the following conditions
 *  are met:
 *
 *   * Redistributions of source code must retain the above copyright
 *     notice, this list of conditions and the following disclaimer.
 *   * Redistributions in binary form must reproduce the above
 *     copyright notice, this list of conditions and the following
 *     disclaimer in the documentation and/or other materials provided
 *     with the distribution.
 *   * Neither the name of Willow Garage nor the names of its
 *     contributors may be used to endorse or promote products derived
 *     from this software without specific prior written permission.
 *
 *  THIS SOFTWARE IS PROVIDED BY THE COPYRIGHT HOLDERS AND CONTRIBUTORS
 *  "AS IS" AND ANY EXPRESS OR IMPLIED WARRANTIES, INCLUDING, BUT NOT
 *  LIMITED TO, THE IMPLIED WARRANTIES OF MERCHANTABILITY AND FITNESS
 *  FOR A PARTICULAR PURPOSE ARE DISCLAIMED. IN NO EVENT SHALL THE
 *  COPYRIGHT OWNER OR CONTRIBUTORS BE LIABLE FOR ANY DIRECT, INDIRECT,
 *  INCIDENTAL, SPECIAL, EXEMPLARY, OR CONSEQUENTIAL DAMAGES (INCLUDING,
 *  BUT NOT LIMITED TO, PROCUREMENT OF SUBSTITUTE GOODS OR SERVICES;
 *  LOSS OF USE, DATA, OR PROFITS; OR BUSINESS INTERRUPTION) HOWEVER
 *  CAUSED AND ON ANY THEORY OF LIABILITY, WHETHER IN CONTRACT, STRICT
 *  LIABILITY, OR TORT (INCLUDING NEGLIGENCE OR OTHERWISE) ARISING IN
 *  ANY WAY OUT OF THE USE OF THIS SOFTWARE, EVEN IF ADVISED OF THE
 *  POSSIBILITY OF SUCH DAMAGE.
 *********************************************************************/

/* Author: Ioan Sucan */

#include "execute_trajectory_service_capability.h"
#include <moveit/trajectory_execution_manager/trajectory_execution_manager.h>
#include <moveit/move_group/capability_names.h>

namespace move_group
{
MoveGroupExecuteService::MoveGroupExecuteService()
  : MoveGroupCapability("ExecuteTrajectoryService")
  , callback_queue_()
  , spinner_(1 /* spinner threads */, &callback_queue_)
{
}

MoveGroupExecuteService::~MoveGroupExecuteService()
{
  spinner_.stop();
}

void MoveGroupExecuteService::initialize()
{
  // We need to serve each service request in a thread independent of the main spinner thread.
  // Otherwise, a synchronous execution request (i.e. waiting for the execution to finish) would block
  // execution of the main spinner thread.
  // Hence, we use our own asynchronous spinner listening to our own callback queue.
  ros::AdvertiseServiceOptions ops;
<<<<<<< HEAD
  ops.template init<moveit_msgs::srv::ExecuteKnownTrajectory::Request,
                    moveit_msgs::srv::ExecuteKnownTrajectory::Response>(
      EXECUTE_SERVICE_NAME, std::bind(&MoveGroupExecuteService::executeTrajectoryService, this, std::placeholders::_1,
                                      std::placeholders::_2));
=======
  ops.template init<moveit_msgs::ExecuteKnownTrajectory>(EXECUTE_SERVICE_NAME, [this](const auto& req, auto& res) {
    executeTrajectoryService(req, res);
  });
>>>>>>> 7f2927c6
  ops.callback_queue = &callback_queue_;
  execute_service_ = root_node_handle_.advertiseService(ops);
  spinner_.start();
}

bool MoveGroupExecuteService::executeTrajectoryService(moveit_msgs::srv::ExecuteKnownTrajectory::Request& req,
                                                       moveit_msgs::srv::ExecuteKnownTrajectory::Response& res)
{
  ROS_INFO_NAMED(getName(), "Received new trajectory execution service request...");
  if (!context_->trajectory_execution_manager_)
  {
    ROS_ERROR_NAMED(getName(), "Cannot execute trajectory since ~allow_trajectory_execution was set to false");
    res.error_code.val = moveit_msgs::msg::MoveItErrorCodes::CONTROL_FAILED;
    return true;
  }

  // \todo unwind trajectory before execution
  //    robot_trajectory::RobotTrajectory to_exec(planning_scene_monitor_->getRobotModel(), ;

  context_->trajectory_execution_manager_->clear();
  if (context_->trajectory_execution_manager_->push(req.trajectory))
  {
    context_->trajectory_execution_manager_->execute();
    if (req.wait_for_execution)
    {
      moveit_controller_manager::ExecutionStatus es = context_->trajectory_execution_manager_->waitForExecution();
      if (es == moveit_controller_manager::ExecutionStatus::SUCCEEDED)
        res.error_code.val = moveit_msgs::msg::MoveItErrorCodes::SUCCESS;
      else if (es == moveit_controller_manager::ExecutionStatus::PREEMPTED)
        res.error_code.val = moveit_msgs::msg::MoveItErrorCodes::PREEMPTED;
      else if (es == moveit_controller_manager::ExecutionStatus::TIMED_OUT)
        res.error_code.val = moveit_msgs::msg::MoveItErrorCodes::TIMED_OUT;
      else
        res.error_code.val = moveit_msgs::msg::MoveItErrorCodes::CONTROL_FAILED;
      ROS_INFO_STREAM_NAMED(getName(), "Execution completed: " << es.asString());
    }
    else
    {
      ROS_INFO_NAMED(getName(), "Trajectory was successfully forwarded to the controller");
      res.error_code.val = moveit_msgs::msg::MoveItErrorCodes::SUCCESS;
    }
  }
  else
  {
    res.error_code.val = moveit_msgs::msg::MoveItErrorCodes::CONTROL_FAILED;
  }
  return true;
}
}  // namespace move_group

#include <pluginlib/class_list_macros.hpp>

PLUGINLIB_EXPORT_CLASS(move_group::MoveGroupExecuteService, move_group::MoveGroupCapability)<|MERGE_RESOLUTION|>--- conflicted
+++ resolved
@@ -59,16 +59,9 @@
   // execution of the main spinner thread.
   // Hence, we use our own asynchronous spinner listening to our own callback queue.
   ros::AdvertiseServiceOptions ops;
-<<<<<<< HEAD
-  ops.template init<moveit_msgs::srv::ExecuteKnownTrajectory::Request,
-                    moveit_msgs::srv::ExecuteKnownTrajectory::Response>(
-      EXECUTE_SERVICE_NAME, std::bind(&MoveGroupExecuteService::executeTrajectoryService, this, std::placeholders::_1,
-                                      std::placeholders::_2));
-=======
   ops.template init<moveit_msgs::ExecuteKnownTrajectory>(EXECUTE_SERVICE_NAME, [this](const auto& req, auto& res) {
     executeTrajectoryService(req, res);
   });
->>>>>>> 7f2927c6
   ops.callback_queue = &callback_queue_;
   execute_service_ = root_node_handle_.advertiseService(ops);
   spinner_.start();
