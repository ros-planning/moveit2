--- conflicted
+++ resolved
@@ -69,11 +69,7 @@
         RCLCPP_INFO(LOGGER, "Received request to cancel goal");
         return rclcpp_action::CancelResponse::ACCEPT;
       },
-<<<<<<< HEAD
-      std::bind(&MoveGroupMoveAction::executeMoveCallback, this, std::placeholders::_1));
-=======
       [this](std::shared_ptr<MGActionGoal> goal) { return executeMoveCallback(goal); });
->>>>>>> 7f2927c6
 }
 
 void MoveGroupMoveAction::executeMoveCallback(std::shared_ptr<MGActionGoal> goal)
@@ -148,19 +144,6 @@
   opt.replan_ = goal->get_goal()->planning_options.replan;
   opt.replan_attempts_ = goal->get_goal()->planning_options.replan_attempts;
   opt.replan_delay_ = goal->get_goal()->planning_options.replan_delay;
-<<<<<<< HEAD
-  opt.before_execution_callback_ = std::bind(&MoveGroupMoveAction::startMoveExecutionCallback, this);
-
-  opt.plan_callback_ = std::bind(&MoveGroupMoveAction::planUsingPlanningPipeline, this,
-                                 boost::cref(motion_plan_request), std::placeholders::_1);
-  if (goal->get_goal()->planning_options.look_around && context_->plan_with_sensing_)
-  {
-    opt.plan_callback_ =
-        std::bind(&plan_execution::PlanWithSensing::computePlan, context_->plan_with_sensing_.get(),
-                  std::placeholders::_1, opt.plan_callback_, goal->get_goal()->planning_options.look_around_attempts,
-                  goal->get_goal()->planning_options.max_safe_execution_cost);
-    context_->plan_with_sensing_->setBeforeLookCallback(std::bind(&MoveGroupMoveAction::startMoveLookCallback, this));
-=======
   opt.before_execution_callback_ = [this] { startMoveExecutionCallback(); };
 
   opt.plan_callback_ = [this, &motion_plan_request](plan_execution::ExecutableMotionPlan& plan) {
@@ -176,7 +159,6 @@
     };
 
     context_->plan_with_sensing_->setBeforeLookCallback([this]() { return startMoveLookCallback(); });
->>>>>>> 7f2927c6
   }
 
   plan_execution::ExecutableMotionPlan plan;
