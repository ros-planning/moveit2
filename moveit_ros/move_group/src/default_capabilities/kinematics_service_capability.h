/*********************************************************************
 * Software License Agreement (BSD License)
 *
 *  Copyright (c) 2012, Willow Garage, Inc.
 *  All rights reserved.
 *
 *  Redistribution and use in source and binary forms, with or without
 *  modification, are permitted provided that the following conditions
 *  are met:
 *
 *   * Redistributions of source code must retain the above copyright
 *     notice, this list of conditions and the following disclaimer.
 *   * Redistributions in binary form must reproduce the above
 *     copyright notice, this list of conditions and the following
 *     disclaimer in the documentation and/or other materials provided
 *     with the distribution.
 *   * Neither the name of Willow Garage nor the names of its
 *     contributors may be used to endorse or promote products derived
 *     from this software without specific prior written permission.
 *
 *  THIS SOFTWARE IS PROVIDED BY THE COPYRIGHT HOLDERS AND CONTRIBUTORS
 *  "AS IS" AND ANY EXPRESS OR IMPLIED WARRANTIES, INCLUDING, BUT NOT
 *  LIMITED TO, THE IMPLIED WARRANTIES OF MERCHANTABILITY AND FITNESS
 *  FOR A PARTICULAR PURPOSE ARE DISCLAIMED. IN NO EVENT SHALL THE
 *  COPYRIGHT OWNER OR CONTRIBUTORS BE LIABLE FOR ANY DIRECT, INDIRECT,
 *  INCIDENTAL, SPECIAL, EXEMPLARY, OR CONSEQUENTIAL DAMAGES (INCLUDING,
 *  BUT NOT LIMITED TO, PROCUREMENT OF SUBSTITUTE GOODS OR SERVICES;
 *  LOSS OF USE, DATA, OR PROFITS; OR BUSINESS INTERRUPTION) HOWEVER
 *  CAUSED AND ON ANY THEORY OF LIABILITY, WHETHER IN CONTRACT, STRICT
 *  LIABILITY, OR TORT (INCLUDING NEGLIGENCE OR OTHERWISE) ARISING IN
 *  ANY WAY OUT OF THE USE OF THIS SOFTWARE, EVEN IF ADVISED OF THE
 *  POSSIBILITY OF SUCH DAMAGE.
 *********************************************************************/

/* Author: Ioan Sucan */

#pragma once

#include <moveit/move_group/move_group_capability.h>
#include <moveit_msgs/GetPositionIK.h>
#include <moveit_msgs/GetPositionFK.h>

namespace move_group
{
class MoveGroupKinematicsService : public MoveGroupCapability
{
public:
  MoveGroupKinematicsService();

  void initialize() override;

private:
  bool computeIKService(moveit_msgs::srv::GetPositionIK::Request& req, moveit_msgs::srv::GetPositionIK::Response& res);
  bool computeFKService(moveit_msgs::srv::GetPositionFK::Request& req, moveit_msgs::srv::GetPositionFK::Response& res);

<<<<<<< HEAD
  void computeIK(
      moveit_msgs::msg::PositionIKRequest& req, moveit_msgs::msg::RobotState& solution,
      moveit_msgs::msg::MoveItErrorCodes& error_code, robot_state::RobotState& rs,
      const robot_state::GroupStateValidityCallbackFn& constraint = robot_state::GroupStateValidityCallbackFn()) const;
=======
  void computeIK(moveit_msgs::PositionIKRequest& req, moveit_msgs::RobotState& solution,
                 moveit_msgs::MoveItErrorCodes& error_code, moveit::core::RobotState& rs,
                 const moveit::core::GroupStateValidityCallbackFn& constraint =
                     moveit::core::GroupStateValidityCallbackFn()) const;
>>>>>>> a5864ccc

  ros::ServiceServer fk_service_;
  ros::ServiceServer ik_service_;
};
}  // namespace move_group<|MERGE_RESOLUTION|>--- conflicted
+++ resolved
@@ -53,17 +53,10 @@
   bool computeIKService(moveit_msgs::srv::GetPositionIK::Request& req, moveit_msgs::srv::GetPositionIK::Response& res);
   bool computeFKService(moveit_msgs::srv::GetPositionFK::Request& req, moveit_msgs::srv::GetPositionFK::Response& res);
 
-<<<<<<< HEAD
-  void computeIK(
-      moveit_msgs::msg::PositionIKRequest& req, moveit_msgs::msg::RobotState& solution,
-      moveit_msgs::msg::MoveItErrorCodes& error_code, robot_state::RobotState& rs,
-      const robot_state::GroupStateValidityCallbackFn& constraint = robot_state::GroupStateValidityCallbackFn()) const;
-=======
-  void computeIK(moveit_msgs::PositionIKRequest& req, moveit_msgs::RobotState& solution,
-                 moveit_msgs::MoveItErrorCodes& error_code, moveit::core::RobotState& rs,
+  void computeIK(moveit_msgs::msg::PositionIKRequest& req, moveit_msgs::msg::RobotState& solution,
+                 moveit_msgs::msg::MoveItErrorCodes& error_code, moveit::core::RobotState& rs,
                  const moveit::core::GroupStateValidityCallbackFn& constraint =
                      moveit::core::GroupStateValidityCallbackFn()) const;
->>>>>>> a5864ccc
 
   ros::ServiceServer fk_service_;
   ros::ServiceServer ik_service_;
