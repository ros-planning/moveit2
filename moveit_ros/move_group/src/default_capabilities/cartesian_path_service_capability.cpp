/*********************************************************************
 * Software License Agreement (BSD License)
 *
 *  Copyright (c) 2012, Willow Garage, Inc.
 *  All rights reserved.
 *
 *  Redistribution and use in source and binary forms, with or without
 *  modification, are permitted provided that the following conditions
 *  are met:
 *
 *   * Redistributions of source code must retain the above copyright
 *     notice, this list of conditions and the following disclaimer.
 *   * Redistributions in binary form must reproduce the above
 *     copyright notice, this list of conditions and the following
 *     disclaimer in the documentation and/or other materials provided
 *     with the distribution.
 *   * Neither the name of Willow Garage nor the names of its
 *     contributors may be used to endorse or promote products derived
 *     from this software without specific prior written permission.
 *
 *  THIS SOFTWARE IS PROVIDED BY THE COPYRIGHT HOLDERS AND CONTRIBUTORS
 *  "AS IS" AND ANY EXPRESS OR IMPLIED WARRANTIES, INCLUDING, BUT NOT
 *  LIMITED TO, THE IMPLIED WARRANTIES OF MERCHANTABILITY AND FITNESS
 *  FOR A PARTICULAR PURPOSE ARE DISCLAIMED. IN NO EVENT SHALL THE
 *  COPYRIGHT OWNER OR CONTRIBUTORS BE LIABLE FOR ANY DIRECT, INDIRECT,
 *  INCIDENTAL, SPECIAL, EXEMPLARY, OR CONSEQUENTIAL DAMAGES (INCLUDING,
 *  BUT NOT LIMITED TO, PROCUREMENT OF SUBSTITUTE GOODS OR SERVICES;
 *  LOSS OF USE, DATA, OR PROFITS; OR BUSINESS INTERRUPTION) HOWEVER
 *  CAUSED AND ON ANY THEORY OF LIABILITY, WHETHER IN CONTRACT, STRICT
 *  LIABILITY, OR TORT (INCLUDING NEGLIGENCE OR OTHERWISE) ARISING IN
 *  ANY WAY OUT OF THE USE OF THIS SOFTWARE, EVEN IF ADVISED OF THE
 *  POSSIBILITY OF SUCH DAMAGE.
 *********************************************************************/

/* Author: Ioan Sucan */

#include "cartesian_path_service_capability.h"
#include <moveit/moveit_cpp/moveit_cpp.h>
#include <moveit/robot_state/conversions.h>
#include <moveit/utils/message_checks.h>
#include <moveit/collision_detection/collision_tools.h>
#include <tf2_eigen/tf2_eigen.hpp>
#include <moveit/move_group/capability_names.h>
#include <moveit/planning_pipeline/planning_pipeline.h>
#include <moveit/robot_state/robot_state.h>
#include <moveit/robot_state/cartesian_interpolator.h>
<<<<<<< HEAD
#include <moveit_msgs/msg/display_trajectory.hpp>
#include <moveit/trajectory_processing/time_optimal_trajectory_generation.h>
=======
#include <moveit_msgs/DisplayTrajectory.h>
#include <moveit/trajectory_processing/iterative_time_parameterization.h>
#include <moveit/trajectory_processing/limit_cartesian_speed.h>
>>>>>>> b3b363f7

namespace
{
bool isStateValid(const planning_scene::PlanningScene* planning_scene,
                  const kinematic_constraints::KinematicConstraintSet* constraint_set, moveit::core::RobotState* state,
                  const moveit::core::JointModelGroup* group, const double* ik_solution)
{
  state->setJointGroupPositions(group, ik_solution);
  state->update();
  return (!planning_scene || !planning_scene->isStateColliding(*state, group->getName())) &&
         (!constraint_set || constraint_set->decide(*state).satisfied);
}
}  // namespace

namespace move_group
{
static const rclcpp::Logger LOGGER =
    rclcpp::get_logger("moveit_move_group_default_capabilities.cartersian_path_service_capability");

MoveGroupCartesianPathService::MoveGroupCartesianPathService()
  : MoveGroupCapability("CartesianPathService"), display_computed_paths_(true)
{
}

void MoveGroupCartesianPathService::initialize()
{
  display_path_ = context_->moveit_cpp_->getNode()->create_publisher<moveit_msgs::msg::DisplayTrajectory>(
      planning_pipeline::PlanningPipeline::DISPLAY_PATH_TOPIC, 10);

  cartesian_path_service_ = context_->moveit_cpp_->getNode()->create_service<moveit_msgs::srv::GetCartesianPath>(

      CARTESIAN_PATH_SERVICE_NAME,
      [this](const std::shared_ptr<rmw_request_id_t>& req_id,
             const std::shared_ptr<moveit_msgs::srv::GetCartesianPath::Request>& req,
             const std::shared_ptr<moveit_msgs::srv::GetCartesianPath::Response>& res) -> bool {
        return computeService(req_id, req, res);
      });
}

bool MoveGroupCartesianPathService::computeService(
    const std::shared_ptr<rmw_request_id_t>& /* unused */,
    const std::shared_ptr<moveit_msgs::srv::GetCartesianPath::Request>& req,
    const std::shared_ptr<moveit_msgs::srv::GetCartesianPath::Response>& res)
{
  RCLCPP_INFO(LOGGER, "Received request to compute Cartesian path");
  context_->planning_scene_monitor_->updateFrameTransforms();

  moveit::core::RobotState start_state =
      planning_scene_monitor::LockedPlanningSceneRO(context_->planning_scene_monitor_)->getCurrentState();
  moveit::core::robotStateMsgToRobotState(req->start_state, start_state);
  if (const moveit::core::JointModelGroup* jmg = start_state.getJointModelGroup(req->group_name))
  {
    std::string link_name = req->link_name;
    if (link_name.empty() && !jmg->getLinkModelNames().empty())
      link_name = jmg->getLinkModelNames().back();

    bool ok = true;
    EigenSTL::vector_Isometry3d waypoints(req->waypoints.size());
    const std::string& default_frame = context_->planning_scene_monitor_->getRobotModel()->getModelFrame();
    bool no_transform = req->header.frame_id.empty() ||
                        moveit::core::Transforms::sameFrame(req->header.frame_id, default_frame) ||
                        moveit::core::Transforms::sameFrame(req->header.frame_id, link_name);

    for (std::size_t i = 0; i < req->waypoints.size(); ++i)
    {
      if (no_transform)
      {
        tf2::fromMsg(req->waypoints[i], waypoints[i]);
      }
      else
      {
        geometry_msgs::msg::PoseStamped p;
        p.header = req->header;
        p.pose = req->waypoints[i];
        if (performTransform(p, default_frame))
        {
          tf2::fromMsg(p.pose, waypoints[i]);
        }
        else
        {
          RCLCPP_ERROR(LOGGER, "Error encountered transforming waypoints to frame '%s'", default_frame.c_str());
          ok = false;
          break;
        }
      }
    }

    if (ok)
    {
      if (req->max_step < std::numeric_limits<double>::epsilon())
      {
        RCLCPP_ERROR(LOGGER, "Maximum step to take between consecutive configurations along Cartesian path"
                             "was not specified (this value needs to be > 0)");
        res->error_code.val = moveit_msgs::msg::MoveItErrorCodes::FAILURE;
      }
      else
      {
        if (!waypoints.empty())
        {
          moveit::core::GroupStateValidityCallbackFn constraint_fn;
          std::unique_ptr<planning_scene_monitor::LockedPlanningSceneRO> ls;
          std::unique_ptr<kinematic_constraints::KinematicConstraintSet> kset;
          if (req->avoid_collisions || !moveit::core::isEmpty(req->path_constraints))
          {
            ls = std::make_unique<planning_scene_monitor::LockedPlanningSceneRO>(context_->planning_scene_monitor_);
            kset = std::make_unique<kinematic_constraints::KinematicConstraintSet>((*ls)->getRobotModel());
            kset->add(req->path_constraints, (*ls)->getTransforms());
            constraint_fn =
                [scene = req->avoid_collisions ? static_cast<const planning_scene::PlanningSceneConstPtr&>(*ls).get() :
                                                 nullptr,
                 kset = kset->empty() ? nullptr : kset.get()](moveit::core::RobotState* robot_state,
                                                              const moveit::core::JointModelGroup* joint_group,
                                                              const double* joint_group_variable_values) {
                  return isStateValid(scene, kset, robot_state, joint_group, joint_group_variable_values);
                };
          }
          bool global_frame = !moveit::core::Transforms::sameFrame(link_name, req->header.frame_id);
          RCLCPP_INFO(LOGGER,
                      "Attempting to follow %u waypoints for link '%s' using a step of %lf m "
                      "and jump threshold %lf (in %s reference frame)",
                      static_cast<unsigned int>(waypoints.size()), link_name.c_str(), req->max_step,
                      req->jump_threshold, global_frame ? "global" : "link");
          std::vector<moveit::core::RobotStatePtr> traj;
          res->fraction = moveit::core::CartesianInterpolator::computeCartesianPath(
              &start_state, jmg, traj, start_state.getLinkModel(link_name), waypoints, global_frame,
              moveit::core::MaxEEFStep(req->max_step), moveit::core::JumpThreshold(req->jump_threshold), constraint_fn);
          moveit::core::robotStateToRobotStateMsg(start_state, res->start_state);

          robot_trajectory::RobotTrajectory rt(context_->planning_scene_monitor_->getRobotModel(), req->group_name);
          for (const moveit::core::RobotStatePtr& traj_state : traj)
            rt.addSuffixWayPoint(traj_state, 0.0);

          // time trajectory
<<<<<<< HEAD
          // \todo optionally compute timing to move the eef with constant speed
          trajectory_processing::TimeOptimalTrajectoryGeneration time_param;
          time_param.computeTimeStamps(rt, req->max_velocity_scaling_factor, req->max_acceleration_scaling_factor);

          rt.getRobotTrajectoryMsg(res->solution);
          RCLCPP_INFO(LOGGER, "Computed Cartesian path with %u points (followed %lf%% of requested trajectory)",
                      static_cast<unsigned int>(traj.size()), res->fraction * 100.0);
=======
          trajectory_processing::IterativeParabolicTimeParameterization time_param;
          time_param.computeTimeStamps(rt, 1.0);

          // optionally compute timing to move the eef with constant speed
          if (req.max_cartesian_speed > 0.0)
          {
            trajectory_processing::limitMaxCartesianLinkSpeed(rt, req.max_cartesian_speed,
                                                              req.cartesian_speed_limited_link);
          }

          rt.getRobotTrajectoryMsg(res.solution);
          ROS_INFO_NAMED(getName(), "Computed Cartesian path with %u points (followed %lf%% of requested trajectory)",
                         (unsigned int)traj.size(), res.fraction * 100.0);
>>>>>>> b3b363f7
          if (display_computed_paths_ && rt.getWayPointCount() > 0)
          {
            moveit_msgs::msg::DisplayTrajectory disp;
            disp.model_id = context_->planning_scene_monitor_->getRobotModel()->getName();
            disp.trajectory.resize(1, res->solution);
            moveit::core::robotStateToRobotStateMsg(rt.getFirstWayPoint(), disp.trajectory_start);
            display_path_->publish(disp);
          }
        }
        res->error_code.val = moveit_msgs::msg::MoveItErrorCodes::SUCCESS;
      }
    }
    else
      res->error_code.val = moveit_msgs::msg::MoveItErrorCodes::FRAME_TRANSFORM_FAILURE;
  }
  else
    res->error_code.val = moveit_msgs::msg::MoveItErrorCodes::INVALID_GROUP_NAME;

  return true;
}

}  // namespace move_group

#include <pluginlib/class_list_macros.hpp>

PLUGINLIB_EXPORT_CLASS(move_group::MoveGroupCartesianPathService, move_group::MoveGroupCapability)<|MERGE_RESOLUTION|>--- conflicted
+++ resolved
@@ -44,14 +44,9 @@
 #include <moveit/planning_pipeline/planning_pipeline.h>
 #include <moveit/robot_state/robot_state.h>
 #include <moveit/robot_state/cartesian_interpolator.h>
-<<<<<<< HEAD
 #include <moveit_msgs/msg/display_trajectory.hpp>
 #include <moveit/trajectory_processing/time_optimal_trajectory_generation.h>
-=======
-#include <moveit_msgs/DisplayTrajectory.h>
-#include <moveit/trajectory_processing/iterative_time_parameterization.h>
 #include <moveit/trajectory_processing/limit_cartesian_speed.h>
->>>>>>> b3b363f7
 
 namespace
 {
@@ -185,29 +180,19 @@
             rt.addSuffixWayPoint(traj_state, 0.0);
 
           // time trajectory
-<<<<<<< HEAD
-          // \todo optionally compute timing to move the eef with constant speed
           trajectory_processing::TimeOptimalTrajectoryGeneration time_param;
           time_param.computeTimeStamps(rt, req->max_velocity_scaling_factor, req->max_acceleration_scaling_factor);
+
+          // optionally compute timing to move the eef with constant speed
+          if (req->max_cartesian_speed > 0.0)
+          {
+            trajectory_processing::limitMaxCartesianLinkSpeed(rt, req->max_cartesian_speed,
+                                                              req->cartesian_speed_limited_link);
+          }
 
           rt.getRobotTrajectoryMsg(res->solution);
           RCLCPP_INFO(LOGGER, "Computed Cartesian path with %u points (followed %lf%% of requested trajectory)",
                       static_cast<unsigned int>(traj.size()), res->fraction * 100.0);
-=======
-          trajectory_processing::IterativeParabolicTimeParameterization time_param;
-          time_param.computeTimeStamps(rt, 1.0);
-
-          // optionally compute timing to move the eef with constant speed
-          if (req.max_cartesian_speed > 0.0)
-          {
-            trajectory_processing::limitMaxCartesianLinkSpeed(rt, req.max_cartesian_speed,
-                                                              req.cartesian_speed_limited_link);
-          }
-
-          rt.getRobotTrajectoryMsg(res.solution);
-          ROS_INFO_NAMED(getName(), "Computed Cartesian path with %u points (followed %lf%% of requested trajectory)",
-                         (unsigned int)traj.size(), res.fraction * 100.0);
->>>>>>> b3b363f7
           if (display_computed_paths_ && rt.getWayPointCount() > 0)
           {
             moveit_msgs::msg::DisplayTrajectory disp;
