/*********************************************************************
 * Software License Agreement (BSD License)
 *
 *  Copyright (c) 2012, Willow Garage, Inc.
 *  All rights reserved.
 *
 *  Redistribution and use in source and binary forms, with or without
 *  modification, are permitted provided that the following conditions
 *  are met:
 *
 *   * Redistributions of source code must retain the above copyright
 *     notice, this list of conditions and the following disclaimer.
 *   * Redistributions in binary form must reproduce the above
 *     copyright notice, this list of conditions and the following
 *     disclaimer in the documentation and/or other materials provided
 *     with the distribution.
 *   * Neither the name of Willow Garage nor the names of its
 *     contributors may be used to endorse or promote products derived
 *     from this software without specific prior written permission.
 *
 *  THIS SOFTWARE IS PROVIDED BY THE COPYRIGHT HOLDERS AND CONTRIBUTORS
 *  "AS IS" AND ANY EXPRESS OR IMPLIED WARRANTIES, INCLUDING, BUT NOT
 *  LIMITED TO, THE IMPLIED WARRANTIES OF MERCHANTABILITY AND FITNESS
 *  FOR A PARTICULAR PURPOSE ARE DISCLAIMED. IN NO EVENT SHALL THE
 *  COPYRIGHT OWNER OR CONTRIBUTORS BE LIABLE FOR ANY DIRECT, INDIRECT,
 *  INCIDENTAL, SPECIAL, EXEMPLARY, OR CONSEQUENTIAL DAMAGES (INCLUDING,
 *  BUT NOT LIMITED TO, PROCUREMENT OF SUBSTITUTE GOODS OR SERVICES;
 *  LOSS OF USE, DATA, OR PROFITS; OR BUSINESS INTERRUPTION) HOWEVER
 *  CAUSED AND ON ANY THEORY OF LIABILITY, WHETHER IN CONTRACT, STRICT
 *  LIABILITY, OR TORT (INCLUDING NEGLIGENCE OR OTHERWISE) ARISING IN
 *  ANY WAY OUT OF THE USE OF THIS SOFTWARE, EVEN IF ADVISED OF THE
 *  POSSIBILITY OF SUCH DAMAGE.
 *********************************************************************/

/* Author: Ioan Sucan */

#include <moveit/pick_place/pick_place.h>
#include <moveit/pick_place/reachable_valid_pose_filter.h>
#include <moveit/pick_place/approach_and_translate_stage.h>
#include <moveit/pick_place/plan_stage.h>
#include <ros/console.h>

namespace pick_place
{
PickPlan::PickPlan(const PickPlaceConstPtr& pick_place) : PickPlacePlanBase(pick_place, "pick")
{
}

namespace
{
struct OrderGraspQuality
{
  OrderGraspQuality(const std::vector<moveit_msgs::msg::Grasp>& grasps) : grasps_(grasps)
  {
  }

  bool operator()(const std::size_t a, const std::size_t b) const
  {
    return grasps_[a].grasp_quality > grasps_[b].grasp_quality;
  }

  const std::vector<moveit_msgs::msg::Grasp>& grasps_;
};
}  // namespace

bool PickPlan::plan(const planning_scene::PlanningSceneConstPtr& planning_scene, const moveit_msgs::action::PickupGoal& goal)
{
  double timeout = goal.allowed_planning_time;
  ros::WallTime endtime = ros::WallTime::now() + ros::WallDuration(timeout);

  std::string planning_group = goal.group_name;
  std::string end_effector = goal.end_effector;
  if (end_effector.empty() && !planning_group.empty())
  {
    const robot_model::JointModelGroup* jmg = planning_scene->getRobotModel()->getJointModelGroup(planning_group);
    if (!jmg)
    {
      error_code_.val = moveit_msgs::msg::MoveItErrorCodes::INVALID_GROUP_NAME;
      return false;
    }
    const std::vector<std::string>& eefs = jmg->getAttachedEndEffectorNames();
    if (!eefs.empty())
    {
      end_effector = eefs.front();
      if (eefs.size() > 1)
        ROS_WARN_STREAM_NAMED("manipulation", "Choice of end-effector for group '"
                                                  << planning_group << "' is ambiguous. Assuming '" << end_effector
                                                  << "'");
    }
  }
  else if (!end_effector.empty() && planning_group.empty())
  {
    const robot_model::JointModelGroup* jmg = planning_scene->getRobotModel()->getEndEffector(end_effector);
    if (!jmg)
    {
      error_code_.val = moveit_msgs::msg::MoveItErrorCodes::INVALID_GROUP_NAME;
      return false;
    }
    planning_group = jmg->getEndEffectorParentGroup().first;
    if (planning_group.empty())
    {
      ROS_ERROR_STREAM_NAMED("manipulation", "No parent group to plan in was identified based on end-effector '"
                                                 << end_effector << "'. Please define a parent group in the SRDF.");
      error_code_.val = moveit_msgs::msg::MoveItErrorCodes::INVALID_GROUP_NAME;
      return false;
    }
    else
      ROS_INFO_STREAM_NAMED("manipulation", "Assuming the planning group for end effector '" << end_effector << "' is '"
                                                                                             << planning_group << "'");
  }
  const robot_model::JointModelGroup* eef =
      end_effector.empty() ? nullptr : planning_scene->getRobotModel()->getEndEffector(end_effector);
  if (!eef)
  {
    ROS_ERROR_NAMED("manipulation", "No end-effector specified for pick action");
    error_code_.val = moveit_msgs::msg::MoveItErrorCodes::INVALID_GROUP_NAME;
    return false;
  }
  const std::string& ik_link = eef->getEndEffectorParentGroup().second;

  ros::WallTime start_time = ros::WallTime::now();

  // construct common data for possible manipulation plans
  ManipulationPlanSharedDataPtr plan_data(new ManipulationPlanSharedData());
  ManipulationPlanSharedDataConstPtr const_plan_data = plan_data;
  plan_data->planning_group_ = planning_scene->getRobotModel()->getJointModelGroup(planning_group);
  plan_data->end_effector_group_ = eef;
  plan_data->ik_link_ = planning_scene->getRobotModel()->getLinkModel(ik_link);
  plan_data->timeout_ = endtime;
  plan_data->path_constraints_ = goal.path_constraints;
  plan_data->planner_id_ = goal.planner_id;
  plan_data->minimize_object_distance_ = goal.minimize_object_distance;
  plan_data->max_goal_sampling_attempts_ = 2;
  moveit_msgs::msg::AttachedCollisionObject& attach_object_msg = plan_data->diff_attached_object_;

  // construct the attached object message that will change the world to what it would become after a pick
  attach_object_msg.link_name = ik_link;
  attach_object_msg.object.id = goal.target_name;
  attach_object_msg.object.operation = moveit_msgs::msg::CollisionObject::ADD;
  attach_object_msg.touch_links =
      goal.attached_object_touch_links.empty() ? eef->getLinkModelNames() : goal.attached_object_touch_links;
  collision_detection::AllowedCollisionMatrixPtr approach_grasp_acm(
      new collision_detection::AllowedCollisionMatrix(planning_scene->getAllowedCollisionMatrix()));

  // we are allowed to touch the target object
  approach_grasp_acm->setEntry(goal.target_name, attach_object_msg.touch_links, true);
  // we are allowed to touch certain other objects with the gripper
  approach_grasp_acm->setEntry(eef->getLinkModelNames(), goal.allowed_touch_objects, true);
  if (!goal.support_surface_name.empty())
  {
    // we are allowed to have contact between the target object and the support surface before the grasp
    approach_grasp_acm->setEntry(goal.support_surface_name, goal.target_name, true);

    // optionally, it may be allowed to touch the support surface with the gripper
    if (goal.allow_gripper_support_collision)
      approach_grasp_acm->setEntry(goal.support_surface_name, eef->getLinkModelNames(), true);
  }

  // configure the manipulation pipeline
  pipeline_.reset();
  ManipulationStagePtr stage1(
      new ReachableAndValidPoseFilter(planning_scene, approach_grasp_acm, pick_place_->getConstraintsSamplerManager()));
  ManipulationStagePtr stage2(new ApproachAndTranslateStage(planning_scene, approach_grasp_acm));
  ManipulationStagePtr stage3(new PlanStage(planning_scene, pick_place_->getPlanningPipeline()));
  pipeline_.addStage(stage1).addStage(stage2).addStage(stage3);

  initialize();
  pipeline_.start();

  // order the grasps by quality
  std::vector<std::size_t> grasp_order(goal.possible_grasps.size());
  for (std::size_t i = 0; i < goal.possible_grasps.size(); ++i)
    grasp_order[i] = i;
  OrderGraspQuality oq(goal.possible_grasps);
  std::sort(grasp_order.begin(), grasp_order.end(), oq);

  // feed the available grasps to the stages we set up
  for (std::size_t i = 0; i < goal.possible_grasps.size(); ++i)
  {
    ManipulationPlanPtr p(new ManipulationPlan(const_plan_data));
    const moveit_msgs::msg::Grasp& g = goal.possible_grasps[grasp_order[i]];
    p->approach_ = g.pre_grasp_approach;
    p->retreat_ = g.post_grasp_retreat;
    p->goal_pose_ = g.grasp_pose;
    p->id_ = grasp_order[i];
    // if no frame of reference was specified, assume the transform to be in the reference frame of the object
    if (p->goal_pose_.header.frame_id.empty())
      p->goal_pose_.header.frame_id = goal.target_name;
    p->approach_posture_ = g.pre_grasp_posture;
    p->retreat_posture_ = g.grasp_posture;
    pipeline_.push(p);
  }

  // wait till we're done
  waitForPipeline(endtime);
  pipeline_.stop();

  last_plan_time_ = (ros::WallTime::now() - start_time).toSec();

  if (!getSuccessfulManipulationPlans().empty())
    error_code_.val = moveit_msgs::msg::MoveItErrorCodes::SUCCESS;
  else
  {
    if (last_plan_time_ > timeout)
      error_code_.val = moveit_msgs::msg::MoveItErrorCodes::TIMED_OUT;
    else
    {
      error_code_.val = moveit_msgs::msg::MoveItErrorCodes::PLANNING_FAILED;
<<<<<<< HEAD
      if (goal.possible_grasps.size() > 0)
=======
      if (!goal.possible_grasps.empty())
>>>>>>> 97c24bf1
      {
        ROS_WARN_NAMED("manipulation", "All supplied grasps failed. Retrying last grasp in verbose mode.");
        // everything failed. we now start the pipeline again in verbose mode for one grasp
        initialize();
        pipeline_.setVerbose(true);
        pipeline_.start();
        pipeline_.reprocessLastFailure();
        waitForPipeline(ros::WallTime::now() + ros::WallDuration(1.0));
        pipeline_.stop();
        pipeline_.setVerbose(false);
      }
    }
  }
  ROS_INFO_NAMED("manipulation", "Pickup planning completed after %lf seconds", last_plan_time_);

  return error_code_.val == moveit_msgs::msg::MoveItErrorCodes::SUCCESS;
}

PickPlanPtr PickPlace::planPick(const planning_scene::PlanningSceneConstPtr& planning_scene,
                                const moveit_msgs::action::PickupGoal& goal) const
{
  PickPlanPtr p(new PickPlan(shared_from_this()));

  if (planning_scene::PlanningScene::isEmpty(goal.planning_options.planning_scene_diff))
    p->plan(planning_scene, goal);
  else
    p->plan(planning_scene->diff(goal.planning_options.planning_scene_diff), goal);

  if (display_computed_motion_plans_)
  {
    const std::vector<pick_place::ManipulationPlanPtr>& success = p->getSuccessfulManipulationPlans();
    if (!success.empty())
      visualizePlan(success.back());
  }

  if (display_grasps_)
  {
    const std::vector<pick_place::ManipulationPlanPtr>& success = p->getSuccessfulManipulationPlans();
    visualizeGrasps(success);
    const std::vector<pick_place::ManipulationPlanPtr>& failed = p->getFailedManipulationPlans();
    visualizeGrasps(failed);
  }

  return p;
}
}  // namespace pick_place<|MERGE_RESOLUTION|>--- conflicted
+++ resolved
@@ -206,11 +206,7 @@
     else
     {
       error_code_.val = moveit_msgs::msg::MoveItErrorCodes::PLANNING_FAILED;
-<<<<<<< HEAD
-      if (goal.possible_grasps.size() > 0)
-=======
       if (!goal.possible_grasps.empty())
->>>>>>> 97c24bf1
       {
         ROS_WARN_NAMED("manipulation", "All supplied grasps failed. Retrying last grasp in verbose mode.");
         // everything failed. we now start the pipeline again in verbose mode for one grasp
