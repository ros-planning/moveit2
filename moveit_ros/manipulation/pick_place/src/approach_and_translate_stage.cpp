/*********************************************************************
 * Software License Agreement (BSD License)
 *
 *  Copyright (c) 2012, Willow Garage, Inc.
 *  All rights reserved.
 *
 *  Redistribution and use in source and binary forms, with or without
 *  modification, are permitted provided that the following conditions
 *  are met:
 *
 *   * Redistributions of source code must retain the above copyright
 *     notice, this list of conditions and the following disclaimer.
 *   * Redistributions in binary form must reproduce the above
 *     copyright notice, this list of conditions and the following
 *     disclaimer in the documentation and/or other materials provided
 *     with the distribution.
 *   * Neither the name of Willow Garage nor the names of its
 *     contributors may be used to endorse or promote products derived
 *     from this software without specific prior written permission.
 *
 *  THIS SOFTWARE IS PROVIDED BY THE COPYRIGHT HOLDERS AND CONTRIBUTORS
 *  "AS IS" AND ANY EXPRESS OR IMPLIED WARRANTIES, INCLUDING, BUT NOT
 *  LIMITED TO, THE IMPLIED WARRANTIES OF MERCHANTABILITY AND FITNESS
 *  FOR A PARTICULAR PURPOSE ARE DISCLAIMED. IN NO EVENT SHALL THE
 *  COPYRIGHT OWNER OR CONTRIBUTORS BE LIABLE FOR ANY DIRECT, INDIRECT,
 *  INCIDENTAL, SPECIAL, EXEMPLARY, OR CONSEQUENTIAL DAMAGES (INCLUDING,
 *  BUT NOT LIMITED TO, PROCUREMENT OF SUBSTITUTE GOODS OR SERVICES;
 *  LOSS OF USE, DATA, OR PROFITS; OR BUSINESS INTERRUPTION) HOWEVER
 *  CAUSED AND ON ANY THEORY OF LIABILITY, WHETHER IN CONTRACT, STRICT
 *  LIABILITY, OR TORT (INCLUDING NEGLIGENCE OR OTHERWISE) ARISING IN
 *  ANY WAY OUT OF THE USE OF THIS SOFTWARE, EVEN IF ADVISED OF THE
 *  POSSIBILITY OF SUCH DAMAGE.
 *********************************************************************/

/* Author: Ioan Sucan */

#include <moveit/pick_place/pick_place.h>
#include <moveit/pick_place/approach_and_translate_stage.h>
#include <moveit/trajectory_processing/trajectory_tools.h>
#include <moveit/robot_state/cartesian_interpolator.h>
#if __has_include(<tf2_eigen/tf2_eigen.hpp>)
#include <tf2_eigen/tf2_eigen.hpp>
#else
#include <tf2_eigen/tf2_eigen.h>
#endif
#include <ros/console.h>

namespace pick_place
{
ApproachAndTranslateStage::ApproachAndTranslateStage(
    const planning_scene::PlanningSceneConstPtr& scene,
    const collision_detection::AllowedCollisionMatrixConstPtr& collision_matrix)
  : ManipulationStage("approach & translate"), planning_scene_(scene), collision_matrix_(collision_matrix)
{
  max_goal_count_ = GetGlobalPickPlaceParams().max_goal_count_;
  max_fail_ = GetGlobalPickPlaceParams().max_fail_;
  max_step_ = GetGlobalPickPlaceParams().max_step_;
  jump_factor_ = GetGlobalPickPlaceParams().jump_factor_;
}

namespace
{
bool isStateCollisionFree(const planning_scene::PlanningScene* planning_scene,
                          const collision_detection::AllowedCollisionMatrix* collision_matrix, bool verbose,
                          const trajectory_msgs::JointTrajectory* grasp_posture, moveit::core::RobotState* state,
                          const moveit::core::JointModelGroup* group, const double* joint_group_variable_values)
{
  state->setJointGroupPositions(group, joint_group_variable_values);

  collision_detection::CollisionRequest req;
  req.verbose = verbose;
  req.group_name = group->getName();

  if (!grasp_posture->joint_names.empty())
  {
    // apply the grasp posture for the end effector (we always apply it here since it could be the case the sampler
    // changes this posture)
    for (std::size_t i = 0; i < grasp_posture->points.size(); ++i)
    {
      state->setVariablePositions(grasp_posture->joint_names, grasp_posture->points[i].positions);
      collision_detection::CollisionResult res;
      planning_scene->checkCollision(req, res, *state, *collision_matrix);
      if (res.collision)
        return false;
    }
  }
  else
  {
    collision_detection::CollisionResult res;
    planning_scene->checkCollision(req, res, *state, *collision_matrix);
    if (res.collision)
      return false;
  }
  return planning_scene->isStateFeasible(*state);
}

bool samplePossibleGoalStates(const ManipulationPlanPtr& plan, const moveit::core::RobotState& reference_state,
                              double min_distance, unsigned int attempts)
{
  // initialize with scene state
  auto token_state = std::make_shared<moveit::core::RobotState>(reference_state);
  for (unsigned int j = 0; j < attempts; ++j)
  {
    double min_d = std::numeric_limits<double>::infinity();

    // Samples given the constraints, populating the joint state group
    if (plan->goal_sampler_->sample(*token_state, plan->shared_data_->max_goal_sampling_attempts_))
    {
      // Check if this new sampled state is closest we've found so far
      for (std::size_t i = 0; i < plan->possible_goal_states_.size(); ++i)
      {
        double d = plan->possible_goal_states_[i]->distance(*token_state, plan->shared_data_->planning_group_);
        if (d < min_d)
          min_d = d;
      }
      if (min_d >= min_distance)
      {
        plan->possible_goal_states_.push_back(token_state);
        return true;
      }
    }
  }
  return false;
}

// This function is called during trajectory execution, after the gripper is closed, to attach the currently gripped
// object
bool executeAttachObject(const ManipulationPlanSharedDataConstPtr& shared_plan_data,
                         const trajectory_msgs::JointTrajectory& detach_posture,
                         const plan_execution::ExecutableMotionPlan& motion_plan)
{
  if (shared_plan_data->diff_attached_object_.object.id.empty())
  {
    // the user did not provide an object to attach, so just return successfully
    return true;
  }

  ROS_DEBUG_NAMED("manipulation", "Applying attached object diff to maintained planning scene (attaching/detaching "
                                  "object to end effector)");
  bool ok = false;
  {
    planning_scene_monitor::LockedPlanningSceneRW ps(motion_plan.planning_scene_monitor_);
    moveit_msgs::msg::AttachedCollisionObject msg = shared_plan_data->diff_attached_object_;
    // remember the configuration of the gripper before the grasp;
    // this configuration will be set again when releasing the object
    msg.detach_posture = detach_posture;
    ok = ps->processAttachedCollisionObjectMsg(msg);
  }
<<<<<<< HEAD
  motion_plan->planning_scene_monitor_->triggerSceneUpdateEvent(
=======
  motion_plan.planning_scene_monitor_->triggerSceneUpdateEvent(
>>>>>>> 7f2927c6
      (planning_scene_monitor::PlanningSceneMonitor::
           SceneUpdateType)(planning_scene_monitor::PlanningSceneMonitor::UPDATE_GEOMETRY +
                            planning_scene_monitor::PlanningSceneMonitor::UPDATE_STATE));
  return ok;
}

// Add the close end effector trajectory to the overall plan (after the approach trajectory, before the retreat)
void addGripperTrajectory(const ManipulationPlanPtr& plan,
                          const collision_detection::AllowedCollisionMatrixConstPtr& collision_matrix,
                          const std::string& name)
{
  // Check if a "closed" end effector configuration was specified
  if (!plan->retreat_posture_.joint_names.empty())
  {
    moveit::core::RobotStatePtr ee_closed_state(
        new moveit::core::RobotState(plan->trajectories_.back().trajectory_->getLastWayPoint()));

    auto ee_closed_traj = std::make_shared<robot_trajectory::RobotTrajectory>(
        ee_closed_state->getRobotModel(), plan->shared_data_->end_effector_group_->getName()));
    ee_closed_traj->setRobotTrajectoryMsg(*ee_closed_state, plan->retreat_posture_);
    // If user has defined a time for it's gripper movement time, don't add the
    // DEFAULT_GRASP_POSTURE_COMPLETION_DURATION
    if (!plan->retreat_posture_.points.empty() &&
        plan->retreat_posture_.points.back().time_from_start > ros::Duration(0.0))
    {
      ee_closed_traj->addPrefixWayPoint(ee_closed_state, 0.0);
    }
    else
    {  // Do what was done before
      ROS_INFO_STREAM("Adding default duration of " << PickPlace::DEFAULT_GRASP_POSTURE_COMPLETION_DURATION
                                                    << " seconds to the grasp closure time. Assign time_from_start to "
                                                    << "your trajectory to avoid this.");
      ee_closed_traj->addPrefixWayPoint(ee_closed_state, PickPlace::DEFAULT_GRASP_POSTURE_COMPLETION_DURATION);
    }

    plan_execution::ExecutableTrajectory et(ee_closed_traj, name);

    // Add a callback to attach the object to the EE after closing the gripper
<<<<<<< HEAD
    et.effect_on_success_ =
        std::bind(&executeAttachObject, plan->shared_data_, plan->approach_posture_, std::placeholders::_1);
=======
    et.effect_on_success_ = [plan](const plan_execution::ExecutableMotionPlan* motion_plan) {
      return executeAttachObject(plan->shared_data_, plan->approach_posture_, *motion_plan);
    };
>>>>>>> 7f2927c6
    et.allowed_collision_matrix_ = collision_matrix;
    plan->trajectories_.push_back(et);
  }
  else
  {
    ROS_WARN_NAMED("manipulation", "No joint states of grasp postures have been defined in the pick place action.");
  }
}

}  // namespace

bool ApproachAndTranslateStage::evaluate(const ManipulationPlanPtr& plan) const
{
  const moveit::core::JointModelGroup* jmg = plan->shared_data_->planning_group_;
  // compute what the maximum distance reported between any two states in the planning group could be, and keep 1% of
  // that;
  // this is the minimum distance between sampled goal states
  const double min_distance = 0.01 * jmg->getMaximumExtent();

  // convert approach direction and retreat direction to Eigen structures
  Eigen::Vector3d approach_direction, retreat_direction;
  tf2::fromMsg(plan->approach_.direction.vector, approach_direction);
  tf2::fromMsg(plan->retreat_.direction.vector, retreat_direction);

  // if translation vectors are specified in the frame of the ik link name, then we assume the frame is local;
  // otherwise, the frame is global
  bool approach_direction_is_global_frame = !moveit::core::Transforms::sameFrame(
      plan->approach_.direction.header.frame_id, plan->shared_data_->ik_link_->getName());
  bool retreat_direction_is_global_frame = !moveit::core::Transforms::sameFrame(
      plan->retreat_.direction.header.frame_id, plan->shared_data_->ik_link_->getName());

  // transform the input vectors in accordance to frame specified in the header;
  if (approach_direction_is_global_frame)
    // getFrameTransform() returns a valid isometry by contract
    approach_direction =
        planning_scene_->getFrameTransform(plan->approach_.direction.header.frame_id).linear() * approach_direction;
  if (retreat_direction_is_global_frame)
    // getFrameTransform() returns a valid isometry by contract
    retreat_direction =
        planning_scene_->getFrameTransform(plan->retreat_.direction.header.frame_id).linear() * retreat_direction;

  // state validity checking during the approach must ensure that the gripper posture is that for pre-grasping
  moveit::core::GroupStateValidityCallbackFn approach_valid_callback =
<<<<<<< HEAD
      std::bind(&isStateCollisionFree, planning_scene_.get(), collision_matrix_.get(), verbose_,
                &plan->approach_posture_, std::placeholders::_1, std::placeholders::_2, std::placeholders::_3);
=======
      [scene = planning_scene_.get(), acm = collision_matrix_.get(), verbose = this->verbose_,
       approach_posture = &plan->approach_posture_](moveit::core::RobotState* robot_state,
                                                    const moveit::core::JointModelGroup* joint_group,
                                                    const double* joint_group_variable_values) {
        return isStateCollisionFree(scene, acm, verbose, approach_posture, robot_state, joint_group,
                                    joint_group_variable_values);
      };
>>>>>>> 7f2927c6
  plan->goal_sampler_->setVerbose(verbose_);
  std::size_t attempted_possible_goal_states = 0;
  do  // continuously sample possible goal states
  {
    for (std::size_t i = attempted_possible_goal_states; i < plan->possible_goal_states_.size() && !signal_stop_;
         ++i, ++attempted_possible_goal_states)
    {
      // if we are trying to get as close as possible to the goal (maximum one meter)
      if (plan->shared_data_->minimize_object_distance_)
      {
        static const double MAX_CLOSE_UP_DIST = 1.0;
        auto close_up_state = std::make_shared<moveit::core::RobotState>(*plan->possible_goal_states_[i]);
        std::vector<moveit::core::RobotStatePtr> close_up_states;
        double d_close_up = moveit::core::CartesianInterpolator::computeCartesianPath(
            close_up_state.get(), plan->shared_data_->planning_group_, close_up_states, plan->shared_data_->ik_link_,
            approach_direction, approach_direction_is_global_frame, MAX_CLOSE_UP_DIST,
            moveit::core::MaxEEFStep(max_step_), moveit::core::JumpThreshold(jump_factor_), approach_valid_callback);
        // if progress towards the object was made, update the desired goal state
        if (d_close_up > 0.0 && close_up_states.size() > 1)
          *plan->possible_goal_states_[i] = *close_up_states[close_up_states.size() - 2];
      }

      // try to compute a straight line path that arrives at the goal using the specified approach direction
      auto first_approach_state = std::make_shared<moveit::core::RobotState>(*plan->possible_goal_states_[i]);

      std::vector<moveit::core::RobotStatePtr> approach_states;
      double d_approach = moveit::core::CartesianInterpolator::computeCartesianPath(
          first_approach_state.get(), plan->shared_data_->planning_group_, approach_states,
          plan->shared_data_->ik_link_, -approach_direction, approach_direction_is_global_frame,
          plan->approach_.desired_distance, moveit::core::MaxEEFStep(max_step_),
          moveit::core::JumpThreshold(jump_factor_), approach_valid_callback);

      // if we were able to follow the approach direction for sufficient length, try to compute a retreat direction
      if (d_approach > plan->approach_.min_distance && !signal_stop_)
      {
        if (plan->retreat_.desired_distance > 0.0)
        {
          // construct a planning scene that is just a diff on top of our actual planning scene
          planning_scene::PlanningScenePtr planning_scene_after_approach = planning_scene_->diff();

          // assume the current state of the diff world is the one we plan to reach
          planning_scene_after_approach->getCurrentStateNonConst() = *plan->possible_goal_states_[i];

          // apply the difference message to this world that virtually attaches the object we are manipulating
          planning_scene_after_approach->processAttachedCollisionObjectMsg(plan->shared_data_->diff_attached_object_);

          // state validity checking during the retreat after the grasp must ensure the gripper posture is that of the
          // actual grasp
          moveit::core::GroupStateValidityCallbackFn retreat_valid_callback =
<<<<<<< HEAD
              std::bind(&isStateCollisionFree, planning_scene_after_approach.get(), collision_matrix_.get(), verbose_,
                        &plan->retreat_posture_, std::placeholders::_1, std::placeholders::_2, std::placeholders::_3);
=======
              [scene = planning_scene_after_approach.get(), acm = collision_matrix_.get(), verbose = verbose_,
               retreat_posture = &plan->retreat_posture_](moveit::core::RobotState* robot_state,
                                                          const moveit::core::JointModelGroup* joint_group,
                                                          const double* joint_group_variable_values) {
                return isStateCollisionFree(scene, acm, verbose, retreat_posture, robot_state, joint_group,
                                            joint_group_variable_values);
              };
>>>>>>> 7f2927c6

          // try to compute a straight line path that moves from the goal in a desired direction
          moveit::core::RobotStatePtr last_retreat_state(
              new moveit::core::RobotState(planning_scene_after_approach->getCurrentState()));
          std::vector<moveit::core::RobotStatePtr> retreat_states;
          double d_retreat = moveit::core::CartesianInterpolator::computeCartesianPath(
              last_retreat_state.get(), plan->shared_data_->planning_group_, retreat_states,
              plan->shared_data_->ik_link_, retreat_direction, retreat_direction_is_global_frame,
              plan->retreat_.desired_distance, moveit::core::MaxEEFStep(max_step_),
              moveit::core::JumpThreshold(jump_factor_), retreat_valid_callback);

          // if sufficient progress was made in the desired direction, we have a goal state that we can consider for
          // future stages
          if (d_retreat > plan->retreat_.min_distance && !signal_stop_)
          {
            // Create approach trajectory
            std::reverse(approach_states.begin(), approach_states.end());
            auto approach_traj = std::make_shared<robot_trajectory::RobotTrajectory>(
                planning_scene_->getRobotModel(), plan->shared_data_->planning_group_->getName()));
            for (const moveit::core::RobotStatePtr& approach_state : approach_states)
              approach_traj->addSuffixWayPoint(approach_state, 0.0);

            // Create retreat trajectory
            auto retreat_traj = std::make_shared<robot_trajectory::RobotTrajectory>(
                planning_scene_->getRobotModel(), plan->shared_data_->planning_group_->getName()));
            for (const moveit::core::RobotStatePtr& retreat_state : retreat_states)
              retreat_traj->addSuffixWayPoint(retreat_state, 0.0);

            // Add timestamps to approach|retreat trajectories
            time_param_.computeTimeStamps(*approach_traj);
            time_param_.computeTimeStamps(*retreat_traj);

            // Convert approach trajectory to an executable trajectory
            plan_execution::ExecutableTrajectory et_approach(approach_traj, "approach");
            et_approach.allowed_collision_matrix_ = collision_matrix_;
            plan->trajectories_.push_back(et_approach);

            // Add gripper close trajectory
            addGripperTrajectory(plan, collision_matrix_, "grasp");

            // Convert retreat trajectory to an executable trajectory
            plan_execution::ExecutableTrajectory et_retreat(retreat_traj, "retreat");
            et_retreat.allowed_collision_matrix_ = collision_matrix_;
            plan->trajectories_.push_back(et_retreat);

            plan->approach_state_ = approach_states.front();
            return true;
          }
        }
        else  // No retreat was specified, so package up approach and grip trajectories.
        {
          // Reset the approach_state_ RobotStatePtr so that we can retry computing the cartesian path
          plan->approach_state_.swap(first_approach_state);

          // Create approach trajectory
          std::reverse(approach_states.begin(), approach_states.end());
          auto approach_traj = std::make_shared<robot_trajectory::RobotTrajectory>(
              planning_scene_->getRobotModel(), plan->shared_data_->planning_group_->getName()));
          for (const moveit::core::RobotStatePtr& approach_state : approach_states)
            approach_traj->addSuffixWayPoint(approach_state, 0.0);

          // Add timestamps to approach trajectories
          time_param_.computeTimeStamps(*approach_traj);

          // Convert approach trajectory to an executable trajectory
          plan_execution::ExecutableTrajectory et_approach(approach_traj, "approach");
          et_approach.allowed_collision_matrix_ = collision_matrix_;
          plan->trajectories_.push_back(et_approach);

          // Add gripper close trajectory
          addGripperTrajectory(plan, collision_matrix_, "grasp");

          plan->approach_state_ = approach_states.front();

          return true;
        }
      }
    }
  } while (plan->possible_goal_states_.size() < max_goal_count_ && !signal_stop_ &&
           samplePossibleGoalStates(plan, planning_scene_->getCurrentState(), min_distance, max_fail_));

  plan->error_code_.val = moveit_msgs::msg::MoveItErrorCodes::PLANNING_FAILED;

  return false;
}
}  // namespace pick_place<|MERGE_RESOLUTION|>--- conflicted
+++ resolved
@@ -146,11 +146,7 @@
     msg.detach_posture = detach_posture;
     ok = ps->processAttachedCollisionObjectMsg(msg);
   }
-<<<<<<< HEAD
-  motion_plan->planning_scene_monitor_->triggerSceneUpdateEvent(
-=======
   motion_plan.planning_scene_monitor_->triggerSceneUpdateEvent(
->>>>>>> 7f2927c6
       (planning_scene_monitor::PlanningSceneMonitor::
            SceneUpdateType)(planning_scene_monitor::PlanningSceneMonitor::UPDATE_GEOMETRY +
                             planning_scene_monitor::PlanningSceneMonitor::UPDATE_STATE));
@@ -189,14 +185,9 @@
     plan_execution::ExecutableTrajectory et(ee_closed_traj, name);
 
     // Add a callback to attach the object to the EE after closing the gripper
-<<<<<<< HEAD
-    et.effect_on_success_ =
-        std::bind(&executeAttachObject, plan->shared_data_, plan->approach_posture_, std::placeholders::_1);
-=======
     et.effect_on_success_ = [plan](const plan_execution::ExecutableMotionPlan* motion_plan) {
       return executeAttachObject(plan->shared_data_, plan->approach_posture_, *motion_plan);
     };
->>>>>>> 7f2927c6
     et.allowed_collision_matrix_ = collision_matrix;
     plan->trajectories_.push_back(et);
   }
@@ -240,10 +231,6 @@
 
   // state validity checking during the approach must ensure that the gripper posture is that for pre-grasping
   moveit::core::GroupStateValidityCallbackFn approach_valid_callback =
-<<<<<<< HEAD
-      std::bind(&isStateCollisionFree, planning_scene_.get(), collision_matrix_.get(), verbose_,
-                &plan->approach_posture_, std::placeholders::_1, std::placeholders::_2, std::placeholders::_3);
-=======
       [scene = planning_scene_.get(), acm = collision_matrix_.get(), verbose = this->verbose_,
        approach_posture = &plan->approach_posture_](moveit::core::RobotState* robot_state,
                                                     const moveit::core::JointModelGroup* joint_group,
@@ -251,7 +238,6 @@
         return isStateCollisionFree(scene, acm, verbose, approach_posture, robot_state, joint_group,
                                     joint_group_variable_values);
       };
->>>>>>> 7f2927c6
   plan->goal_sampler_->setVerbose(verbose_);
   std::size_t attempted_possible_goal_states = 0;
   do  // continuously sample possible goal states
@@ -301,10 +287,6 @@
           // state validity checking during the retreat after the grasp must ensure the gripper posture is that of the
           // actual grasp
           moveit::core::GroupStateValidityCallbackFn retreat_valid_callback =
-<<<<<<< HEAD
-              std::bind(&isStateCollisionFree, planning_scene_after_approach.get(), collision_matrix_.get(), verbose_,
-                        &plan->retreat_posture_, std::placeholders::_1, std::placeholders::_2, std::placeholders::_3);
-=======
               [scene = planning_scene_after_approach.get(), acm = collision_matrix_.get(), verbose = verbose_,
                retreat_posture = &plan->retreat_posture_](moveit::core::RobotState* robot_state,
                                                           const moveit::core::JointModelGroup* joint_group,
@@ -312,7 +294,6 @@
                 return isStateCollisionFree(scene, acm, verbose, retreat_posture, robot_state, joint_group,
                                             joint_group_variable_values);
               };
->>>>>>> 7f2927c6
 
           // try to compute a straight line path that moves from the goal in a desired direction
           moveit::core::RobotStatePtr last_retreat_state(
