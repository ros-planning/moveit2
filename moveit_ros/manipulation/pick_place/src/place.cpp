/*********************************************************************
 * Software License Agreement (BSD License)
 *
 *  Copyright (c) 2012, Willow Garage, Inc.
 *  All rights reserved.
 *
 *  Redistribution and use in source and binary forms, with or without
 *  modification, are permitted provided that the following conditions
 *  are met:
 *
 *   * Redistributions of source code must retain the above copyright
 *     notice, this list of conditions and the following disclaimer.
 *   * Redistributions in binary form must reproduce the above
 *     copyright notice, this list of conditions and the following
 *     disclaimer in the documentation and/or other materials provided
 *     with the distribution.
 *   * Neither the name of Willow Garage nor the names of its
 *     contributors may be used to endorse or promote products derived
 *     from this software without specific prior written permission.
 *
 *  THIS SOFTWARE IS PROVIDED BY THE COPYRIGHT HOLDERS AND CONTRIBUTORS
 *  "AS IS" AND ANY EXPRESS OR IMPLIED WARRANTIES, INCLUDING, BUT NOT
 *  LIMITED TO, THE IMPLIED WARRANTIES OF MERCHANTABILITY AND FITNESS
 *  FOR A PARTICULAR PURPOSE ARE DISCLAIMED. IN NO EVENT SHALL THE
 *  COPYRIGHT OWNER OR CONTRIBUTORS BE LIABLE FOR ANY DIRECT, INDIRECT,
 *  INCIDENTAL, SPECIAL, EXEMPLARY, OR CONSEQUENTIAL DAMAGES (INCLUDING,
 *  BUT NOT LIMITED TO, PROCUREMENT OF SUBSTITUTE GOODS OR SERVICES;
 *  LOSS OF USE, DATA, OR PROFITS; OR BUSINESS INTERRUPTION) HOWEVER
 *  CAUSED AND ON ANY THEORY OF LIABILITY, WHETHER IN CONTRACT, STRICT
 *  LIABILITY, OR TORT (INCLUDING NEGLIGENCE OR OTHERWISE) ARISING IN
 *  ANY WAY OUT OF THE USE OF THIS SOFTWARE, EVEN IF ADVISED OF THE
 *  POSSIBILITY OF SUCH DAMAGE.
 *********************************************************************/

/* Author: Ioan Sucan */

#include <moveit/pick_place/pick_place.h>
#include <moveit/pick_place/reachable_valid_pose_filter.h>
#include <moveit/pick_place/approach_and_translate_stage.h>
#include <moveit/pick_place/plan_stage.h>
#include <moveit/robot_state/conversions.h>
#include <tf2_eigen/tf2_eigen.h>
#include <ros/console.h>

namespace pick_place
{
PlacePlan::PlacePlan(const PickPlaceConstPtr& pick_place) : PickPlacePlanBase(pick_place, "place")
{
}

namespace
{
bool transformToEndEffectorGoal(const geometry_msgs::PoseStamped& goal_pose,
                                const robot_state::AttachedBody* attached_body, geometry_msgs::PoseStamped& place_pose)
{
  const EigenSTL::vector_Isometry3d& fixed_transforms = attached_body->getFixedTransforms();
  if (fixed_transforms.empty())
    return false;

  Eigen::Isometry3d end_effector_transform;
  tf2::fromMsg(goal_pose.pose, end_effector_transform);
  end_effector_transform = end_effector_transform * fixed_transforms[0].inverse();
  place_pose.header = goal_pose.header;
  place_pose.pose = tf2::toMsg(end_effector_transform);
  return true;
}
}  // namespace

bool PlacePlan::plan(const planning_scene::PlanningSceneConstPtr& planning_scene, const moveit_msgs::action::PlaceGoal& goal)
{
  double timeout = goal.allowed_planning_time;
  ros::WallTime endtime = ros::WallTime::now() + ros::WallDuration(timeout);
  std::string attached_object_name = goal.attached_object_name;
  const robot_model::JointModelGroup* jmg = nullptr;
  const robot_model::JointModelGroup* eef = nullptr;

  // if the group specified is actually an end-effector, we use it as such
  if (planning_scene->getRobotModel()->hasEndEffector(goal.group_name))
  {
    eef = planning_scene->getRobotModel()->getEndEffector(goal.group_name);
    if (eef)
    {  // if we correctly found the eef, then we try to find out what the planning group is
      const std::string& eef_parent = eef->getEndEffectorParentGroup().first;
      if (eef_parent.empty())
      {
        ROS_ERROR_STREAM_NAMED("manipulation", "No parent group to plan in was identified based on end-effector '"
                                                   << goal.group_name
                                                   << "'. Please define a parent group in the SRDF.");
        error_code_.val = moveit_msgs::msg::MoveItErrorCodes::INVALID_GROUP_NAME;
        return false;
      }
      else
        jmg = planning_scene->getRobotModel()->getJointModelGroup(eef_parent);
    }
  }
  else
  {
    // if a group name was specified, try to use it
    jmg = goal.group_name.empty() ? nullptr : planning_scene->getRobotModel()->getJointModelGroup(goal.group_name);
    if (jmg)
    {
      // we also try to find the corresponding eef
      const std::vector<std::string>& eef_names = jmg->getAttachedEndEffectorNames();
      if (eef_names.empty())
      {
        ROS_ERROR_STREAM_NAMED("manipulation", "There are no end-effectors specified for group '" << goal.group_name
                                                                                                  << "'");
        error_code_.val = moveit_msgs::msg::MoveItErrorCodes::INVALID_GROUP_NAME;
        return false;
      }
      else
        // check to see if there is an end effector that has attached objects associaded, so we can complete the place
        for (std::size_t i = 0; i < eef_names.size(); ++i)
        {
          std::vector<const robot_state::AttachedBody*> attached_bodies;
          const robot_model::JointModelGroup* eg = planning_scene->getRobotModel()->getEndEffector(eef_names[i]);
          if (eg)
          {
            // see if there are objects attached to links in the eef
            planning_scene->getCurrentState().getAttachedBodies(attached_bodies, eg);

            // is is often possible that the objects are attached to the same link that the eef itself is attached,
            // so we check for attached bodies there as well
            const robot_model::LinkModel* attached_link_model =
                planning_scene->getRobotModel()->getLinkModel(eg->getEndEffectorParentGroup().second);
            if (attached_link_model)
            {
              std::vector<const robot_state::AttachedBody*> attached_bodies2;
              planning_scene->getCurrentState().getAttachedBodies(attached_bodies2, attached_link_model);
              attached_bodies.insert(attached_bodies.end(), attached_bodies2.begin(), attached_bodies2.end());
            }
          }

          // if this end effector has attached objects, we go on
          if (!attached_bodies.empty())
          {
            // if the user specified the name of the attached object to place, we check that indeed
            // the group contains this attachd body
            if (!attached_object_name.empty())
            {
              bool found = false;
              for (std::size_t j = 0; j < attached_bodies.size(); ++j)
                if (attached_bodies[j]->getName() == attached_object_name)
                {
                  found = true;
                  break;
                }
              // if the attached body this group has is not the same as the one specified,
              // we cannot use this eef
              if (!found)
                continue;
            }

            // if we previoulsy have set the eef it means we have more options we could use, so things are ambiguous
            if (eef)
            {
              ROS_ERROR_STREAM_NAMED("manipulation", "There are multiple end-effectors for group '"
                                                         << goal.group_name
                                                         << "' that are currently holding objects. It is ambiguous "
                                                            "which end-effector to use. Please specify it explicitly.");
              error_code_.val = moveit_msgs::msg::MoveItErrorCodes::INVALID_GROUP_NAME;
              return false;
            }
            // set the end effector (this was initialized to NULL above)
            eef = planning_scene->getRobotModel()->getEndEffector(eef_names[i]);
          }
        }
    }
  }

  // if we know the attached object, but not the eef, we can try to identify that
  if (!attached_object_name.empty() && !eef)
  {
    const robot_state::AttachedBody* attached_body =
        planning_scene->getCurrentState().getAttachedBody(attached_object_name);
    if (attached_body)
    {
      // get the robot model link this attached body is associated to
      const robot_model::LinkModel* link = attached_body->getAttachedLink();
      // check to see if there is a unique end effector containing the link
      const std::vector<const robot_model::JointModelGroup*>& eefs = planning_scene->getRobotModel()->getEndEffectors();
      for (std::size_t i = 0; i < eefs.size(); ++i)
        if (eefs[i]->hasLinkModel(link->getName()))
        {
          if (eef)
          {
            ROS_ERROR_STREAM_NAMED("manipulation", "There are multiple end-effectors that include the link '"
                                                       << link->getName() << "' which is where the body '"
                                                       << attached_object_name
                                                       << "' is attached. It is unclear which end-effector to use.");
            error_code_.val = moveit_msgs::msg::MoveItErrorCodes::INVALID_GROUP_NAME;
            return false;
          }
          eef = eefs[i];
        }
    }
    // if the group is also unknown, but we just found out the eef
    if (!jmg && eef)
    {
      const std::string& eef_parent = eef->getEndEffectorParentGroup().first;
      if (eef_parent.empty())
      {
        ROS_ERROR_STREAM_NAMED("manipulation", "No parent group to plan in was identified based on end-effector '"
                                                   << goal.group_name
                                                   << "'. Please define a parent group in the SRDF.");
        error_code_.val = moveit_msgs::msg::MoveItErrorCodes::INVALID_GROUP_NAME;
        return false;
      }
      else
        jmg = planning_scene->getRobotModel()->getJointModelGroup(eef_parent);
    }
  }

  if (!jmg || !eef)
  {
    error_code_.val = moveit_msgs::msg::MoveItErrorCodes::INVALID_GROUP_NAME;
    return false;
  }

  // try to infer attached body name if possible
  int loop_count = 0;
  while (attached_object_name.empty() && loop_count < 2)
  {
    // in the first try, look for objects attached to the eef, if the eef is known;
    // otherwise, look for attached bodies in the planning group itself
    std::vector<const robot_state::AttachedBody*> attached_bodies;
    planning_scene->getCurrentState().getAttachedBodies(attached_bodies, loop_count == 0 ? eef : jmg);

    loop_count++;
    if (attached_bodies.size() > 1)
    {
      ROS_ERROR_NAMED("manipulation",
                      "Multiple attached bodies for group '%s' but no explicit attached object to place was specified",
                      goal.group_name.c_str());
      error_code_.val = moveit_msgs::msg::MoveItErrorCodes::INVALID_OBJECT_NAME;
      return false;
    }
    else
      attached_object_name = attached_bodies[0]->getName();
  }

  const robot_state::AttachedBody* attached_body =
      planning_scene->getCurrentState().getAttachedBody(attached_object_name);
  if (!attached_body)
  {
    ROS_ERROR_NAMED("manipulation", "There is no object to detach for place action");
    error_code_.val = moveit_msgs::msg::MoveItErrorCodes::INVALID_OBJECT_NAME;
    return false;
  }

  ros::WallTime start_time = ros::WallTime::now();

  // construct common data for possible manipulation plans
  ManipulationPlanSharedDataPtr plan_data(new ManipulationPlanSharedData());
  ManipulationPlanSharedDataConstPtr const_plan_data = plan_data;
  plan_data->planning_group_ = jmg;
  plan_data->end_effector_group_ = eef;
  plan_data->ik_link_ = planning_scene->getRobotModel()->getLinkModel(eef->getEndEffectorParentGroup().second);

  plan_data->timeout_ = endtime;
  plan_data->path_constraints_ = goal.path_constraints;
  plan_data->planner_id_ = goal.planner_id;
  plan_data->minimize_object_distance_ = false;
  plan_data->max_goal_sampling_attempts_ = 2;
  moveit_msgs::msg::AttachedCollisionObject& detach_object_msg = plan_data->diff_attached_object_;

  // construct the attached object message that will change the world to what it would become after a placement
  detach_object_msg.link_name = attached_body->getAttachedLinkName();
  detach_object_msg.object.id = attached_object_name;
  detach_object_msg.object.operation = moveit_msgs::msg::CollisionObject::REMOVE;

  collision_detection::AllowedCollisionMatrixPtr approach_place_acm(
      new collision_detection::AllowedCollisionMatrix(planning_scene->getAllowedCollisionMatrix()));

  // we are allowed to touch certain other objects with the gripper
  approach_place_acm->setEntry(eef->getLinkModelNames(), goal.allowed_touch_objects, true);

  // we are allowed to touch the target object slightly while retreating the end effector
  std::vector<std::string> touch_links(attached_body->getTouchLinks().begin(), attached_body->getTouchLinks().end());
  approach_place_acm->setEntry(attached_object_name, touch_links, true);

  if (!goal.support_surface_name.empty())
  {
    // we are allowed to have contact between the target object and the support surface before the place
    approach_place_acm->setEntry(goal.support_surface_name, attached_object_name, true);

    // optionally, it may be allowed to touch the support surface with the gripper
    if (goal.allow_gripper_support_collision)
      approach_place_acm->setEntry(goal.support_surface_name, eef->getLinkModelNames(), true);
  }

  // configure the manipulation pipeline
  pipeline_.reset();

  ManipulationStagePtr stage1(
      new ReachableAndValidPoseFilter(planning_scene, approach_place_acm, pick_place_->getConstraintsSamplerManager()));
  ManipulationStagePtr stage2(new ApproachAndTranslateStage(planning_scene, approach_place_acm));
  ManipulationStagePtr stage3(new PlanStage(planning_scene, pick_place_->getPlanningPipeline()));
  pipeline_.addStage(stage1).addStage(stage2).addStage(stage3);

  initialize();

  pipeline_.start();

  // add possible place locations
  for (std::size_t i = 0; i < goal.place_locations.size(); ++i)
  {
    ManipulationPlanPtr p(new ManipulationPlan(const_plan_data));
    const moveit_msgs::action::PlaceLocation& pl = goal.place_locations[i];

    if (goal.place_eef)
      p->goal_pose_ = pl.place_pose;
    else
        // The goals are specified for the attached body
        // but we want to transform them into goals for the end-effector instead
        if (!transformToEndEffectorGoal(pl.place_pose, attached_body, p->goal_pose_))
    {
      p->goal_pose_ = pl.place_pose;
      ROS_ERROR_NAMED("manipulation", "Unable to transform the desired pose of the object to the pose of the "
                                      "end-effector");
    }

    p->approach_ = pl.pre_place_approach;
    p->retreat_ = pl.post_place_retreat;
    p->retreat_posture_ = pl.post_place_posture;
    p->id_ = i;
    if (p->retreat_posture_.joint_names.empty())
      p->retreat_posture_ = attached_body->getDetachPosture();
    pipeline_.push(p);
  }
  ROS_INFO_NAMED("manipulation", "Added %d place locations", (int)goal.place_locations.size());

  // wait till we're done
  waitForPipeline(endtime);

  pipeline_.stop();

  last_plan_time_ = (ros::WallTime::now() - start_time).toSec();

  if (!getSuccessfulManipulationPlans().empty())
    error_code_.val = moveit_msgs::msg::MoveItErrorCodes::SUCCESS;
  else
  {
    if (last_plan_time_ > timeout)
      error_code_.val = moveit_msgs::msg::MoveItErrorCodes::TIMED_OUT;
    else
    {
<<<<<<< HEAD
      error_code_.val = moveit_msgs::MoveItErrorCodes::PLANNING_FAILED;
      if (!goal.place_locations.empty())
=======
      error_code_.val = moveit_msgs::msg::MoveItErrorCodes::PLANNING_FAILED;
      if (goal.place_locations.size() > 0)
>>>>>>> 8dddba4b
      {
        ROS_WARN_NAMED("manipulation", "All supplied place locations failed. Retrying last location in verbose mode.");
        // everything failed. we now start the pipeline again in verbose mode for one grasp
        initialize();
        pipeline_.setVerbose(true);
        pipeline_.start();
        pipeline_.reprocessLastFailure();
        waitForPipeline(ros::WallTime::now() + ros::WallDuration(1.0));
        pipeline_.stop();
        pipeline_.setVerbose(false);
      }
    }
  }
  ROS_INFO_NAMED("manipulation", "Place planning completed after %lf seconds", last_plan_time_);

  return error_code_.val == moveit_msgs::msg::MoveItErrorCodes::SUCCESS;
}

PlacePlanPtr PickPlace::planPlace(const planning_scene::PlanningSceneConstPtr& planning_scene,
                                  const moveit_msgs::action::PlaceGoal& goal) const
{
  PlacePlanPtr p(new PlacePlan(shared_from_this()));
  if (planning_scene::PlanningScene::isEmpty(goal.planning_options.planning_scene_diff))
    p->plan(planning_scene, goal);
  else
    p->plan(planning_scene->diff(goal.planning_options.planning_scene_diff), goal);

  if (display_computed_motion_plans_)
  {
    const std::vector<pick_place::ManipulationPlanPtr>& success = p->getSuccessfulManipulationPlans();
    if (!success.empty())
      visualizePlan(success.back());
  }

  if (display_grasps_)
  {
    const std::vector<pick_place::ManipulationPlanPtr>& success = p->getSuccessfulManipulationPlans();
    visualizeGrasps(success);
    const std::vector<pick_place::ManipulationPlanPtr>& failed = p->getFailedManipulationPlans();
    visualizeGrasps(failed);
  }

  return p;
}
}  // namespace pick_place<|MERGE_RESOLUTION|>--- conflicted
+++ resolved
@@ -345,13 +345,8 @@
       error_code_.val = moveit_msgs::msg::MoveItErrorCodes::TIMED_OUT;
     else
     {
-<<<<<<< HEAD
-      error_code_.val = moveit_msgs::MoveItErrorCodes::PLANNING_FAILED;
+      error_code_.val = moveit_msgs::msg::MoveItErrorCodes::PLANNING_FAILED;
       if (!goal.place_locations.empty())
-=======
-      error_code_.val = moveit_msgs::msg::MoveItErrorCodes::PLANNING_FAILED;
-      if (goal.place_locations.size() > 0)
->>>>>>> 8dddba4b
       {
         ROS_WARN_NAMED("manipulation", "All supplied place locations failed. Retrying last location in verbose mode.");
         // everything failed. we now start the pipeline again in verbose mode for one grasp
