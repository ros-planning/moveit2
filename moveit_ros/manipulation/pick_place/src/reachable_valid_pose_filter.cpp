--- conflicted
+++ resolved
@@ -137,16 +137,11 @@
     if (plan->goal_sampler_)
     {
       plan->goal_sampler_->setGroupStateValidityCallback(
-<<<<<<< HEAD
-          std::bind(&isStateCollisionFree, planning_scene_.get(), collision_matrix_.get(), verbose_, plan.get(),
-                    std::placeholders::_1, std::placeholders::_2, std::placeholders::_3));
-=======
           [scene = planning_scene_.get(), acm = collision_matrix_.get(), verbose = verbose_,
            p = plan.get()](moveit::core::RobotState* robot_state, const moveit::core::JointModelGroup* joint_group,
                            const double* joint_group_variable_values) {
             return isStateCollisionFree(scene, acm, verbose, p, robot_state, joint_group, joint_group_variable_values);
           });
->>>>>>> 7f2927c6
       plan->goal_sampler_->setVerbose(verbose_);
       if (plan->goal_sampler_->sample(*token_state, plan->shared_data_->max_goal_sampling_attempts_))
       {
