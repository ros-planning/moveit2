--- conflicted
+++ resolved
@@ -49,13 +49,8 @@
 public:
   DynamicReconfigureImpl() : dynamic_reconfigure_server_(ros::NodeHandle("~/pick_place"))
   {
-<<<<<<< HEAD
-    dynamic_reconfigure_server_.setCallback(std::bind(&DynamicReconfigureImpl::dynamicReconfigureCallback, this,
-                                                      std::placeholders::_1, std::placeholders::_2));
-=======
     dynamic_reconfigure_server_.setCallback(
         [this](auto& config, uint32_t level) { dynamicReconfigureCallback(config, level); });
->>>>>>> 7f2927c6
   }
 
   const PickPlaceParams& getParams() const
