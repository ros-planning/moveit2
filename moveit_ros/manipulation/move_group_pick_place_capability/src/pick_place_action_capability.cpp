/*********************************************************************
 * Software License Agreement (BSD License)
 *
 *  Copyright (c) 2012, Willow Garage, Inc.
 *  All rights reserved.
 *
 *  Redistribution and use in source and binary forms, with or without
 *  modification, are permitted provided that the following conditions
 *  are met:
 *
 *   * Redistributions of source code must retain the above copyright
 *     notice, this list of conditions and the following disclaimer.
 *   * Redistributions in binary form must reproduce the above
 *     copyright notice, this list of conditions and the following
 *     disclaimer in the documentation and/or other materials provided
 *     with the distribution.
 *   * Neither the name of Willow Garage nor the names of its
 *     contributors may be used to endorse or promote products derived
 *     from this software without specific prior written permission.
 *
 *  THIS SOFTWARE IS PROVIDED BY THE COPYRIGHT HOLDERS AND CONTRIBUTORS
 *  "AS IS" AND ANY EXPRESS OR IMPLIED WARRANTIES, INCLUDING, BUT NOT
 *  LIMITED TO, THE IMPLIED WARRANTIES OF MERCHANTABILITY AND FITNESS
 *  FOR A PARTICULAR PURPOSE ARE DISCLAIMED. IN NO EVENT SHALL THE
 *  COPYRIGHT OWNER OR CONTRIBUTORS BE LIABLE FOR ANY DIRECT, INDIRECT,
 *  INCIDENTAL, SPECIAL, EXEMPLARY, OR CONSEQUENTIAL DAMAGES (INCLUDING,
 *  BUT NOT LIMITED TO, PROCUREMENT OF SUBSTITUTE GOODS OR SERVICES;
 *  LOSS OF USE, DATA, OR PROFITS; OR BUSINESS INTERRUPTION) HOWEVER
 *  CAUSED AND ON ANY THEORY OF LIABILITY, WHETHER IN CONTRACT, STRICT
 *  LIABILITY, OR TORT (INCLUDING NEGLIGENCE OR OTHERWISE) ARISING IN
 *  ANY WAY OUT OF THE USE OF THIS SOFTWARE, EVEN IF ADVISED OF THE
 *  POSSIBILITY OF SUCH DAMAGE.
 *********************************************************************/

/* Author: Ioan Sucan */

#include "pick_place_action_capability.h"
#include <moveit/plan_execution/plan_execution.h>
#include <moveit/plan_execution/plan_with_sensing.h>
#include <moveit/move_group_pick_place_capability/capability_names.h>

move_group::MoveGroupPickPlaceAction::MoveGroupPickPlaceAction()
  : MoveGroupCapability("PickPlaceAction"), pickup_state_(IDLE)
{
}

void move_group::MoveGroupPickPlaceAction::initialize()
{
  pick_place_ = std::make_shared<pick_place::PickPlace>(context_->planning_pipeline_);
  pick_place_->displayComputedMotionPlans(true);

  if (context_->debug_)
    pick_place_->displayProcessedGrasps(true);

  // start the pickup action server
  pickup_action_server_ = std::make_unique<actionlib::SimpleActionServer<moveit_msgs::PickupAction>>(
<<<<<<< HEAD
      root_node_handle_, PICKUP_ACTION,
      std::bind(&MoveGroupPickPlaceAction::executePickupCallback, this, std::placeholders::_1), false);
  pickup_action_server_->registerPreemptCallback(std::bind(&MoveGroupPickPlaceAction::preemptPickupCallback, this));
=======
      root_node_handle_, PICKUP_ACTION, [this](const auto& goal) { executePickupCallback(goal); }, false);
  pickup_action_server_->registerPreemptCallback([this] { preemptPickupCallback(); });
>>>>>>> 7f2927c6
  pickup_action_server_->start();

  // start the place action server
  place_action_server_ = std::make_unique<actionlib::SimpleActionServer<moveit_msgs::PlaceAction>>(
<<<<<<< HEAD
      root_node_handle_, PLACE_ACTION,
      std::bind(&MoveGroupPickPlaceAction::executePlaceCallback, this, std::placeholders::_1), false);
  place_action_server_->registerPreemptCallback(std::bind(&MoveGroupPickPlaceAction::preemptPlaceCallback, this));
=======
      root_node_handle_, PLACE_ACTION, [this](const auto& goal) { executePlaceCallback(goal); }, false);
  place_action_server_->registerPreemptCallback([this] { preemptPlaceCallback(); });
>>>>>>> 7f2927c6
  place_action_server_->start();
}

void move_group::MoveGroupPickPlaceAction::startPickupExecutionCallback()
{
  setPickupState(MONITOR);
}

void move_group::MoveGroupPickPlaceAction::startPickupLookCallback()
{
  setPickupState(LOOK);
}

void move_group::MoveGroupPickPlaceAction::startPlaceExecutionCallback()
{
  setPlaceState(MONITOR);
}

void move_group::MoveGroupPickPlaceAction::startPlaceLookCallback()
{
  setPlaceState(LOOK);
}

void move_group::MoveGroupPickPlaceAction::executePickupCallbackPlanOnly(
    const moveit_msgs::action::PickupGoalConstPtr& goal, moveit_msgs::action::PickupResult& action_res)
{
  pick_place::PickPlanPtr plan;
  try
  {
    planning_scene_monitor::LockedPlanningSceneRO ps(context_->planning_scene_monitor_);
    plan = pick_place_->planPick(ps, *goal);
  }
  catch (std::exception& ex)
  {
    ROS_ERROR_NAMED("manipulation", "Pick&place threw an exception: %s", ex.what());
  }

  if (plan)
  {
    const std::vector<pick_place::ManipulationPlanPtr>& success = plan->getSuccessfulManipulationPlans();
    if (success.empty())
    {
      action_res.error_code = plan->getErrorCode();
    }
    else
    {
      const pick_place::ManipulationPlanPtr& result = success.back();
      convertToMsg(result->trajectories_, action_res.trajectory_start, action_res.trajectory_stages);
      action_res.trajectory_descriptions.resize(result->trajectories_.size());
      for (std::size_t i = 0; i < result->trajectories_.size(); ++i)
        action_res.trajectory_descriptions[i] = result->trajectories_[i].description_;
      if (result->id_ < goal->possible_grasps.size())
        action_res.grasp = goal->possible_grasps[result->id_];
      action_res.error_code.val = moveit_msgs::msg::MoveItErrorCodes::SUCCESS;
      action_res.planning_time = plan->getLastPlanTime();
    }
  }
  else
  {
    action_res.error_code.val = moveit_msgs::msg::MoveItErrorCodes::FAILURE;
  }
}

void move_group::MoveGroupPickPlaceAction::executePlaceCallbackPlanOnly(
    const moveit_msgs::action::PlaceGoalConstPtr& goal, moveit_msgs::action::PlaceResult& action_res)
{
  pick_place::PlacePlanPtr plan;
  try
  {
    planning_scene_monitor::LockedPlanningSceneRO ps(context_->planning_scene_monitor_);
    plan = pick_place_->planPlace(ps, *goal);
  }
  catch (std::exception& ex)
  {
    ROS_ERROR_NAMED("manipulation", "Pick&place threw an exception: %s", ex.what());
  }

  if (plan)
  {
    const std::vector<pick_place::ManipulationPlanPtr>& success = plan->getSuccessfulManipulationPlans();
    if (success.empty())
    {
      action_res.error_code = plan->getErrorCode();
    }
    else
    {
      const pick_place::ManipulationPlanPtr& result = success.back();
      convertToMsg(result->trajectories_, action_res.trajectory_start, action_res.trajectory_stages);
      action_res.trajectory_descriptions.resize(result->trajectories_.size());
      for (std::size_t i = 0; i < result->trajectories_.size(); ++i)
        action_res.trajectory_descriptions[i] = result->trajectories_[i].description_;
      if (result->id_ < goal->place_locations.size())
        action_res.place_location = goal->place_locations[result->id_];
      action_res.error_code.val = moveit_msgs::msg::MoveItErrorCodes::SUCCESS;
      action_res.planning_time = plan->getLastPlanTime();
    }
  }
  else
  {
    action_res.error_code.val = moveit_msgs::msg::MoveItErrorCodes::FAILURE;
  }
}

bool move_group::MoveGroupPickPlaceAction::planUsingPickPlacePickup(const moveit_msgs::action::PickupGoal& goal,
                                                                    moveit_msgs::action::PickupResult* action_res,
                                                                    plan_execution::ExecutableMotionPlan& plan)
{
  setPickupState(PLANNING);

  planning_scene_monitor::LockedPlanningSceneRO ps(plan.planning_scene_monitor_);

  pick_place::PickPlanPtr pick_plan;
  try
  {
    pick_plan = pick_place_->planPick(plan.planning_scene_, goal);
  }
  catch (std::exception& ex)
  {
    ROS_ERROR_NAMED("manipulation", "Pick&place threw an exception: %s", ex.what());
  }

  if (pick_plan)
  {
    const std::vector<pick_place::ManipulationPlanPtr>& success = pick_plan->getSuccessfulManipulationPlans();
    if (success.empty())
    {
      plan.error_code_ = pick_plan->getErrorCode();
    }
    else
    {
      const pick_place::ManipulationPlanPtr& result = success.back();
      plan.plan_components_ = result->trajectories_;
      if (result->id_ < goal.possible_grasps.size())
        action_res->grasp = goal.possible_grasps[result->id_];
      plan.error_code_.val = moveit_msgs::msg::MoveItErrorCodes::SUCCESS;
      action_res->planning_time = pick_plan->getLastPlanTime();
    }
  }
  else
  {
    plan.error_code_.val = moveit_msgs::msg::MoveItErrorCodes::FAILURE;
  }

  return plan.error_code_.val == moveit_msgs::msg::MoveItErrorCodes::SUCCESS;
}

bool move_group::MoveGroupPickPlaceAction::planUsingPickPlacePlace(const moveit_msgs::action::PlaceGoal& goal,
                                                                   moveit_msgs::action::PlaceResult* action_res,
                                                                   plan_execution::ExecutableMotionPlan& plan)
{
  setPlaceState(PLANNING);

  planning_scene_monitor::LockedPlanningSceneRO ps(plan.planning_scene_monitor_);

  pick_place::PlacePlanPtr place_plan;
  try
  {
    place_plan = pick_place_->planPlace(plan.planning_scene_, goal);
  }
  catch (std::exception& ex)
  {
    ROS_ERROR_NAMED("manipulation", "Pick&place threw an exception: %s", ex.what());
  }

  if (place_plan)
  {
    const std::vector<pick_place::ManipulationPlanPtr>& success = place_plan->getSuccessfulManipulationPlans();
    if (success.empty())
    {
      plan.error_code_ = place_plan->getErrorCode();
    }
    else
    {
      const pick_place::ManipulationPlanPtr& result = success.back();
      plan.plan_components_ = result->trajectories_;
      if (result->id_ < goal.place_locations.size())
        action_res->place_location = goal.place_locations[result->id_];
      plan.error_code_.val = moveit_msgs::msg::MoveItErrorCodes::SUCCESS;
      action_res->planning_time = place_plan->getLastPlanTime();
    }
  }
  else
  {
    plan.error_code_.val = moveit_msgs::msg::MoveItErrorCodes::FAILURE;
  }

  return plan.error_code_.val == moveit_msgs::msg::MoveItErrorCodes::SUCCESS;
}

void move_group::MoveGroupPickPlaceAction::executePickupCallbackPlanAndExecute(
    const moveit_msgs::action::PickupGoalConstPtr& goal, moveit_msgs::action::PickupResult& action_res)
{
  plan_execution::PlanExecution::Options opt;

  opt.replan_ = goal->planning_options.replan;
  opt.replan_attempts_ = goal->planning_options.replan_attempts;
  opt.replan_delay_ = goal->planning_options.replan_delay;
<<<<<<< HEAD
  opt.before_execution_callback_ = std::bind(&MoveGroupPickPlaceAction::startPickupExecutionCallback, this);

  opt.plan_callback_ = std::bind(&MoveGroupPickPlaceAction::planUsingPickPlacePickup, this, boost::cref(*goal),
                                 &action_res, std::placeholders::_1);
  if (goal->planning_options.look_around && context_->plan_with_sensing_)
  {
    opt.plan_callback_ =
        std::bind(&plan_execution::PlanWithSensing::computePlan, context_->plan_with_sensing_.get(),
                  std::placeholders::_1, opt.plan_callback_, goal->planning_options.look_around_attempts,
                  goal->planning_options.max_safe_execution_cost);
    context_->plan_with_sensing_->setBeforeLookCallback(
        std::bind(&MoveGroupPickPlaceAction::startPickupLookCallback, this));
=======
  opt.before_execution_callback_ = [this] { startPickupExecutionCallback(); };

  opt.plan_callback_ = [this, &g = *goal, result_ptr = &action_res](plan_execution::ExecutableMotionPlan& plan) {
    return planUsingPickPlacePickup(g, result_ptr, plan);
  };
  if (goal->planning_options.look_around && context_->plan_with_sensing_)
  {
    opt.plan_callback_ = [plan_with_sensing = context_->plan_with_sensing_.get(), planner = opt.plan_callback_,
                          attempts = goal->planning_options.look_around_attempts,
                          safe_execution_cost = goal->planning_options.max_safe_execution_cost](
                             plan_execution::ExecutableMotionPlan& plan) {
      return plan_with_sensing->computePlan(plan, planner, attempts, safe_execution_cost);
    };
    context_->plan_with_sensing_->setBeforeLookCallback([this] { startPickupLookCallback(); });
>>>>>>> 7f2927c6
  }

  plan_execution::ExecutableMotionPlan plan;
  context_->plan_execution_->planAndExecute(plan, goal->planning_options.planning_scene_diff, opt);

  convertToMsg(plan.plan_components_, action_res.trajectory_start, action_res.trajectory_stages);
  action_res.trajectory_descriptions.resize(plan.plan_components_.size());
  for (std::size_t i = 0; i < plan.plan_components_.size(); ++i)
    action_res.trajectory_descriptions[i] = plan.plan_components_[i].description_;
  action_res.error_code = plan.error_code_;
}

void move_group::MoveGroupPickPlaceAction::executePlaceCallbackPlanAndExecute(
    const moveit_msgs::action::PlaceGoalConstPtr& goal, moveit_msgs::action::PlaceResult& action_res)
{
  plan_execution::PlanExecution::Options opt;

  opt.replan_ = goal->planning_options.replan;
  opt.replan_attempts_ = goal->planning_options.replan_attempts;
  opt.replan_delay_ = goal->planning_options.replan_delay;
<<<<<<< HEAD
  opt.before_execution_callback_ = std::bind(&MoveGroupPickPlaceAction::startPlaceExecutionCallback, this);
  opt.plan_callback_ = std::bind(&MoveGroupPickPlaceAction::planUsingPickPlacePlace, this, boost::cref(*goal),
                                 &action_res, std::placeholders::_1);
  if (goal->planning_options.look_around && context_->plan_with_sensing_)
  {
    opt.plan_callback_ =
        std::bind(&plan_execution::PlanWithSensing::computePlan, context_->plan_with_sensing_.get(),
                  std::placeholders::_1, opt.plan_callback_, goal->planning_options.look_around_attempts,
                  goal->planning_options.max_safe_execution_cost);
    context_->plan_with_sensing_->setBeforeLookCallback(
        std::bind(&MoveGroupPickPlaceAction::startPlaceLookCallback, this));
=======
  opt.before_execution_callback_ = [this] { startPlaceExecutionCallback(); };
  opt.plan_callback_ = [this, g = *goal, result_ptr = &action_res](plan_execution::ExecutableMotionPlan& plan) {
    return planUsingPickPlacePlace(g, result_ptr, plan);
  };
  if (goal->planning_options.look_around && context_->plan_with_sensing_)
  {
    opt.plan_callback_ = [plan_with_sensing = context_->plan_with_sensing_.get(), planner = opt.plan_callback_,
                          attempts = goal->planning_options.look_around_attempts,
                          safe_execution_cost = goal->planning_options.max_safe_execution_cost](
                             plan_execution::ExecutableMotionPlan& plan) {
      return plan_with_sensing->computePlan(plan, planner, attempts, safe_execution_cost);
    };
    context_->plan_with_sensing_->setBeforeLookCallback([this] { startPlaceLookCallback(); });
>>>>>>> 7f2927c6
  }

  plan_execution::ExecutableMotionPlan plan;
  context_->plan_execution_->planAndExecute(plan, goal->planning_options.planning_scene_diff, opt);

  convertToMsg(plan.plan_components_, action_res.trajectory_start, action_res.trajectory_stages);
  action_res.trajectory_descriptions.resize(plan.plan_components_.size());
  for (std::size_t i = 0; i < plan.plan_components_.size(); ++i)
    action_res.trajectory_descriptions[i] = plan.plan_components_[i].description_;
  action_res.error_code = plan.error_code_;
}

void move_group::MoveGroupPickPlaceAction::executePickupCallback(
    const moveit_msgs::action::PickupGoalConstPtr& input_goal)
{
  setPickupState(PLANNING);

  // before we start planning, ensure that we have the latest robot state received...
  auto node = context_->moveit_cpp_->getNode();
  context_->planning_scene_monitor_->waitForCurrentRobotState(node->get_clock()->now());
  context_->planning_scene_monitor_->updateFrameTransforms();

  moveit_msgs::action::PickupGoalConstPtr goal;
  if (input_goal->possible_grasps.empty())
  {
    moveit_msgs::action::PickupGoal* copy(new moveit_msgs::action::PickupGoal(*input_goal));
    goal.reset(copy);
    fillGrasps(*copy);
  }
  else
    goal = input_goal;

  moveit_msgs::action::PickupResult action_res;

  if (goal->planning_options.plan_only || !context_->allow_trajectory_execution_)
  {
    if (!goal->planning_options.plan_only)
      ROS_WARN_NAMED("manipulation", "This instance of MoveGroup is not allowed to execute trajectories but the pick "
                                     "goal request has plan_only set to false. Only a motion plan will be computed "
                                     "anyway.");
    executePickupCallbackPlanOnly(goal, action_res);
  }
  else
    executePickupCallbackPlanAndExecute(goal, action_res);

  bool planned_trajectory_empty = action_res.trajectory_stages.empty();
  std::string response =
      getActionResultString(action_res.error_code, planned_trajectory_empty, goal->planning_options.plan_only);
  if (action_res.error_code.val == moveit_msgs::msg::MoveItErrorCodes::SUCCESS)
    pickup_action_server_->setSucceeded(action_res, response);
  else
  {
    if (action_res.error_code.val == moveit_msgs::msg::MoveItErrorCodes::PREEMPTED)
      pickup_action_server_->setPreempted(action_res, response);
    else
      pickup_action_server_->setAborted(action_res, response);
  }

  setPickupState(IDLE);
}

void move_group::MoveGroupPickPlaceAction::executePlaceCallback(const moveit_msgs::action::PlaceGoalConstPtr& goal)
{
  setPlaceState(PLANNING);

  // before we start planning, ensure that we have the latest robot state received...
  auto node = context_->moveit_cpp_->getNode();
  context_->planning_scene_monitor_->waitForCurrentRobotState(node->get_clock()->now());
  context_->planning_scene_monitor_->updateFrameTransforms();

  moveit_msgs::action::PlaceResult action_res;

  if (goal->planning_options.plan_only || !context_->allow_trajectory_execution_)
  {
    if (!goal->planning_options.plan_only)
      ROS_WARN_NAMED("manipulation", "This instance of MoveGroup is not allowed to execute trajectories but the place "
                                     "goal request has plan_only set to false. Only a motion plan will be computed "
                                     "anyway.");
    executePlaceCallbackPlanOnly(goal, action_res);
  }
  else
    executePlaceCallbackPlanAndExecute(goal, action_res);

  bool planned_trajectory_empty = action_res.trajectory_stages.empty();
  std::string response =
      getActionResultString(action_res.error_code, planned_trajectory_empty, goal->planning_options.plan_only);
  if (action_res.error_code.val == moveit_msgs::msg::MoveItErrorCodes::SUCCESS)
    place_action_server_->setSucceeded(action_res, response);
  else
  {
    if (action_res.error_code.val == moveit_msgs::msg::MoveItErrorCodes::PREEMPTED)
      place_action_server_->setPreempted(action_res, response);
    else
      place_action_server_->setAborted(action_res, response);
  }

  setPlaceState(IDLE);
}

void move_group::MoveGroupPickPlaceAction::preemptPickupCallback()
{
}

void move_group::MoveGroupPickPlaceAction::preemptPlaceCallback()
{
}

void move_group::MoveGroupPickPlaceAction::setPickupState(MoveGroupState state)
{
  pickup_state_ = state;
  pickup_feedback_.state = stateToStr(state);
  pickup_action_server_->publishFeedback(pickup_feedback_);
}

void move_group::MoveGroupPickPlaceAction::setPlaceState(MoveGroupState state)
{
  place_state_ = state;
  place_feedback_.state = stateToStr(state);
  place_action_server_->publishFeedback(place_feedback_);
}

void move_group::MoveGroupPickPlaceAction::fillGrasps(moveit_msgs::action::PickupGoal& goal)
{
  planning_scene_monitor::LockedPlanningSceneRO lscene(context_->planning_scene_monitor_);

  ROS_DEBUG_NAMED("manipulation", "Using default grasp poses");
  goal.minimize_object_distance = true;

  // add a number of default grasp points
  // \todo add more!
  moveit_msgs::msg::Grasp g;
  g.grasp_pose.header.frame_id = goal.target_name;
  g.grasp_pose.pose.position.x = -0.2;
  g.grasp_pose.pose.position.y = 0.0;
  g.grasp_pose.pose.position.z = 0.0;
  g.grasp_pose.pose.orientation.x = 0.0;
  g.grasp_pose.pose.orientation.y = 0.0;
  g.grasp_pose.pose.orientation.z = 0.0;
  g.grasp_pose.pose.orientation.w = 1.0;

  g.pre_grasp_approach.direction.header.frame_id = lscene->getPlanningFrame();
  g.pre_grasp_approach.direction.vector.x = 1.0;
  g.pre_grasp_approach.min_distance = 0.1;
  g.pre_grasp_approach.desired_distance = 0.2;

  g.post_grasp_retreat.direction.header.frame_id = lscene->getPlanningFrame();
  g.post_grasp_retreat.direction.vector.z = 1.0;
  g.post_grasp_retreat.min_distance = 0.1;
  g.post_grasp_retreat.desired_distance = 0.2;

  if (lscene->getRobotModel()->hasEndEffector(goal.end_effector))
  {
    g.pre_grasp_posture.joint_names = lscene->getRobotModel()->getEndEffector(goal.end_effector)->getJointModelNames();
    g.pre_grasp_posture.points.resize(1);
    g.pre_grasp_posture.points[0].positions.resize(g.pre_grasp_posture.joint_names.size(),
                                                   std::numeric_limits<double>::max());

    g.grasp_posture.joint_names = g.pre_grasp_posture.joint_names;
    g.grasp_posture.points.resize(1);
    g.grasp_posture.points[0].positions.resize(g.grasp_posture.joint_names.size(), -std::numeric_limits<double>::max());
  }
  goal.possible_grasps.push_back(g);
}

#include <class_loader/class_loader.hpp>
CLASS_LOADER_REGISTER_CLASS(move_group::MoveGroupPickPlaceAction, move_group::MoveGroupCapability)<|MERGE_RESOLUTION|>--- conflicted
+++ resolved
@@ -54,26 +54,14 @@
 
   // start the pickup action server
   pickup_action_server_ = std::make_unique<actionlib::SimpleActionServer<moveit_msgs::PickupAction>>(
-<<<<<<< HEAD
-      root_node_handle_, PICKUP_ACTION,
-      std::bind(&MoveGroupPickPlaceAction::executePickupCallback, this, std::placeholders::_1), false);
-  pickup_action_server_->registerPreemptCallback(std::bind(&MoveGroupPickPlaceAction::preemptPickupCallback, this));
-=======
       root_node_handle_, PICKUP_ACTION, [this](const auto& goal) { executePickupCallback(goal); }, false);
   pickup_action_server_->registerPreemptCallback([this] { preemptPickupCallback(); });
->>>>>>> 7f2927c6
   pickup_action_server_->start();
 
   // start the place action server
   place_action_server_ = std::make_unique<actionlib::SimpleActionServer<moveit_msgs::PlaceAction>>(
-<<<<<<< HEAD
-      root_node_handle_, PLACE_ACTION,
-      std::bind(&MoveGroupPickPlaceAction::executePlaceCallback, this, std::placeholders::_1), false);
-  place_action_server_->registerPreemptCallback(std::bind(&MoveGroupPickPlaceAction::preemptPlaceCallback, this));
-=======
       root_node_handle_, PLACE_ACTION, [this](const auto& goal) { executePlaceCallback(goal); }, false);
   place_action_server_->registerPreemptCallback([this] { preemptPlaceCallback(); });
->>>>>>> 7f2927c6
   place_action_server_->start();
 }
 
@@ -271,20 +259,6 @@
   opt.replan_ = goal->planning_options.replan;
   opt.replan_attempts_ = goal->planning_options.replan_attempts;
   opt.replan_delay_ = goal->planning_options.replan_delay;
-<<<<<<< HEAD
-  opt.before_execution_callback_ = std::bind(&MoveGroupPickPlaceAction::startPickupExecutionCallback, this);
-
-  opt.plan_callback_ = std::bind(&MoveGroupPickPlaceAction::planUsingPickPlacePickup, this, boost::cref(*goal),
-                                 &action_res, std::placeholders::_1);
-  if (goal->planning_options.look_around && context_->plan_with_sensing_)
-  {
-    opt.plan_callback_ =
-        std::bind(&plan_execution::PlanWithSensing::computePlan, context_->plan_with_sensing_.get(),
-                  std::placeholders::_1, opt.plan_callback_, goal->planning_options.look_around_attempts,
-                  goal->planning_options.max_safe_execution_cost);
-    context_->plan_with_sensing_->setBeforeLookCallback(
-        std::bind(&MoveGroupPickPlaceAction::startPickupLookCallback, this));
-=======
   opt.before_execution_callback_ = [this] { startPickupExecutionCallback(); };
 
   opt.plan_callback_ = [this, &g = *goal, result_ptr = &action_res](plan_execution::ExecutableMotionPlan& plan) {
@@ -299,7 +273,6 @@
       return plan_with_sensing->computePlan(plan, planner, attempts, safe_execution_cost);
     };
     context_->plan_with_sensing_->setBeforeLookCallback([this] { startPickupLookCallback(); });
->>>>>>> 7f2927c6
   }
 
   plan_execution::ExecutableMotionPlan plan;
@@ -320,19 +293,6 @@
   opt.replan_ = goal->planning_options.replan;
   opt.replan_attempts_ = goal->planning_options.replan_attempts;
   opt.replan_delay_ = goal->planning_options.replan_delay;
-<<<<<<< HEAD
-  opt.before_execution_callback_ = std::bind(&MoveGroupPickPlaceAction::startPlaceExecutionCallback, this);
-  opt.plan_callback_ = std::bind(&MoveGroupPickPlaceAction::planUsingPickPlacePlace, this, boost::cref(*goal),
-                                 &action_res, std::placeholders::_1);
-  if (goal->planning_options.look_around && context_->plan_with_sensing_)
-  {
-    opt.plan_callback_ =
-        std::bind(&plan_execution::PlanWithSensing::computePlan, context_->plan_with_sensing_.get(),
-                  std::placeholders::_1, opt.plan_callback_, goal->planning_options.look_around_attempts,
-                  goal->planning_options.max_safe_execution_cost);
-    context_->plan_with_sensing_->setBeforeLookCallback(
-        std::bind(&MoveGroupPickPlaceAction::startPlaceLookCallback, this));
-=======
   opt.before_execution_callback_ = [this] { startPlaceExecutionCallback(); };
   opt.plan_callback_ = [this, g = *goal, result_ptr = &action_res](plan_execution::ExecutableMotionPlan& plan) {
     return planUsingPickPlacePlace(g, result_ptr, plan);
@@ -346,7 +306,6 @@
       return plan_with_sensing->computePlan(plan, planner, attempts, safe_execution_cost);
     };
     context_->plan_with_sensing_->setBeforeLookCallback([this] { startPlaceLookCallback(); });
->>>>>>> 7f2927c6
   }
 
   plan_execution::ExecutableMotionPlan plan;
