/*********************************************************************
 * Software License Agreement (BSD License)
 *
 *  Copyright (c) 2012, Willow Garage, Inc.
 *  Copyright (c) 2013, Ioan A. Sucan
 *  All rights reserved.
 *
 *  Redistribution and use in source and binary forms, with or without
 *  modification, are permitted provided that the following conditions
 *  are met:
 *
 *   * Redistributions of source code must retain the above copyright
 *     notice, this list of conditions and the following disclaimer.
 *   * Redistributions in binary form must reproduce the above
 *     copyright notice, this list of conditions and the following
 *     disclaimer in the documentation and/or other materials provided
 *     with the distribution.
 *   * Neither the name of Willow Garage nor the names of its
 *     contributors may be used to endorse or promote products derived
 *     from this software without specific prior written permission.
 *
 *  THIS SOFTWARE IS PROVIDED BY THE COPYRIGHT HOLDERS AND CONTRIBUTORS
 *  "AS IS" AND ANY EXPRESS OR IMPLIED WARRANTIES, INCLUDING, BUT NOT
 *  LIMITED TO, THE IMPLIED WARRANTIES OF MERCHANTABILITY AND FITNESS
 *  FOR A PARTICULAR PURPOSE ARE DISCLAIMED. IN NO EVENT SHALL THE
 *  COPYRIGHT OWNER OR CONTRIBUTORS BE LIABLE FOR ANY DIRECT, INDIRECT,
 *  INCIDENTAL, SPECIAL, EXEMPLARY, OR CONSEQUENTIAL DAMAGES (INCLUDING,
 *  BUT NOT LIMITED TO, PROCUREMENT OF SUBSTITUTE GOODS OR SERVICES;
 *  LOSS OF USE, DATA, OR PROFITS; OR BUSINESS INTERRUPTION) HOWEVER
 *  CAUSED AND ON ANY THEORY OF LIABILITY, WHETHER IN CONTRACT, STRICT
 *  LIABILITY, OR TORT (INCLUDING NEGLIGENCE OR OTHERWISE) ARISING IN
 *  ANY WAY OUT OF THE USE OF THIS SOFTWARE, EVEN IF ADVISED OF THE
 *  POSSIBILITY OF SUCH DAMAGE.
 *********************************************************************/

/* Author: Ioan Sucan */

#include <moveit/common_planning_interface_objects/common_objects.h>
#include <moveit/planning_scene_rviz_plugin/planning_scene_display.h>
#include <moveit/rviz_plugin_render_tools/robot_state_visualization.h>
#include <moveit/rviz_plugin_render_tools/octomap_render.h>

#include <rviz_common/transformation/transformation_manager.hpp>
#include <rviz_default_plugins/robot/robot.hpp>
#include <rviz_default_plugins/robot/robot_link.hpp>

#include <rviz_common/properties/property.hpp>
#include <rviz_common/properties/bool_property.hpp>
#include <rviz_common/properties/float_property.hpp>
#include <rviz_common/properties/color_property.hpp>
#include <rviz_common/properties/enum_property.hpp>
#include <rviz_common/display_context.hpp>
#include <tf2_ros/buffer.h>

#include <OgreSceneManager.h>
#include <OgreSceneNode.h>

#include <moveit/utils/rclcpp_utils.h>

namespace moveit_rviz_plugin
{
static const rclcpp::Logger LOGGER = rclcpp::get_logger("moveit_ros_visualization.planning_scene_display");
// ******************************************************************************************
// Base class constructor
// ******************************************************************************************
PlanningSceneDisplay::PlanningSceneDisplay(bool listen_to_planning_scene, bool show_scene_robot)
  : Display(), planning_scene_needs_render_(true), current_scene_time_(0.0f)
{
  move_group_ns_property_ = new rviz_common::properties::StringProperty("Move Group Namespace", "",
                                                                        "The name of the ROS namespace in "
                                                                        "which the move_group node is running",
                                                                        this, SLOT(changedMoveGroupNS()), this);
  robot_description_property_ = new rviz_common::properties::StringProperty(
      "Robot Description", "robot_description", "The name of the ROS parameter where the URDF for the robot is loaded",
      this, SLOT(changedRobotDescription()), this);

  if (listen_to_planning_scene)
    planning_scene_topic_property_ = new rviz_common::properties::RosTopicProperty(
        "Planning Scene Topic", "/monitored_planning_scene",
        rosidl_generator_traits::data_type<moveit_msgs::msg::PlanningScene>(),
        "The topic on which the moveit_msgs::msg::PlanningScene messages are received", this,
        SLOT(changedPlanningSceneTopic()), this);
  else
    planning_scene_topic_property_ = nullptr;

  // Planning scene category -------------------------------------------------------------------------------------------
  scene_category_ = new rviz_common::properties::Property("Scene Geometry", QVariant(), "", this);

  scene_name_property_ =
      new rviz_common::properties::StringProperty("Scene Name", "(noname)", "Shows the name of the planning scene",
                                                  scene_category_, SLOT(changedSceneName()), this);
  scene_name_property_->setShouldBeSaved(false);
  scene_enabled_property_ =
      new rviz_common::properties::BoolProperty("Show Scene Geometry", true,
                                                "Indicates whether planning scenes should be displayed",
                                                scene_category_, SLOT(changedSceneEnabled()), this);

  scene_alpha_property_ =
      new rviz_common::properties::FloatProperty("Scene Alpha", 0.9f, "Specifies the alpha for the scene geometry",
                                                 scene_category_, SLOT(changedSceneAlpha()), this);
  scene_alpha_property_->setMin(0.0);
  scene_alpha_property_->setMax(1.0);

  scene_color_property_ = new rviz_common::properties::ColorProperty(
      "Scene Color", QColor(50, 230, 50), "The color for the planning scene obstacles (if a color is not defined)",
      scene_category_, SLOT(changedSceneColor()), this);

  octree_render_property_ =
      new rviz_common::properties::EnumProperty("Voxel Rendering", "Occupied Voxels", "Select voxel type.",
                                                scene_category_, SLOT(changedOctreeRenderMode()), this);

  octree_render_property_->addOption("Occupied Voxels", OCTOMAP_OCCUPIED_VOXELS);
  octree_render_property_->addOption("Free Voxels", OCTOMAP_FREE_VOXELS);
  octree_render_property_->addOption("All Voxels", OCTOMAP_FREE_VOXELS | OCTOMAP_OCCUPIED_VOXELS);
  octree_render_property_->addOption("Disabled", OCTOMAP_DISABLED);

  octree_coloring_property_ = new rviz_common::properties::EnumProperty(
      "Voxel Coloring", "Z-Axis", "Select voxel coloring mode", scene_category_, SLOT(changedOctreeColorMode()), this);

  octree_coloring_property_->addOption("Z-Axis", OCTOMAP_Z_AXIS_COLOR);
  octree_coloring_property_->addOption("Cell Probability", OCTOMAP_PROBABLILTY_COLOR);

  scene_display_time_property_ =
      new rviz_common::properties::FloatProperty("Scene Display Time", 0.01f,
                                                 "The amount of wall-time to wait in between rendering "
                                                 "updates to the planning scene (if any)",
                                                 scene_category_, SLOT(changedSceneDisplayTime()), this);
  scene_display_time_property_->setMin(0.0001);

  if (show_scene_robot)
  {
    robot_category_ = new rviz_common::properties::Property("Scene Robot", QVariant(), "", this);

    scene_robot_visual_enabled_property_ = new rviz_common::properties::BoolProperty(
        "Show Robot Visual", true,
        "Indicates whether the robot state specified by the planning scene should be "
        "displayed as defined for visualisation purposes.",
        robot_category_, SLOT(changedSceneRobotVisualEnabled()), this);

    scene_robot_collision_enabled_property_ = new rviz_common::properties::BoolProperty(
        "Show Robot Collision", false,
        "Indicates whether the robot state specified by the planning scene should be "
        "displayed as defined for collision detection purposes.",
        robot_category_, SLOT(changedSceneRobotCollisionEnabled()), this);

    robot_alpha_property_ =
        new rviz_common::properties::FloatProperty("Robot Alpha", 1.0f, "Specifies the alpha for the robot links",
                                                   robot_category_, SLOT(changedRobotSceneAlpha()), this);
    robot_alpha_property_->setMin(0.0);
    robot_alpha_property_->setMax(1.0);

    attached_body_color_property_ =
        new rviz_common::properties::ColorProperty("Attached Body Color", QColor(150, 50, 150),
                                                   "The color for the attached bodies", robot_category_,
                                                   SLOT(changedAttachedBodyColor()), this);
  }
  else
  {
    robot_category_ = nullptr;
    scene_robot_visual_enabled_property_ = nullptr;
    scene_robot_collision_enabled_property_ = nullptr;
    robot_alpha_property_ = nullptr;
    attached_body_color_property_ = nullptr;
  }
}

// ******************************************************************************************
// Deconstructor
// ******************************************************************************************
PlanningSceneDisplay::~PlanningSceneDisplay()
{
  clearJobs();

  planning_scene_render_.reset();
  if (context_ && context_->getSceneManager() && planning_scene_node_)
    context_->getSceneManager()->destroySceneNode(planning_scene_node_);
  planning_scene_robot_.reset();
  planning_scene_monitor_.reset();
}

void PlanningSceneDisplay::clearJobs()
{
  background_process_.clear();
  {
    boost::unique_lock<boost::mutex> ulock(main_loop_jobs_lock_);
    main_loop_jobs_.clear();
  }
}

void PlanningSceneDisplay::onInitialize()
{
  Display::onInitialize();
  auto ros_node_abstraction = context_->getRosNodeAbstraction().lock();
  if (!ros_node_abstraction)
  {
    RVIZ_COMMON_LOG_WARNING("Unable to lock weak_ptr from DisplayContext in PlanningSceneDisplay constructor");
    return;
  }
  node_ = ros_node_abstraction->get_raw_node();
  planning_scene_topic_property_->initialize(ros_node_abstraction);

  // the scene node that contains everything and is located at the planning frame
  planning_scene_node_ = scene_node_->createChildSceneNode();

  if (robot_category_)
  {
    planning_scene_robot_ =
        std::make_shared<RobotStateVisualization>(planning_scene_node_, context_, "Planning Scene", robot_category_);
    planning_scene_robot_->setVisible(true);
    planning_scene_robot_->setVisualVisible(scene_robot_visual_enabled_property_->getBool());
    planning_scene_robot_->setCollisionVisible(scene_robot_collision_enabled_property_->getBool());
    changedRobotSceneAlpha();
    changedAttachedBodyColor();
  }
}

void PlanningSceneDisplay::reset()
{
  if (planning_scene_robot_)
    planning_scene_robot_->clear();
  Display::reset();

  if (isEnabled())
<<<<<<< HEAD
    addBackgroundJob(std::bind(&PlanningSceneDisplay::loadRobotModel, this), "loadRobotModel");
=======
    addBackgroundJob([this] { loadRobotModel(); }, "loadRobotModel");
>>>>>>> 7f2927c6

  if (planning_scene_robot_)
  {
    planning_scene_robot_->setVisible(true);
    planning_scene_robot_->setVisualVisible(scene_robot_visual_enabled_property_->getBool());
    planning_scene_robot_->setCollisionVisible(scene_robot_collision_enabled_property_->getBool());
  }
}

void PlanningSceneDisplay::addBackgroundJob(const boost::function<void()>& job, const std::string& name)
{
  background_process_.addJob(job, name);
}

void PlanningSceneDisplay::spawnBackgroundJob(const boost::function<void()>& job)
{
  boost::thread t(job);
}

void PlanningSceneDisplay::addMainLoopJob(const boost::function<void()>& job)
{
  boost::unique_lock<boost::mutex> ulock(main_loop_jobs_lock_);
  main_loop_jobs_.push_back(job);
}

void PlanningSceneDisplay::waitForAllMainLoopJobs()
{
  boost::unique_lock<boost::mutex> ulock(main_loop_jobs_lock_);
  while (!main_loop_jobs_.empty())
    main_loop_jobs_empty_condition_.wait(ulock);
}

void PlanningSceneDisplay::executeMainLoopJobs()
{
  main_loop_jobs_lock_.lock();
  while (!main_loop_jobs_.empty())
  {
    boost::function<void()> fn = main_loop_jobs_.front();
    main_loop_jobs_.pop_front();
    main_loop_jobs_lock_.unlock();
    try
    {
      fn();
    }
    catch (std::exception& ex)
    {
      RCLCPP_ERROR(LOGGER, "Exception caught executing main loop job: %s", ex.what());
    }
    main_loop_jobs_lock_.lock();
  }
  main_loop_jobs_empty_condition_.notify_all();
  main_loop_jobs_lock_.unlock();
}

const planning_scene_monitor::PlanningSceneMonitorPtr& PlanningSceneDisplay::getPlanningSceneMonitor()
{
  return planning_scene_monitor_;
}

const std::string PlanningSceneDisplay::getMoveGroupNS() const
{
  return move_group_ns_property_->getStdString();
}

const moveit::core::RobotModelConstPtr& PlanningSceneDisplay::getRobotModel() const
{
  if (planning_scene_monitor_)
    return planning_scene_monitor_->getRobotModel();
  else
  {
    static moveit::core::RobotModelConstPtr empty;
    return empty;
  }
}

bool PlanningSceneDisplay::waitForCurrentRobotState(const rclcpp::Time& t)
{
  if (planning_scene_monitor_)
    return planning_scene_monitor_->waitForCurrentRobotState(t);
  return false;
}

planning_scene_monitor::LockedPlanningSceneRO PlanningSceneDisplay::getPlanningSceneRO() const
{
  return planning_scene_monitor::LockedPlanningSceneRO(planning_scene_monitor_);
}

planning_scene_monitor::LockedPlanningSceneRW PlanningSceneDisplay::getPlanningSceneRW()
{
  return planning_scene_monitor::LockedPlanningSceneRW(planning_scene_monitor_);
}

void PlanningSceneDisplay::changedAttachedBodyColor()
{
  queueRenderSceneGeometry();
}

void PlanningSceneDisplay::changedSceneColor()
{
  queueRenderSceneGeometry();
}

void PlanningSceneDisplay::changedMoveGroupNS()
{
  if (isEnabled())
    reset();
}

void PlanningSceneDisplay::changedRobotDescription()
{
  if (isEnabled())
    reset();
}

void PlanningSceneDisplay::changedSceneName()
{
  planning_scene_monitor::LockedPlanningSceneRW ps = getPlanningSceneRW();
  if (ps)
    ps->setName(scene_name_property_->getStdString());
}

void PlanningSceneDisplay::renderPlanningScene()
{
  QColor color = scene_color_property_->getColor();
  Ogre::ColourValue env_color(color.redF(), color.greenF(), color.blueF());
  if (attached_body_color_property_)
    color = attached_body_color_property_->getColor();
  Ogre::ColourValue attached_color(color.redF(), color.greenF(), color.blueF());

  try
  {
    const planning_scene_monitor::LockedPlanningSceneRO& ps = getPlanningSceneRO();
    if (planning_scene_needs_render_)
    {
      planning_scene_render_->renderPlanningScene(
          ps, env_color, attached_color, static_cast<OctreeVoxelRenderMode>(octree_render_property_->getOptionInt()),
          static_cast<OctreeVoxelColorMode>(octree_coloring_property_->getOptionInt()),
          scene_alpha_property_->getFloat());
    }
    else
    {
      planning_scene_render_->updateRobotPosition(ps);
    }
  }
  catch (std::exception& ex)
  {
    RCLCPP_ERROR(LOGGER, "Caught %s while rendering planning scene", ex.what());
  }
  planning_scene_render_->getGeometryNode()->setVisible(scene_enabled_property_->getBool());
}

void PlanningSceneDisplay::changedSceneAlpha()
{
  queueRenderSceneGeometry();
}

void PlanningSceneDisplay::changedRobotSceneAlpha()
{
  if (planning_scene_robot_)
  {
    planning_scene_robot_->setAlpha(robot_alpha_property_->getFloat());
    queueRenderSceneGeometry();
  }
}

void PlanningSceneDisplay::changedPlanningSceneTopic()
{
  if (planning_scene_monitor_ && planning_scene_topic_property_)
  {
    planning_scene_monitor_->startSceneMonitor(planning_scene_topic_property_->getStdString());
    std::string service_name = planning_scene_monitor::PlanningSceneMonitor::DEFAULT_PLANNING_SCENE_SERVICE;
    if (!getMoveGroupNS().empty())
      service_name = rclcpp::names::append(getMoveGroupNS(), service_name);
    auto bg_func = [=]() {
      if (planning_scene_monitor_->requestPlanningSceneState(service_name))
<<<<<<< HEAD
        addMainLoopJob(std::bind(&PlanningSceneDisplay::onNewPlanningSceneState, this));
=======
        addMainLoopJob([this] { onNewPlanningSceneState(); });
>>>>>>> 7f2927c6
      else
        setStatus(rviz_common::properties::StatusProperty::Warn, "PlanningScene", "Requesting initial scene failed");
    };
    addBackgroundJob(bg_func, "requestPlanningSceneState");
  }
}

void PlanningSceneDisplay::changedSceneDisplayTime()
{
}

void PlanningSceneDisplay::changedOctreeRenderMode()
{
}

void PlanningSceneDisplay::changedOctreeColorMode()
{
}

void PlanningSceneDisplay::changedSceneRobotVisualEnabled()
{
  if (isEnabled() && planning_scene_robot_)
  {
    planning_scene_robot_->setVisible(true);
    planning_scene_robot_->setVisualVisible(scene_robot_visual_enabled_property_->getBool());
    planning_scene_needs_render_ = true;
  }
}

void PlanningSceneDisplay::changedSceneRobotCollisionEnabled()
{
  if (isEnabled() && planning_scene_robot_)
  {
    planning_scene_robot_->setVisible(true);
    planning_scene_robot_->setCollisionVisible(scene_robot_collision_enabled_property_->getBool());
    planning_scene_needs_render_ = true;
  }
}

void PlanningSceneDisplay::changedSceneEnabled()
{
  if (planning_scene_render_)
    planning_scene_render_->getGeometryNode()->setVisible(scene_enabled_property_->getBool());
}

void PlanningSceneDisplay::setGroupColor(rviz_default_plugins::robot::Robot* robot, const std::string& group_name,
                                         const QColor& color)
{
  if (getRobotModel())
  {
    const moveit::core::JointModelGroup* jmg = getRobotModel()->getJointModelGroup(group_name);
    if (jmg)
    {
      const std::vector<std::string>& links = jmg->getLinkModelNamesWithCollisionGeometry();
      for (const std::string& link : links)
        setLinkColor(robot, link, color);
    }
  }
}

void PlanningSceneDisplay::unsetAllColors(rviz_default_plugins::robot::Robot* robot)
{
  if (getRobotModel())
  {
    const std::vector<std::string>& links = getRobotModel()->getLinkModelNamesWithCollisionGeometry();
    for (const std::string& link : links)
      unsetLinkColor(robot, link);
  }
}

void PlanningSceneDisplay::unsetGroupColor(rviz_default_plugins::robot::Robot* robot, const std::string& group_name)
{
  if (getRobotModel())
  {
    const moveit::core::JointModelGroup* jmg = getRobotModel()->getJointModelGroup(group_name);
    if (jmg)
    {
      const std::vector<std::string>& links = jmg->getLinkModelNamesWithCollisionGeometry();
      for (const std::string& link : links)
        unsetLinkColor(robot, link);
    }
  }
}

void PlanningSceneDisplay::setLinkColor(const std::string& link_name, const QColor& color)
{
  if (planning_scene_robot_)
    setLinkColor(&planning_scene_robot_->getRobot(), link_name, color);
}

void PlanningSceneDisplay::unsetLinkColor(const std::string& link_name)
{
  if (planning_scene_robot_)
    unsetLinkColor(&planning_scene_robot_->getRobot(), link_name);
}

void PlanningSceneDisplay::setLinkColor(rviz_default_plugins::robot::Robot* robot, const std::string& link_name,
                                        const QColor& color)
{
  rviz_default_plugins::robot::RobotLink* link = robot->getLink(link_name);

  // Check if link exists
  if (link)
    link->setColor(color.redF(), color.greenF(), color.blueF());
}

void PlanningSceneDisplay::unsetLinkColor(rviz_default_plugins::robot::Robot* robot, const std::string& link_name)
{
  rviz_default_plugins::robot::RobotLink* link = robot->getLink(link_name);

  // Check if link exists
  if (link)
    link->unsetColor();
}
// ******************************************************************************************
// Load
// ******************************************************************************************
planning_scene_monitor::PlanningSceneMonitorPtr PlanningSceneDisplay::createPlanningSceneMonitor()
{
  auto rml = moveit::planning_interface::getSharedRobotModelLoader(node_, robot_description_property_->getStdString());
  return std::make_shared<planning_scene_monitor::PlanningSceneMonitor>(node_, rml,
                                                                        getNameStd() + "_planning_scene_monitor");
}

void PlanningSceneDisplay::clearRobotModel()
{
  planning_scene_render_.reset();
  // Ensure old PSM is destroyed before we attempt to create a new one
  planning_scene_monitor_.reset();
}

void PlanningSceneDisplay::loadRobotModel()
{
  // wait for other robot loadRobotModel() calls to complete;
  boost::mutex::scoped_lock _(robot_model_loading_lock_);

  // we need to make sure the clearing of the robot model is in the main thread,
  // so that rendering operations do not have data removed from underneath,
  // so the next function is executed in the main loop
<<<<<<< HEAD
  addMainLoopJob(std::bind(&PlanningSceneDisplay::clearRobotModel, this));
=======
  addMainLoopJob([this] { clearRobotModel(); });
>>>>>>> 7f2927c6

  waitForAllMainLoopJobs();

  planning_scene_monitor::PlanningSceneMonitorPtr psm = createPlanningSceneMonitor();
  if (psm->getPlanningScene())
  {
    planning_scene_monitor_.swap(psm);
    planning_scene_monitor_->addUpdateCallback(
<<<<<<< HEAD
        std::bind(&PlanningSceneDisplay::sceneMonitorReceivedUpdate, this, std::placeholders::_1));
    addMainLoopJob(std::bind(&PlanningSceneDisplay::onRobotModelLoaded, this));
=======
        [this](planning_scene_monitor::PlanningSceneMonitor::SceneUpdateType type) {
          sceneMonitorReceivedUpdate(type);
        });
    addMainLoopJob([this] { onRobotModelLoaded(); });
>>>>>>> 7f2927c6
    waitForAllMainLoopJobs();
  }
  else
  {
    addMainLoopJob([this]() {
      setStatus(rviz_common::properties::StatusProperty::Error, "PlanningScene", "No Planning Scene Loaded");
    });
  }
}

// This should always run in the main GUI thread!
void PlanningSceneDisplay::onRobotModelLoaded()
{
  changedPlanningSceneTopic();
  planning_scene_render_ = std::make_shared<PlanningSceneRender>(planning_scene_node_, context_, planning_scene_robot_);
  planning_scene_render_->getGeometryNode()->setVisible(scene_enabled_property_->getBool());

  const planning_scene_monitor::LockedPlanningSceneRO& ps = getPlanningSceneRO();
  if (planning_scene_robot_)
  {
    planning_scene_robot_->load(*getRobotModel()->getURDF());
    moveit::core::RobotState* rs = new moveit::core::RobotState(ps->getCurrentState());
    rs->update();
    planning_scene_robot_->update(moveit::core::RobotStateConstPtr(rs));
  }

  bool old_state = scene_name_property_->blockSignals(true);
  scene_name_property_->setStdString(ps->getName());
  scene_name_property_->blockSignals(old_state);

  setStatus(rviz_common::properties::StatusProperty::Ok, "PlanningScene", "Planning Scene Loaded Successfully");
}

void PlanningSceneDisplay::onNewPlanningSceneState()
{
}

void PlanningSceneDisplay::sceneMonitorReceivedUpdate(
    planning_scene_monitor::PlanningSceneMonitor::SceneUpdateType update_type)
{
  onSceneMonitorReceivedUpdate(update_type);
}

void PlanningSceneDisplay::onSceneMonitorReceivedUpdate(
    planning_scene_monitor::PlanningSceneMonitor::SceneUpdateType /*update_type*/)
{
  getPlanningSceneRW()->getCurrentStateNonConst().update();
  QMetaObject::invokeMethod(this, "setSceneName", Qt::QueuedConnection,
                            Q_ARG(QString, QString::fromStdString(getPlanningSceneRO()->getName())));
  planning_scene_needs_render_ = true;
}

void PlanningSceneDisplay::setSceneName(const QString& name)
{
  scene_name_property_->setString(name);
}

void PlanningSceneDisplay::onEnable()
{
  Display::onEnable();

<<<<<<< HEAD
  addBackgroundJob(std::bind(&PlanningSceneDisplay::loadRobotModel, this), "loadRobotModel");
=======
  addBackgroundJob([this] { loadRobotModel(); }, "loadRobotModel");
>>>>>>> 7f2927c6

  if (planning_scene_robot_)
  {
    planning_scene_robot_->setVisible(true);
    planning_scene_robot_->setVisualVisible(scene_robot_visual_enabled_property_->getBool());
    planning_scene_robot_->setCollisionVisible(scene_robot_collision_enabled_property_->getBool());
  }
  if (planning_scene_render_)
    planning_scene_render_->getGeometryNode()->setVisible(scene_enabled_property_->getBool());

  calculateOffsetPosition();
  planning_scene_needs_render_ = true;
}

// ******************************************************************************************
// Disable
// ******************************************************************************************
void PlanningSceneDisplay::onDisable()
{
  if (planning_scene_monitor_)
  {
    planning_scene_monitor_->stopSceneMonitor();
    if (planning_scene_render_)
      planning_scene_render_->getGeometryNode()->setVisible(false);
  }
  if (planning_scene_robot_)
    planning_scene_robot_->setVisible(false);
  Display::onDisable();
}

void PlanningSceneDisplay::queueRenderSceneGeometry()
{
  planning_scene_needs_render_ = true;
}

void PlanningSceneDisplay::update(float wall_dt, float ros_dt)
{
  Display::update(wall_dt, ros_dt);

  executeMainLoopJobs();

  calculateOffsetPosition();

  if (planning_scene_monitor_)
    updateInternal(wall_dt, ros_dt);
}

void PlanningSceneDisplay::updateInternal(float wall_dt, float /*ros_dt*/)
{
  current_scene_time_ += wall_dt;
  if (planning_scene_render_ &&
      ((current_scene_time_ > scene_display_time_property_->getFloat() && robot_state_needs_render_) ||
       planning_scene_needs_render_))
  {
    renderPlanningScene();
    current_scene_time_ = 0.0f;
    robot_state_needs_render_ = false;
    planning_scene_needs_render_ = false;
  }
}

void PlanningSceneDisplay::load(const rviz_common::Config& config)
{
  Display::load(config);
}

void PlanningSceneDisplay::save(rviz_common::Config config) const
{
  Display::save(config);
}

// ******************************************************************************************
// Calculate Offset Position
// ******************************************************************************************
void PlanningSceneDisplay::calculateOffsetPosition()
{
  if (!getRobotModel())
    return;

  Ogre::Vector3 position;
  Ogre::Quaternion orientation;

  context_->getFrameManager()->getTransform(getRobotModel()->getModelFrame(), rclcpp::Time(0, 0, RCL_ROS_TIME),
                                            position, orientation);

  planning_scene_node_->setPosition(position);
  planning_scene_node_->setOrientation(orientation);
}

void PlanningSceneDisplay::fixedFrameChanged()
{
  Display::fixedFrameChanged();
  calculateOffsetPosition();
}

}  // namespace moveit_rviz_plugin<|MERGE_RESOLUTION|>--- conflicted
+++ resolved
@@ -221,11 +221,7 @@
   Display::reset();
 
   if (isEnabled())
-<<<<<<< HEAD
-    addBackgroundJob(std::bind(&PlanningSceneDisplay::loadRobotModel, this), "loadRobotModel");
-=======
     addBackgroundJob([this] { loadRobotModel(); }, "loadRobotModel");
->>>>>>> 7f2927c6
 
   if (planning_scene_robot_)
   {
@@ -401,11 +397,7 @@
       service_name = rclcpp::names::append(getMoveGroupNS(), service_name);
     auto bg_func = [=]() {
       if (planning_scene_monitor_->requestPlanningSceneState(service_name))
-<<<<<<< HEAD
-        addMainLoopJob(std::bind(&PlanningSceneDisplay::onNewPlanningSceneState, this));
-=======
         addMainLoopJob([this] { onNewPlanningSceneState(); });
->>>>>>> 7f2927c6
       else
         setStatus(rviz_common::properties::StatusProperty::Warn, "PlanningScene", "Requesting initial scene failed");
     };
@@ -545,11 +537,7 @@
   // we need to make sure the clearing of the robot model is in the main thread,
   // so that rendering operations do not have data removed from underneath,
   // so the next function is executed in the main loop
-<<<<<<< HEAD
-  addMainLoopJob(std::bind(&PlanningSceneDisplay::clearRobotModel, this));
-=======
   addMainLoopJob([this] { clearRobotModel(); });
->>>>>>> 7f2927c6
 
   waitForAllMainLoopJobs();
 
@@ -558,15 +546,10 @@
   {
     planning_scene_monitor_.swap(psm);
     planning_scene_monitor_->addUpdateCallback(
-<<<<<<< HEAD
-        std::bind(&PlanningSceneDisplay::sceneMonitorReceivedUpdate, this, std::placeholders::_1));
-    addMainLoopJob(std::bind(&PlanningSceneDisplay::onRobotModelLoaded, this));
-=======
         [this](planning_scene_monitor::PlanningSceneMonitor::SceneUpdateType type) {
           sceneMonitorReceivedUpdate(type);
         });
     addMainLoopJob([this] { onRobotModelLoaded(); });
->>>>>>> 7f2927c6
     waitForAllMainLoopJobs();
   }
   else
@@ -628,11 +611,7 @@
 {
   Display::onEnable();
 
-<<<<<<< HEAD
-  addBackgroundJob(std::bind(&PlanningSceneDisplay::loadRobotModel, this), "loadRobotModel");
-=======
   addBackgroundJob([this] { loadRobotModel(); }, "loadRobotModel");
->>>>>>> 7f2927c6
 
   if (planning_scene_robot_)
   {
