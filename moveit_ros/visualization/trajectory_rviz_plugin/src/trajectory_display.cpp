/*********************************************************************
 * Software License Agreement (BSD License)
 *
 *  Copyright (c) 2015, University of Colorado, Boulder
 *  All rights reserved.
 *
 *  Redistribution and use in source and binary forms, with or without
 *  modification, are permitted provided that the following conditions
 *  are met:
 *
 *   * Redistributions of source code must retain the above copyright
 *     notice, this list of conditions and the following disclaimer.
 *   * Redistributions in binary form must reproduce the above
 *     copyright notice, this list of conditions and the following
 *     disclaimer in the documentation and/or other materials provided
 *     with the distribution.
 *   * Neither the name of the Univ of CO, Boulder nor the names of its
 *     contributors may be used to endorse or promote products derived
 *     from this software without specific prior written permission.
 *
 *  THIS SOFTWARE IS PROVIDED BY THE COPYRIGHT HOLDERS AND CONTRIBUTORS
 *  "AS IS" AND ANY EXPRESS OR IMPLIED WARRANTIES, INCLUDING, BUT NOT
 *  LIMITED TO, THE IMPLIED WARRANTIES OF MERCHANTABILITY AND FITNESS
 *  FOR A PARTICULAR PURPOSE ARE DISCLAIMED. IN NO EVENT SHALL THE
 *  COPYRIGHT OWNER OR CONTRIBUTORS BE LIABLE FOR ANY DIRECT, INDIRECT,
 *  INCIDENTAL, SPECIAL, EXEMPLARY, OR CONSEQUENTIAL DAMAGES (INCLUDING,
 *  BUT NOT LIMITED TO, PROCUREMENT OF SUBSTITUTE GOODS OR SERVICES;
 *  LOSS OF USE, DATA, OR PROFITS; OR BUSINESS INTERRUPTION) HOWEVER
 *  CAUSED AND ON ANY THEORY OF LIABILITY, WHETHER IN CONTRACT, STRICT
 *  LIABILITY, OR TORT (INCLUDING NEGLIGENCE OR OTHERWISE) ARISING IN
 *  ANY WAY OUT OF THE USE OF THIS SOFTWARE, EVEN IF ADVISED OF THE
 *  POSSIBILITY OF SUCH DAMAGE.
 *********************************************************************/

/* Author: Dave Coleman
   Desc:   Wraps a trajectory_visualization playback class for Rviz into a stand alone display
*/

#include <moveit/trajectory_rviz_plugin/trajectory_display.h>
#include <rviz_common/properties/string_property.hpp>

namespace moveit_rviz_plugin
{
<<<<<<< HEAD
static const rclcpp::Logger LOGGER = rclcpp::get_logger("moveit.ros.visualization.trajectory_display");

TrajectoryDisplay::TrajectoryDisplay() : Display(), load_robot_model_(false)
=======
TrajectoryDisplay::TrajectoryDisplay() : Display()
>>>>>>> 382aa5a8
{
  // The robot description property is only needed when using the trajectory playback standalone (not within motion
  // planning plugin)
  robot_description_property_ = new rviz_common::properties::StringProperty(
      "Robot Description", "robot_description", "The name of the ROS parameter where the URDF for the robot is loaded",
      this, SLOT(changedRobotDescription()), this);

  trajectory_visual_.reset(new TrajectoryVisualization(this, this));
}

TrajectoryDisplay::~TrajectoryDisplay() = default;

void TrajectoryDisplay::onInitialize()
{
  Display::onInitialize();

  auto ros_node_abstraction = context_->getRosNodeAbstraction().lock();
  if (!ros_node_abstraction)
  {
    RCLCPP_INFO(LOGGER, "Unable to lock weak_ptr from DisplayContext in TrajectoryDisplay constructor");
    return;
  }
  node_ = ros_node_abstraction->get_raw_node();
  trajectory_visual_->onInitialize(node_, scene_node_, context_);
}

void TrajectoryDisplay::loadRobotModel()
{
<<<<<<< HEAD
  load_robot_model_ = false;
  rdf_loader_.reset(new rdf_loader::RDFLoader(node_, robot_description_property_->getStdString()));
=======
  rdf_loader_.reset(new rdf_loader::RDFLoader(robot_description_property_->getStdString()));
>>>>>>> 382aa5a8

  if (!rdf_loader_->getURDF())
  {
    this->setStatus(rviz_common::properties::StatusProperty::Error, "Robot Model",
                    "Failed to load from parameter " + robot_description_property_->getString());
    return;
  }
  this->setStatus(rviz_common::properties::StatusProperty::Ok, "Robot Model", "Successfully loaded");

  const srdf::ModelSharedPtr& srdf =
      rdf_loader_->getSRDF() ? rdf_loader_->getSRDF() : srdf::ModelSharedPtr(new srdf::Model());
  robot_model_.reset(new moveit::core::RobotModel(rdf_loader_->getURDF(), srdf));

  // Send to child class
  trajectory_visual_->onRobotModelLoaded(robot_model_);
}

void TrajectoryDisplay::reset()
{
  Display::reset();
  loadRobotModel();
  trajectory_visual_->reset();
}

void TrajectoryDisplay::load(const rviz::Config& config)
{
  // This property needs to be loaded in onEnable() below, which is triggered
  // in the beginning of Display::load() before the other property would be available
  robot_description_property_->load(config.mapGetChild("Robot Description"));
  Display::load(config);
}

void TrajectoryDisplay::onEnable()
{
  Display::onEnable();
  if (!rdf_loader_)
    loadRobotModel();
  trajectory_visual_->onEnable();
}

void TrajectoryDisplay::onDisable()
{
  Display::onDisable();
  trajectory_visual_->onDisable();
}

void TrajectoryDisplay::update(float wall_dt, float ros_dt)
{
  Display::update(wall_dt, ros_dt);
  trajectory_visual_->update(wall_dt, ros_dt);
}

void TrajectoryDisplay::changedRobotDescription()
{
  if (isEnabled())
    reset();
  else
    loadRobotModel();
}

}  // namespace moveit_rviz_plugin<|MERGE_RESOLUTION|>--- conflicted
+++ resolved
@@ -41,13 +41,9 @@
 
 namespace moveit_rviz_plugin
 {
-<<<<<<< HEAD
 static const rclcpp::Logger LOGGER = rclcpp::get_logger("moveit.ros.visualization.trajectory_display");
 
-TrajectoryDisplay::TrajectoryDisplay() : Display(), load_robot_model_(false)
-=======
 TrajectoryDisplay::TrajectoryDisplay() : Display()
->>>>>>> 382aa5a8
 {
   // The robot description property is only needed when using the trajectory playback standalone (not within motion
   // planning plugin)
@@ -76,12 +72,7 @@
 
 void TrajectoryDisplay::loadRobotModel()
 {
-<<<<<<< HEAD
-  load_robot_model_ = false;
   rdf_loader_.reset(new rdf_loader::RDFLoader(node_, robot_description_property_->getStdString()));
-=======
-  rdf_loader_.reset(new rdf_loader::RDFLoader(robot_description_property_->getStdString()));
->>>>>>> 382aa5a8
 
   if (!rdf_loader_->getURDF())
   {
@@ -106,7 +97,7 @@
   trajectory_visual_->reset();
 }
 
-void TrajectoryDisplay::load(const rviz::Config& config)
+void TrajectoryDisplay::load(const rviz_common::Config& config)
 {
   // This property needs to be loaded in onEnable() below, which is triggered
   // in the beginning of Display::load() before the other property would be available
