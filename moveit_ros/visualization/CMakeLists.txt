--- conflicted
+++ resolved
@@ -45,23 +45,11 @@
 find_package(rviz_ogre_vendor REQUIRED)
 
 # Qt Stuff
-<<<<<<< HEAD
-find_package(Qt5 REQUIRED COMPONENTS Core Widgets)
-=======
-if(rviz_QT_VERSION VERSION_LESS "5")
-  find_package(Qt4 ${rviz_QT_VERSION} REQUIRED QtCore QtGui)
-  include(${QT_USE_FILE})
-  macro(qt_wrap_ui)
-    qt4_wrap_ui(${ARGN})
-  endmacro()
-else()
-  find_package(Qt5 ${rviz_QT_VERSION} REQUIRED Core Widgets)
-  set(QT_LIBRARIES Qt5::Widgets)
-  macro(qt_wrap_ui)
-    qt5_wrap_ui(${ARGN})
-  endmacro()
-endif()
->>>>>>> 576c39c3
+find_package(Qt5 ${rviz_QT_VERSION} REQUIRED Core Widgets)
+set(QT_LIBRARIES Qt5::Widgets)
+macro(qt_wrap_ui)
+  qt5_wrap_ui(${ARGN})
+endmacro()
 
 set(CMAKE_INCLUDE_CURRENT_DIR ON)
 set(CMAKE_AUTOMOC ON)
@@ -74,20 +62,9 @@
 include_directories(rviz_plugin_render_tools/include
                     robot_state_rviz_plugin/include
                     planning_scene_rviz_plugin/include
-<<<<<<< HEAD
                     #motion_planning_rviz_plugin/include
                     trajectory_rviz_plugin/include
 )
-=======
-                    motion_planning_rviz_plugin/include
-                    trajectory_rviz_plugin/include)
-
-include_directories(SYSTEM
-                    ${catkin_INCLUDE_DIRS}
-                    ${Boost_INCLUDE_DIRS}
-                    ${EIGEN3_INCLUDE_DIRS}
-                    ${QT_INCLUDE_DIR})
->>>>>>> 576c39c3
 
 add_subdirectory(rviz_plugin_render_tools)
 add_subdirectory(robot_state_rviz_plugin)
