--- conflicted
+++ resolved
@@ -151,11 +151,7 @@
     ps->getPlanningSceneMsg(msg);
     planning_scene_publisher_->publish(msg);
     setLocalSceneEdited(false);
-<<<<<<< HEAD
-    planning_display_->addMainLoopJob(std::bind(&MotionPlanningFrame::populateCollisionObjectsList, this));
-=======
     planning_display_->addMainLoopJob([this] { populateCollisionObjectsList(); });
->>>>>>> 7f2927c6
     planning_display_->queueRenderSceneGeometry();
   }
 }
@@ -237,11 +233,7 @@
         ps->getCurrentStateNonConst().clearAttachedBody(sel[i]->text().toStdString());
     scene_marker_.reset();
     setLocalSceneEdited();
-<<<<<<< HEAD
-    planning_display_->addMainLoopJob(std::bind(&MotionPlanningFrame::populateCollisionObjectsList, this));
-=======
     planning_display_->addMainLoopJob([this] { populateCollisionObjectsList(); });
->>>>>>> 7f2927c6
     planning_display_->queueRenderSceneGeometry();
   }
 }
@@ -519,11 +511,7 @@
     RCLCPP_DEBUG(LOGGER, "Copied collision object to '%s'", name.c_str());
   }
   setLocalSceneEdited();
-<<<<<<< HEAD
-  planning_display_->addMainLoopJob(std::bind(&MotionPlanningFrame::populateCollisionObjectsList, this));
-=======
   planning_display_->addMainLoopJob([this] { populateCollisionObjectsList(); });
->>>>>>> 7f2927c6
 }
 
 void MotionPlanningFrame::computeSaveSceneButtonClicked()
@@ -542,11 +530,7 @@
       RCLCPP_ERROR(LOGGER, "%s", ex.what());
     }
 
-<<<<<<< HEAD
-    planning_display_->addMainLoopJob(std::bind(&MotionPlanningFrame::populatePlanningSceneTreeView, this));
-=======
     planning_display_->addMainLoopJob([this] { populatePlanningSceneTreeView(); });
->>>>>>> 7f2927c6
   }
 }
 
@@ -567,11 +551,7 @@
       RCLCPP_ERROR(LOGGER, "%s", ex.what());
     }
 
-<<<<<<< HEAD
-    planning_display_->addMainLoopJob(std::bind(&MotionPlanningFrame::populatePlanningSceneTreeView, this));
-=======
     planning_display_->addMainLoopJob([this] { populatePlanningSceneTreeView(); });
->>>>>>> 7f2927c6
   }
 }
 
@@ -608,11 +588,7 @@
           RCLCPP_ERROR(LOGGER, "%s", ex.what());
         }
       }
-<<<<<<< HEAD
-      planning_display_->addMainLoopJob(std::bind(&MotionPlanningFrame::populatePlanningSceneTreeView, this));
-=======
       planning_display_->addMainLoopJob([this] { populatePlanningSceneTreeView(); });
->>>>>>> 7f2927c6
     }
   }
 }
@@ -637,12 +613,7 @@
         {
           RCLCPP_ERROR(LOGGER, "%s", ex.what());
         }
-<<<<<<< HEAD
-        planning_display_->addMainLoopJob(
-            std::bind(&MotionPlanningFrame::computeDeleteQueryButtonClickedHelper, this, s));
-=======
         planning_display_->addMainLoopJob([this, s] { computeDeleteQueryButtonClickedHelper(s); });
->>>>>>> 7f2927c6
       }
     }
   }
@@ -893,11 +864,7 @@
       if (scene_marker_)
       {
         scene_marker_.reset();
-<<<<<<< HEAD
-        planning_display_->addMainLoopJob(std::bind(&MotionPlanningFrame::createSceneInteractiveMarker, this));
-=======
         planning_display_->addMainLoopJob([this] { createSceneInteractiveMarker(); });
->>>>>>> 7f2927c6
       }
     }
   }
@@ -1046,13 +1013,8 @@
   QString path =
       QFileDialog::getSaveFileName(this, tr("Export Scene Geometry"), tr(""), tr("Scene Geometry (*.scene)"));
   if (!path.isEmpty())
-<<<<<<< HEAD
-    planning_display_->addBackgroundJob(
-        std::bind(&MotionPlanningFrame::computeExportGeometryAsText, this, path.toStdString()), "export as text");
-=======
     planning_display_->addBackgroundJob([this, path = path.toStdString()] { computeExportGeometryAsText(path); },
                                         "export as text");
->>>>>>> 7f2927c6
 }
 
 void MotionPlanningFrame::computeExportGeometryAsText(const std::string& path)
@@ -1082,11 +1044,7 @@
     if (ps->loadGeometryFromStream(fin))
     {
       RCLCPP_INFO(LOGGER, "Loaded scene geometry from '%s'", path.c_str());
-<<<<<<< HEAD
-      planning_display_->addMainLoopJob(std::bind(&MotionPlanningFrame::populateCollisionObjectsList, this));
-=======
       planning_display_->addMainLoopJob([this] { populateCollisionObjectsList(); });
->>>>>>> 7f2927c6
       planning_display_->queueRenderSceneGeometry();
       setLocalSceneEdited();
     }
@@ -1104,12 +1062,7 @@
   QString path =
       QFileDialog::getOpenFileName(this, tr("Import Scene Geometry"), tr(""), tr("Scene Geometry (*.scene)"));
   if (!path.isEmpty())
-<<<<<<< HEAD
-    planning_display_->addBackgroundJob(
-        std::bind(&MotionPlanningFrame::computeImportGeometryFromText, this, path.toStdString()), "import from text");
-=======
     planning_display_->addBackgroundJob([this, path = path.toStdString()] { computeImportGeometryFromText(path); },
                                         "import from text");
->>>>>>> 7f2927c6
 }
 }  // namespace moveit_rviz_plugin