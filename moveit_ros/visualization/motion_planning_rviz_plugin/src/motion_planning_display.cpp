--- conflicted
+++ resolved
@@ -206,14 +206,6 @@
 {
   PlanningSceneDisplay::onInitialize();
 
-  // Prepare database parameters
-  if (!node_->has_parameter("warehouse_host"))
-    node_->declare_parameter<std::string>("warehouse_host", "127.0.0.1");
-  if (!node_->has_parameter("warehouse_plugin"))
-    node_->declare_parameter<std::string>("warehouse_plugin", "warehouse_ros_mongo::MongoDatabaseConnection");
-  if (!node_->has_parameter("warehouse_port"))
-    node_->declare_parameter<int>("warehouse_port", 33829);
-
   // Planned Path Display
   trajectory_visual_->onInitialize(node_, planning_scene_node_, context_);
   QColor qcolor = attached_body_color_property_->getColor();
@@ -246,21 +238,6 @@
   rviz_common::WindowManagerInterface* window_context = context_->getWindowManager();
   frame_ = new MotionPlanningFrame(this, context_, window_context ? window_context->getParentWindow() : nullptr);
 
-<<<<<<< HEAD
-  std::string host_param;
-  if (node_->get_parameter("warehouse_host", host_param))
-  {
-    frame_->ui_->database_host->setText(QString::fromStdString(host_param));
-  }
-
-  int port;
-  if (node_->get_parameter("warehouse_port", port))
-  {
-    frame_->ui_->database_port->setValue(port);
-  }
-
-=======
->>>>>>> 0d7462f1
   connect(frame_, SIGNAL(configChanged()), this->getModel(), SIGNAL(configChanged()));
   resetStatusTextColor();
   addStatusText("Initialized.");
