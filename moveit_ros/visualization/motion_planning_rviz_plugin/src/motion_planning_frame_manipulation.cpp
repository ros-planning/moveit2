/*********************************************************************
 * Software License Agreement (BSD License)
 *
 *  Copyright (c) 2012, Willow Garage, Inc.
 *  All rights reserved.
 *
 *  Redistribution and use in source and binary forms, with or without
 *  modification, are permitted provided that the following conditions
 *  are met:
 *
 *   * Redistributions of source code must retain the above copyright
 *     notice, this list of conditions and the following disclaimer.
 *   * Redistributions in binary form must reproduce the above
 *     copyright notice, this list of conditions and the following
 *     disclaimer in the documentation and/or other materials provided
 *     with the distribution.
 *   * Neither the name of Willow Garage nor the names of its
 *     contributors may be used to endorse or promote products derived
 *     from this software without specific prior written permission.
 *
 *  THIS SOFTWARE IS PROVIDED BY THE COPYRIGHT HOLDERS AND CONTRIBUTORS
 *  "AS IS" AND ANY EXPRESS OR IMPLIED WARRANTIES, INCLUDING, BUT NOT
 *  LIMITED TO, THE IMPLIED WARRANTIES OF MERCHANTABILITY AND FITNESS
 *  FOR A PARTICULAR PURPOSE ARE DISCLAIMED. IN NO EVENT SHALL THE
 *  COPYRIGHT OWNER OR CONTRIBUTORS BE LIABLE FOR ANY DIRECT, INDIRECT,
 *  INCIDENTAL, SPECIAL, EXEMPLARY, OR CONSEQUENTIAL DAMAGES (INCLUDING,
 *  BUT NOT LIMITED TO, PROCUREMENT OF SUBSTITUTE GOODS OR SERVICES;
 *  LOSS OF USE, DATA, OR PROFITS; OR BUSINESS INTERRUPTION) HOWEVER
 *  CAUSED AND ON ANY THEORY OF LIABILITY, WHETHER IN CONTRACT, STRICT
 *  LIABILITY, OR TORT (INCLUDING NEGLIGENCE OR OTHERWISE) ARISING IN
 *  ANY WAY OUT OF THE USE OF THIS SOFTWARE, EVEN IF ADVISED OF THE
 *  POSSIBILITY OF SUCH DAMAGE.
 *********************************************************************/

/* Author: Sachin Chitta */

#include <moveit/motion_planning_rviz_plugin/motion_planning_frame.h>
#include <moveit/motion_planning_rviz_plugin/motion_planning_display.h>

#include <moveit/kinematic_constraints/utils.h>
#include <moveit/robot_state/conversions.h>
#include <object_recognition_msgs/action/object_recognition.hpp>

#if __has_include(<tf2_eigen/tf2_eigen.hpp>)
#include <tf2_eigen/tf2_eigen.hpp>
#else
#include <tf2_eigen/tf2_eigen.h>
#endif

#include "ui_motion_planning_rviz_plugin_frame.h"

namespace moveit_rviz_plugin
{
static const rclcpp::Logger LOGGER = rclcpp::get_logger("moveit_ros_visualization.motion_planning_frame_manipulation");

/////////////// Object Detection ///////////////////////
void MotionPlanningFrame::detectObjectsButtonClicked()
{
  // TODO (ddengster): Enable when moveit_ros_perception is ported
  //  if (!semantic_world_)
  //  {
  //    const planning_scene_monitor::LockedPlanningSceneRO& ps = planning_display_->getPlanningSceneRO();
  //    if (ps)
  //    {
  //      semantic_world_.reset(new moveit::semantic_world::SemanticWorld(ps));
  //    }
  //    if (semantic_world_)
  //    {
<<<<<<< HEAD
  //      semantic_world_->addTableCallback(std::bind(&MotionPlanningFrame::updateTables, this));
  //    }
  //  }
  planning_display_->addBackgroundJob(std::bind(&MotionPlanningFrame::triggerObjectDetection, this), "detect objects");
=======
  //      semantic_world_->addTableCallback([this] { updateTables(); });
  //    }
  //  }
  planning_display_->addBackgroundJob([this] { triggerObjectDetection(); }, "detect objects");
>>>>>>> 7f2927c6
}

void MotionPlanningFrame::processDetectedObjects()
{
  pick_object_name_.clear();

  std::vector<std::string> object_ids;
  double min_x = ui_->roi_center_x->value() - ui_->roi_size_x->value() / 2.0;
  double min_y = ui_->roi_center_y->value() - ui_->roi_size_y->value() / 2.0;
  double min_z = ui_->roi_center_z->value() - ui_->roi_size_z->value() / 2.0;

  double max_x = ui_->roi_center_x->value() + ui_->roi_size_x->value() / 2.0;
  double max_y = ui_->roi_center_y->value() + ui_->roi_size_y->value() / 2.0;
  double max_z = ui_->roi_center_z->value() + ui_->roi_size_z->value() / 2.0;

  rclcpp::Time start_time = rclcpp::Clock().now();
  while (object_ids.empty() && (rclcpp::Clock().now() - start_time) <= rclcpp::Duration::from_seconds(3))
  {
    // collect all objects in region of interest
    {
      const planning_scene_monitor::LockedPlanningSceneRO& ps = planning_display_->getPlanningSceneRO();
      const collision_detection::WorldConstPtr& world = ps->getWorld();
      object_ids.clear();
      for (const auto& object : *world)
      {
        const auto& position = object.second->pose_.translation();
        if (position.x() >= min_x && position.x() <= max_x && position.y() >= min_y && position.y() <= max_y &&
            position.z() >= min_z && position.z() <= max_z)
        {
          object_ids.push_back(object.first);
        }
      }
      if (!object_ids.empty())
        break;
    }
    rclcpp::sleep_for(std::chrono::milliseconds(500));
  }

  RCLCPP_DEBUG(LOGGER, "Found %d objects", static_cast<int>(object_ids.size()));
  updateDetectedObjectsList(object_ids);
}

void MotionPlanningFrame::selectedDetectedObjectChanged()
{
  QList<QListWidgetItem*> sel = ui_->detected_objects_list->selectedItems();
  if (sel.empty())
  {
    RCLCPP_INFO(LOGGER, "No objects to select");
    return;
  }
  planning_scene_monitor::LockedPlanningSceneRW ps = planning_display_->getPlanningSceneRW();
  std_msgs::msg::ColorRGBA pick_object_color;
  pick_object_color.r = 1.0;
  pick_object_color.g = 0.0;
  pick_object_color.b = 0.0;
  pick_object_color.a = 1.0;

  if (ps)
  {
    if (!selected_object_name_.empty())
      ps->removeObjectColor(selected_object_name_);
    selected_object_name_ = sel[0]->text().toStdString();
    ps->setObjectColor(selected_object_name_, pick_object_color);
  }
}

void MotionPlanningFrame::detectedObjectChanged(QListWidgetItem* /*item*/)
{
}

void MotionPlanningFrame::triggerObjectDetection()
{
  if (!object_recognition_client_)
  {
    object_recognition_client_ = rclcpp_action::create_client<object_recognition_msgs::action::ObjectRecognition>(
        node_, OBJECT_RECOGNITION_ACTION);
    if (!object_recognition_client_->wait_for_action_server(std::chrono::seconds(3)))
    {
      RCLCPP_ERROR(LOGGER, "Object recognition action server not responsive");
      return;
    }
  }

  object_recognition_msgs::action::ObjectRecognition::Goal goal;
  auto goal_handle_future = object_recognition_client_->async_send_goal(goal);
  goal_handle_future.wait();
  if (goal_handle_future.get()->get_status() != rclcpp_action::GoalStatus::STATUS_SUCCEEDED)
  {
    RCLCPP_ERROR(LOGGER, "ObjectRecognition client: send goal call failed");
    return;
  }
}

void MotionPlanningFrame::listenDetectedObjects(
    const object_recognition_msgs::msg::RecognizedObjectArray::ConstSharedPtr /*msg*/)
{
  rclcpp::sleep_for(std::chrono::seconds(1));
<<<<<<< HEAD
  planning_display_->addMainLoopJob(std::bind(&MotionPlanningFrame::processDetectedObjects, this));
=======
  planning_display_->addMainLoopJob([this] { processDetectedObjects(); });
>>>>>>> 7f2927c6
}

void MotionPlanningFrame::updateDetectedObjectsList(const std::vector<std::string>& object_ids)
{
  ui_->detected_objects_list->setUpdatesEnabled(false);
  bool old_state = ui_->detected_objects_list->blockSignals(true);
  ui_->detected_objects_list->clear();
  {
    for (std::size_t i = 0; i < object_ids.size(); ++i)
    {
      QListWidgetItem* item =
          new QListWidgetItem(QString::fromStdString(object_ids[i]), ui_->detected_objects_list, static_cast<int>(i));
      item->setToolTip(item->text());
      Qt::ItemFlags flags = item->flags();
      flags &= ~(Qt::ItemIsUserCheckable);
      item->setFlags(flags);
      ui_->detected_objects_list->addItem(item);
    }
  }
  ui_->detected_objects_list->blockSignals(old_state);
  ui_->detected_objects_list->setUpdatesEnabled(true);
  if (!object_ids.empty())
    ui_->pick_button->setEnabled(true);
}

/////////////////////// Support Surfaces ///////////////////////
void MotionPlanningFrame::updateTables()
{
  RCLCPP_DEBUG(LOGGER, "Update table callback");
<<<<<<< HEAD
  planning_display_->addBackgroundJob(std::bind(&MotionPlanningFrame::publishTables, this), "publish tables");
=======
  planning_display_->addBackgroundJob([this] { publishTables(); }, "publish tables");
>>>>>>> 7f2927c6
}

void MotionPlanningFrame::publishTables()
{
  // TODO (ddengster): Enable when moveit_ros_perception is ported
  // semantic_world_->addTablesToCollisionWorld();

<<<<<<< HEAD
  planning_display_->addMainLoopJob(std::bind(&MotionPlanningFrame::updateSupportSurfacesList, this));
=======
  planning_display_->addMainLoopJob([this] { updateSupportSurfacesList(); });
>>>>>>> 7f2927c6
}

void MotionPlanningFrame::selectedSupportSurfaceChanged()
{
  QList<QListWidgetItem*> sel = ui_->support_surfaces_list->selectedItems();
  if (sel.empty())
  {
    RCLCPP_INFO(LOGGER, "No tables to select");
    return;
  }
  planning_scene_monitor::LockedPlanningSceneRW ps = planning_display_->getPlanningSceneRW();
  std_msgs::msg::ColorRGBA selected_support_surface_color;
  selected_support_surface_color.r = 0.0;
  selected_support_surface_color.g = 0.0;
  selected_support_surface_color.b = 1.0;
  selected_support_surface_color.a = 1.0;

  if (ps)
  {
    if (!selected_support_surface_name_.empty())
      ps->removeObjectColor(selected_support_surface_name_);
    selected_support_surface_name_ = sel[0]->text().toStdString();
    ps->setObjectColor(selected_support_surface_name_, selected_support_surface_color);
  }
}

void MotionPlanningFrame::updateSupportSurfacesList()
{
  // TODO (ddengster): Enable when moveit_ros_perception is ported
  // double min_x = ui_->roi_center_x->value() - ui_->roi_size_x->value() / 2.0;
  // double min_y = ui_->roi_center_y->value() - ui_->roi_size_y->value() / 2.0;
  // double min_z = ui_->roi_center_z->value() - ui_->roi_size_z->value() / 2.0;

  // double max_x = ui_->roi_center_x->value() + ui_->roi_size_x->value() / 2.0;
  // double max_y = ui_->roi_center_y->value() + ui_->roi_size_y->value() / 2.0;
  // double max_z = ui_->roi_center_z->value() + ui_->roi_size_z->value() / 2.0;
  // std::vector<std::string> support_ids = semantic_world_->getTableNamesInROI(min_x, min_y, min_z, max_x, max_y,
  // max_z);
  std::vector<std::string> support_ids;
  RCLCPP_INFO(LOGGER, "%d Tables in collision world", static_cast<int>(support_ids.size()));

  ui_->support_surfaces_list->setUpdatesEnabled(false);
  bool old_state = ui_->support_surfaces_list->blockSignals(true);
  ui_->support_surfaces_list->clear();
  {
    for (std::size_t i = 0; i < support_ids.size(); ++i)
    {
      QListWidgetItem* item =
          new QListWidgetItem(QString::fromStdString(support_ids[i]), ui_->support_surfaces_list, static_cast<int>(i));
      item->setToolTip(item->text());
      Qt::ItemFlags flags = item->flags();
      flags &= ~(Qt::ItemIsUserCheckable);
      item->setFlags(flags);
      ui_->support_surfaces_list->addItem(item);
    }
  }
  ui_->support_surfaces_list->blockSignals(old_state);
  ui_->support_surfaces_list->setUpdatesEnabled(true);
}

/////////////////////////////// Pick & Place /////////////////////////////////
void MotionPlanningFrame::pickObjectButtonClicked()
{
  RCLCPP_WARN_STREAM(LOGGER, "Pick & Place capability isn't supported yet");
  //  QList<QListWidgetItem*> sel = ui_->detected_objects_list->selectedItems();
  //  QList<QListWidgetItem*> sel_table = ui_->support_surfaces_list->selectedItems();
  //
  //  std::string group_name = planning_display_->getCurrentPlanningGroup();
  //  if (sel.empty())
  //  {
  //    RCLCPP_INFO(LOGGER, "No objects to pick");
  //    return;
  //  }
  //  pick_object_name_[group_name] = sel[0]->text().toStdString();
  //
  //  if (!sel_table.empty())
  //    support_surface_name_ = sel_table[0]->text().toStdString();
  //  else
  //  {
  //    if (semantic_world_)
  //    {
  //      const planning_scene_monitor::LockedPlanningSceneRO& ps = planning_display_->getPlanningSceneRO();
  //      if (ps->getWorld()->hasObject(pick_object_name_[group_name]))
  //      {
  //        geometry_msgs::msg::Pose
  //        object_pose(tf2::toMsg(ps->getWorld()->getTransform(pick_object_name_[group_name])));
  //        RCLCPP_DEBUG(LOGGER, "Finding current table for object: " << pick_object_name_[group_name]);
  //        support_surface_name_ = semantic_world_->findObjectTable(object_pose);
  //      }
  //      else
  //        support_surface_name_.clear();
  //    }
  //    else
  //      support_surface_name_.clear();
  //  }
  //  RCLCPP_INFO(LOGGER, "Trying to pick up object %s from support surface %s", pick_object_name_[group_name].c_str(),
  //           support_surface_name_.c_str());
<<<<<<< HEAD
  //  planning_display_->addBackgroundJob(std::bind(&MotionPlanningFrame::pickObject, this), "pick");
=======
  //  planning_display_->addBackgroundJob([this] { pickObject(); }, "pick");
>>>>>>> 7f2927c6
}

void MotionPlanningFrame::placeObjectButtonClicked()
{
  QList<QListWidgetItem*> sel_table = ui_->support_surfaces_list->selectedItems();
  std::string group_name = planning_display_->getCurrentPlanningGroup();

  if (!sel_table.empty())
    support_surface_name_ = sel_table[0]->text().toStdString();
  else
  {
    support_surface_name_.clear();
    RCLCPP_ERROR(LOGGER, "Need to specify table to place object on");
    return;
  }

  ui_->pick_button->setEnabled(false);
  ui_->place_button->setEnabled(false);

  std::vector<const moveit::core::AttachedBody*> attached_bodies;
  const planning_scene_monitor::LockedPlanningSceneRO& ps = planning_display_->getPlanningSceneRO();
  if (!ps)
  {
    RCLCPP_ERROR(LOGGER, "No planning scene");
    return;
  }
  const moveit::core::JointModelGroup* jmg = ps->getCurrentState().getJointModelGroup(group_name);
  if (jmg)
    ps->getCurrentState().getAttachedBodies(attached_bodies, jmg);

  if (attached_bodies.empty())
  {
    RCLCPP_ERROR(LOGGER, "No bodies to place");
    return;
  }

  geometry_msgs::msg::Quaternion upright_orientation;
  upright_orientation.w = 1.0;

  // Else place the first one
  place_poses_.clear();
  // TODO (ddengster): Enable when moveit_ros_perception is ported
  //  place_poses_ = semantic_world_->generatePlacePoses(support_surface_name_, attached_bodies[0]->getShapes()[0],
  //                                                     upright_orientation, 0.1);
  //  planning_display_->visualizePlaceLocations(place_poses_);
  //  place_object_name_ = attached_bodies[0]->getName();
<<<<<<< HEAD
  //  planning_display_->addBackgroundJob(std::bind(&MotionPlanningFrame::placeObject, this), "place");
=======
  //  planning_display_->addBackgroundJob([this] { placeObject(); }, "place");
>>>>>>> 7f2927c6
}

// void MotionPlanningFrame::pickObject()
//{
//  std::string group_name = planning_display_->getCurrentPlanningGroup();
//  ui_->pick_button->setEnabled(false);
//  if (pick_object_name_.find(group_name) == pick_object_name_.end())
//  {
//    RCLCPP_ERROR(LOGGER, "No pick object set for this group");
//    return;
//  }
//  if (!support_surface_name_.empty())
//  {
//    move_group_->setSupportSurfaceName(support_surface_name_);
//  }
//  if (move_group_->pick(pick_object_name_[group_name]))
//  {
//    ui_->place_button->setEnabled(true);
//  }
//}
//
// void MotionPlanningFrame::placeObject()
//  move_group_->place(place_object_name_, place_poses_);
//  return;
//}
}  // namespace moveit_rviz_plugin<|MERGE_RESOLUTION|>--- conflicted
+++ resolved
@@ -66,17 +66,10 @@
   //    }
   //    if (semantic_world_)
   //    {
-<<<<<<< HEAD
-  //      semantic_world_->addTableCallback(std::bind(&MotionPlanningFrame::updateTables, this));
-  //    }
-  //  }
-  planning_display_->addBackgroundJob(std::bind(&MotionPlanningFrame::triggerObjectDetection, this), "detect objects");
-=======
   //      semantic_world_->addTableCallback([this] { updateTables(); });
   //    }
   //  }
   planning_display_->addBackgroundJob([this] { triggerObjectDetection(); }, "detect objects");
->>>>>>> 7f2927c6
 }
 
 void MotionPlanningFrame::processDetectedObjects()
@@ -174,11 +167,7 @@
     const object_recognition_msgs::msg::RecognizedObjectArray::ConstSharedPtr /*msg*/)
 {
   rclcpp::sleep_for(std::chrono::seconds(1));
-<<<<<<< HEAD
-  planning_display_->addMainLoopJob(std::bind(&MotionPlanningFrame::processDetectedObjects, this));
-=======
   planning_display_->addMainLoopJob([this] { processDetectedObjects(); });
->>>>>>> 7f2927c6
 }
 
 void MotionPlanningFrame::updateDetectedObjectsList(const std::vector<std::string>& object_ids)
@@ -208,11 +197,7 @@
 void MotionPlanningFrame::updateTables()
 {
   RCLCPP_DEBUG(LOGGER, "Update table callback");
-<<<<<<< HEAD
-  planning_display_->addBackgroundJob(std::bind(&MotionPlanningFrame::publishTables, this), "publish tables");
-=======
   planning_display_->addBackgroundJob([this] { publishTables(); }, "publish tables");
->>>>>>> 7f2927c6
 }
 
 void MotionPlanningFrame::publishTables()
@@ -220,11 +205,7 @@
   // TODO (ddengster): Enable when moveit_ros_perception is ported
   // semantic_world_->addTablesToCollisionWorld();
 
-<<<<<<< HEAD
-  planning_display_->addMainLoopJob(std::bind(&MotionPlanningFrame::updateSupportSurfacesList, this));
-=======
   planning_display_->addMainLoopJob([this] { updateSupportSurfacesList(); });
->>>>>>> 7f2927c6
 }
 
 void MotionPlanningFrame::selectedSupportSurfaceChanged()
@@ -322,11 +303,7 @@
   //  }
   //  RCLCPP_INFO(LOGGER, "Trying to pick up object %s from support surface %s", pick_object_name_[group_name].c_str(),
   //           support_surface_name_.c_str());
-<<<<<<< HEAD
-  //  planning_display_->addBackgroundJob(std::bind(&MotionPlanningFrame::pickObject, this), "pick");
-=======
   //  planning_display_->addBackgroundJob([this] { pickObject(); }, "pick");
->>>>>>> 7f2927c6
 }
 
 void MotionPlanningFrame::placeObjectButtonClicked()
@@ -373,11 +350,7 @@
   //                                                     upright_orientation, 0.1);
   //  planning_display_->visualizePlaceLocations(place_poses_);
   //  place_object_name_ = attached_bodies[0]->getName();
-<<<<<<< HEAD
-  //  planning_display_->addBackgroundJob(std::bind(&MotionPlanningFrame::placeObject, this), "place");
-=======
   //  planning_display_->addBackgroundJob([this] { placeObject(); }, "place");
->>>>>>> 7f2927c6
 }
 
 // void MotionPlanningFrame::pickObject()
