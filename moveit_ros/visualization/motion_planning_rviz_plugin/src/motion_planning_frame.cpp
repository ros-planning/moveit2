--- conflicted
+++ resolved
@@ -619,8 +619,6 @@
   planning_scene_world_publisher_ =
       node_->create_publisher<moveit_msgs::msg::PlanningSceneWorld>("planning_scene_world", 1);
 
-<<<<<<< HEAD
-=======
   // Declare parameter for default planning pipeline
   if (!node_->has_parameter(planning_display_->getMoveGroupNS() + "default_planning_pipeline"))
     node_->declare_parameter<std::string>(planning_display_->getMoveGroupNS() + "default_planning_pipeline", "");
@@ -628,7 +626,6 @@
   // Query default planning pipeline id
   node_->get_parameter(planning_display_->getMoveGroupNS() + "default_planning_pipeline", default_planning_pipeline_);
 
->>>>>>> 28f87cf4
   // Set initial velocity and acceleration scaling factors from ROS parameters
   double factor;
   node_->get_parameter_or("robot_description_planning.default_velocity_scaling_factor", factor, 0.1);
@@ -648,13 +645,6 @@
   {
     ui_->database_port->setValue(port);
   }
-<<<<<<< HEAD
-
-  // Query default planning pipeline id
-  node_->get_parameter(planning_display_->getMoveGroupNS() + "/move_group/default_planning_pipeline",
-                       default_planning_pipeline_);
-=======
->>>>>>> 28f87cf4
 }
 
 void MotionPlanningFrame::disable()
