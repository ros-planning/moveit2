--- conflicted
+++ resolved
@@ -53,12 +53,7 @@
 
 void MotionPlanningFrame::databaseConnectButtonClicked()
 {
-<<<<<<< HEAD
-  planning_display_->addBackgroundJob(std::bind(&MotionPlanningFrame::computeDatabaseConnectButtonClicked, this),
-                                      "connect to database");
-=======
   planning_display_->addBackgroundJob([this] { computeDatabaseConnectButtonClicked(); }, "connect to database");
->>>>>>> 7f2927c6
 }
 
 void MotionPlanningFrame::planningPipelineIndexChanged(int index)
@@ -111,13 +106,8 @@
           QMessageBox::Yes | QMessageBox::No) == QMessageBox::No)
     return;
 
-<<<<<<< HEAD
-  planning_display_->addBackgroundJob(
-      std::bind(&MotionPlanningFrame::computeResetDbButtonClicked, this, response.toStdString()), "reset database");
-=======
   planning_display_->addBackgroundJob([this, db = response.toStdString()] { computeResetDbButtonClicked(db); },
                                       "reset database");
->>>>>>> 7f2927c6
 }
 
 void MotionPlanningFrame::computeDatabaseConnectButtonClicked()
@@ -129,21 +119,11 @@
     planning_scene_storage_.reset();
     robot_state_storage_.reset();
     constraints_storage_.reset();
-<<<<<<< HEAD
-    planning_display_->addMainLoopJob(
-        std::bind(&MotionPlanningFrame::computeDatabaseConnectButtonClickedHelper, this, 1));
+    planning_display_->addMainLoopJob([this] { computeDatabaseConnectButtonClickedHelper(1); });
   }
   else
   {
-    planning_display_->addMainLoopJob(
-        std::bind(&MotionPlanningFrame::computeDatabaseConnectButtonClickedHelper, this, 2));
-=======
-    planning_display_->addMainLoopJob([this] { computeDatabaseConnectButtonClickedHelper(1); });
-  }
-  else
-  {
     planning_display_->addMainLoopJob([this] { computeDatabaseConnectButtonClickedHelper(2); });
->>>>>>> 7f2927c6
     try
     {
       warehouse_ros::DatabaseConnection::Ptr conn = moveit_warehouse::loadDatabase(node_);
@@ -156,32 +136,17 @@
       }
       else
       {
-<<<<<<< HEAD
-        planning_display_->addMainLoopJob(
-            std::bind(&MotionPlanningFrame::computeDatabaseConnectButtonClickedHelper, this, 3));
-=======
         planning_display_->addMainLoopJob([this] { computeDatabaseConnectButtonClickedHelper(3); });
->>>>>>> 7f2927c6
         return;
       }
     }
     catch (std::exception& ex)
     {
-<<<<<<< HEAD
-      planning_display_->addMainLoopJob(
-          std::bind(&MotionPlanningFrame::computeDatabaseConnectButtonClickedHelper, this, 3));
-      RCLCPP_ERROR(LOGGER, "%s", ex.what());
-      return;
-    }
-    planning_display_->addMainLoopJob(
-        std::bind(&MotionPlanningFrame::computeDatabaseConnectButtonClickedHelper, this, 4));
-=======
       planning_display_->addMainLoopJob([this] { computeDatabaseConnectButtonClickedHelper(3); });
       RCLCPP_ERROR(LOGGER, "%s", ex.what());
       return;
     }
     planning_display_->addMainLoopJob([this] { computeDatabaseConnectButtonClickedHelper(4); });
->>>>>>> 7f2927c6
   }
 }
 
