--- conflicted
+++ resolved
@@ -1,17 +1,10 @@
 cmake_minimum_required(VERSION 3.5)
 project(moveit_core)
 
-<<<<<<< HEAD
 # Default to C++14
 if(NOT CMAKE_CXX_STANDARD)
   set(CMAKE_CXX_STANDARD 14)
 endif()
-=======
-#suppress spurious errors: https://github.com/fkie/catkin_lint/issues/62
-#catkin_lint: ignore duplicate_find  (find_package(moveit_resources))
-
-add_compile_options(-std=c++14)
->>>>>>> 92b170c8
 
 if(CMAKE_COMPILER_IS_GNUCXX OR CMAKE_CXX_COMPILER_ID MATCHES "Clang")
   add_compile_options(-Wall -Wextra -Wpedantic)
@@ -34,18 +27,12 @@
 
 find_package(Eigen3 REQUIRED)
 find_package(PkgConfig REQUIRED)
-<<<<<<< HEAD
-pkg_check_modules(LIBFCL REQUIRED fcl)
-find_library(LIBFCL_LIBRARIES_FULL ${LIBFCL_LIBRARIES} ${LIBFCL_LIBRARY_DIRS})
-set(LIBFCL_LIBRARIES "${LIBFCL_LIBRARIES_FULL}")
-=======
 
 pkg_check_modules(LIBFCL REQUIRED fcl)
 # replace LIBFCL_LIBRARIES with full path to the library
 find_library(LIBFCL_LIBRARIES_FULL ${LIBFCL_LIBRARIES} ${LIBFCL_LIBRARY_DIRS})
 set(LIBFCL_LIBRARIES "${LIBFCL_LIBRARIES_FULL}")
 
->>>>>>> 92b170c8
 find_package(octomap REQUIRED)
 find_package(urdfdom REQUIRED)
 find_package(urdf REQUIRED)
@@ -156,62 +143,7 @@
   rcutils
 )
 
-<<<<<<< HEAD
 ament_export_dependencies(dependencies)
-=======
-#suppress spurious error: https://github.com/fkie/catkin_lint/issues/62
-#catkin_lint: ignore_once exported_pkg_config  (LIBFCL)
-catkin_package(
-  INCLUDE_DIRS
-    ${THIS_PACKAGE_INCLUDE_DIRS}
-  LIBRARIES
-    moveit_exceptions
-    moveit_background_processing
-    moveit_kinematics_base
-    moveit_robot_model
-    moveit_transforms
-    moveit_robot_state
-    moveit_robot_trajectory
-    moveit_planning_interface
-    moveit_collision_detection
-    moveit_collision_detection_fcl
-    moveit_kinematic_constraints
-    moveit_planning_scene
-    moveit_constraint_samplers
-    moveit_planning_request_adapter
-    moveit_profiler
-    moveit_trajectory_processing
-    moveit_distance_field
-    moveit_collision_distance_field
-    moveit_kinematics_metrics
-    moveit_dynamics_solver
-    moveit_utils
-    ${OCTOMAP_LIBRARIES}
-  CATKIN_DEPENDS
-    eigen_stl_containers
-    geometric_shapes
-    geometry_msgs
-    kdl_parser
-    moveit_msgs
-    octomap_msgs
-    random_numbers
-    sensor_msgs
-    shape_msgs
-    srdfdom
-    std_msgs
-    tf2_eigen
-    tf2_geometry_msgs
-    trajectory_msgs
-    visualization_msgs
-  DEPENDS
-    Boost
-    EIGEN3
-    LIBFCL
-    OCTOMAP
-    urdfdom
-    urdfdom_headers
-    )
->>>>>>> 92b170c8
 
 
 # to run: catkin_make -DENABLE_COVERAGE_TESTING=ON package_name_coverage
@@ -227,11 +159,6 @@
                            ${LIBFCL_INCLUDE_DIRS})
 
 
-<<<<<<< HEAD
-=======
-#suppress spurious error: https://github.com/fkie/catkin_lint/issues/62
-#catkin_lint: ignore_once external_directory missing_directory  (${VERSION_FILE_PATH})
->>>>>>> 92b170c8
 include_directories(${THIS_PACKAGE_INCLUDE_DIRS}
                     ${VERSION_FILE_PATH}
                     ${rclcpp_INCLUDE_DIRS}
