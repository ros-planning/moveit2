cmake_minimum_required(VERSION 3.10.2)
project(moveit_core)

# Default to C++14
if(NOT CMAKE_CXX_STANDARD)
  set(CMAKE_CXX_STANDARD 14)
endif()

if(CMAKE_COMPILER_IS_GNUCXX OR CMAKE_CXX_COMPILER_ID MATCHES "Clang")
  add_compile_options(-Wall -Wextra -Wpedantic)
endif()

set(CMAKE_EXPORT_COMPILE_COMMANDS ON)
# if(NOT CMAKE_CONFIGURATION_TYPES AND NOT CMAKE_BUILD_TYPE)
#   message("${PROJECT_NAME}: You did not request a specific build type: Choosing 'Release' for maximum performance")
#   set(CMAKE_BUILD_TYPE Release)
# endif()

find_package(ament_cmake REQUIRED)
find_package(rclcpp REQUIRED)
find_package(Boost REQUIRED)
# find_package(system  REQUIRED)
# find_package(filesystem  REQUIRED)
# find_package(date_time  REQUIRED)
# find_package(thread  REQUIRED)
# find_package(iostreams REQUIRED)

find_package(Eigen3 REQUIRED)
find_package(PkgConfig REQUIRED)

pkg_check_modules(LIBFCL REQUIRED fcl)
# replace LIBFCL_LIBRARIES with full path to the library
find_library(LIBFCL_LIBRARIES_FULL ${LIBFCL_LIBRARIES} ${LIBFCL_LIBRARY_DIRS})
set(LIBFCL_LIBRARIES "${LIBFCL_LIBRARIES_FULL}")

find_package(octomap REQUIRED)
find_package(urdfdom REQUIRED)
find_package(urdf REQUIRED)
find_package(urdfdom_headers REQUIRED)
find_package(ament_cmake REQUIRED)
find_package(tf2_eigen REQUIRED)
find_package(tf2_kdl REQUIRED)
find_package(tf2_geometry_msgs REQUIRED)
find_package(eigen_stl_containers REQUIRED)
find_package(geometric_shapes REQUIRED)
find_package(geometry_msgs REQUIRED)
find_package(kdl_parser REQUIRED)
find_package(moveit_msgs REQUIRED)
find_package(octomap_msgs REQUIRED)
find_package(random_numbers REQUIRED)
find_package(sensor_msgs REQUIRED)
find_package(shape_msgs REQUIRED)
find_package(srdfdom REQUIRED)
find_package(std_msgs REQUIRED)
find_package(trajectory_msgs REQUIRED)
find_package(visualization_msgs REQUIRED)
find_package(common_interfaces REQUIRED)
# find_package(xmlrpcpp REQUIRED)
find_package(rcutils REQUIRED)

set(VERSION_FILE_PATH ${CMAKE_BINARY_DIR}/include)
# Pass the folder of the generated version.h to catkin_package() for export in devel-space
# This is how gencpp adds the folder of generated message code to the include dirs, see:
#   https://github.com/ros/gencpp/blob/e5acaf6/cmake/gencpp-extras.cmake.em#L51-L54
list(APPEND ${PROJECT_NAME}_INCLUDE_DIRS ${VERSION_FILE_PATH})
# Create a directory at build/moveit_core/include/moveit
file(MAKE_DIRECTORY "${VERSION_FILE_PATH}/moveit")

# Version of MoveIt!,  hardcoded for now
# TODO: fetch this in a different manner
set(${PROJECT_NAME}_VERSION "2.0.0")
# Generate and install version.h
string(REGEX REPLACE "^([0-9]+)\\..*" "\\1" MOVEIT_VERSION_MAJOR "${${PROJECT_NAME}_VERSION}")
string(REGEX REPLACE "^[0-9]+\\.([0-9]+).*" "\\1" MOVEIT_VERSION_MINOR "${${PROJECT_NAME}_VERSION}")
string(REGEX REPLACE "^[0-9]+\\.[0-9]+\\.([0-9]+).*" "\\1" MOVEIT_VERSION_PATCH "${${PROJECT_NAME}_VERSION}")
set(MOVEIT_VERSION_EXTRA "Alpha")
set(MOVEIT_VERSION "${MOVEIT_VERSION_MAJOR}.${MOVEIT_VERSION_MINOR}.${MOVEIT_VERSION_PATCH}-${MOVEIT_VERSION_EXTRA}")
# message(ERROR_moveit_version: ${MOVEIT_VERSION_MAJOR} )
message(STATUS " *** Building MoveIt! ${MOVEIT_VERSION} ***")
# message(ERROR-VERSION-FILE: ${VERSION_FILE_PATH})
# configure_file("version/version.h.in" "include/moveit/version.h")
# install(FILES "include/moveit/version.h" DESTINATION include/${PROJECT_NAME}/moveit)
configure_file("version/version.h.in" "${VERSION_FILE_PATH}/moveit/version.h")
install(FILES "${VERSION_FILE_PATH}/moveit/version.h" DESTINATION include/${PROJECT_NAME})

set(THIS_PACKAGE_INCLUDE_DIRS
    background_processing/include
    exceptions/include
    backtrace/include
    collision_detection/include
    collision_detection_fcl/include
    # constraint_samplers/include
    controller_manager/include
    # distance_field/include
    # collision_distance_field/include
    # dynamics_solver/include
    kinematics_base/include
    # kinematics_metrics/include
    robot_model/include
    transforms/include
    robot_state/include
    robot_trajectory/include
    kinematic_constraints/include
    macros/include
    planning_interface/include
<<<<<<< HEAD
    planning_request_adapter/include
    # planning_scene/include
=======
    # planning_request_adapter/include
    planning_scene/include
>>>>>>> 8454dacd
    profiler/include
    sensor_manager/include
    trajectory_processing/include
    # utils/include
    logging/include
)

set(dependencies
  moveit_kinematics_base
  moveit_robot_model
  moveit_robot_state
  moveit_collision_detection
  moveit_collision_detection_fcl
  moveit_kinematic_constraints
<<<<<<< HEAD
  moveit_planning_request_adapter
=======
  moveit_planning_scene
  moveit_trajectory_processing
>>>>>>> 8454dacd
  random_numbers
  tf2_eigen
  tf2_kdl
  eigen_stl_containers
  geometric_shapes
  geometry_msgs
  kdl_parser
  moveit_msgs
  octomap_msgs
  sensor_msgs
  srdfdom
  std_msgs
  trajectory_msgs
  visualization_msgs
  Boost
  EIGEN3
  LIBFCL
  OCTOMAP
  urdfdom
  urdf
  urdfdom_headers
  common_interfaces
  rcutils
)

ament_export_dependencies(dependencies)


# to run: catkin_make -DENABLE_COVERAGE_TESTING=ON package_name_coverage
if(CATKIN_ENABLE_TESTING AND ENABLE_COVERAGE_TESTING)
  find_package(code_coverage REQUIRED)   # catkin package ros-*-code-coverage
  include(CodeCoverage)
  APPEND_COVERAGE_COMPILER_FLAGS()
  set(COVERAGE_EXCLUDES "*/test/*")
  add_code_coverage(NAME ${PROJECT_NAME}_coverage)
endif()

include_directories(SYSTEM ${EIGEN3_INCLUDE_DIRS}
                           ${LIBFCL_INCLUDE_DIRS})


include_directories(${THIS_PACKAGE_INCLUDE_DIRS}
                    ${VERSION_FILE_PATH}
                    ${rclcpp_INCLUDE_DIRS}
										${rcutils_INCLUDE_DIRS}
                    ${rmw_implementation_INCLUDE_DIRS}
                    ${Boost_INCLUDE_DIRS}
                    ${urdfdom_INCLUDE_DIRS}
                    ${urdfdom_headers_INCLUDE_DIRS}
                    ${OCTOMAP_INCLUDE_DIRS}
										${moveit_msgs_INCLUDE_DIRS})


add_subdirectory(version)
add_subdirectory(macros)
add_subdirectory(backtrace)
add_subdirectory(exceptions)
add_subdirectory(profiler)
add_subdirectory(logging)
add_subdirectory(background_processing)
add_subdirectory(kinematics_base)
add_subdirectory(controller_manager)
add_subdirectory(sensor_manager)
add_subdirectory(robot_model)
add_subdirectory(transforms)
add_subdirectory(robot_state)
add_subdirectory(robot_trajectory)
add_subdirectory(collision_detection)
add_subdirectory(collision_detection_fcl)
add_subdirectory(kinematic_constraints)
add_subdirectory(planning_scene)
# add_subdirectory(constraint_samplers)
add_subdirectory(planning_interface)
<<<<<<< HEAD
add_subdirectory(planning_request_adapter)
# add_subdirectory(trajectory_processing)
=======
# add_subdirectory(planning_request_adapter)
add_subdirectory(trajectory_processing)
>>>>>>> 8454dacd
# add_subdirectory(distance_field)
# add_subdirectory(collision_distance_field)
# add_subdirectory(kinematics_metrics)
# add_subdirectory(dynamics_solver)
add_subdirectory(utils)

# ament_package()<|MERGE_RESOLUTION|>--- conflicted
+++ resolved
@@ -103,13 +103,8 @@
     kinematic_constraints/include
     macros/include
     planning_interface/include
-<<<<<<< HEAD
     planning_request_adapter/include
-    # planning_scene/include
-=======
-    # planning_request_adapter/include
     planning_scene/include
->>>>>>> 8454dacd
     profiler/include
     sensor_manager/include
     trajectory_processing/include
@@ -124,12 +119,9 @@
   moveit_collision_detection
   moveit_collision_detection_fcl
   moveit_kinematic_constraints
-<<<<<<< HEAD
   moveit_planning_request_adapter
-=======
   moveit_planning_scene
   moveit_trajectory_processing
->>>>>>> 8454dacd
   random_numbers
   tf2_eigen
   tf2_kdl
@@ -203,13 +195,8 @@
 add_subdirectory(planning_scene)
 # add_subdirectory(constraint_samplers)
 add_subdirectory(planning_interface)
-<<<<<<< HEAD
 add_subdirectory(planning_request_adapter)
-# add_subdirectory(trajectory_processing)
-=======
-# add_subdirectory(planning_request_adapter)
 add_subdirectory(trajectory_processing)
->>>>>>> 8454dacd
 # add_subdirectory(distance_field)
 # add_subdirectory(collision_distance_field)
 # add_subdirectory(kinematics_metrics)
