--- conflicted
+++ resolved
@@ -510,11 +510,7 @@
 {
 void samplingIkCallbackFnAdapter(robot_state::RobotState* state, const robot_model::JointModelGroup* jmg,
                                  const robot_state::GroupStateValidityCallbackFn& constraint,
-<<<<<<< HEAD
                                  const geometry_msgs::msg::Pose& /*unused*/, const std::vector<double>& ik_sol,
-=======
-                                 const geometry_msgs::Pose& /*unused*/, const std::vector<double>& ik_sol,
->>>>>>> 97c24bf1
                                  moveit_msgs::msg::MoveItErrorCodes& error_code)
 {
   const std::vector<unsigned int>& bij = jmg->getKinematicsSolverJointBijection();
@@ -525,10 +521,6 @@
     error_code.val = moveit_msgs::msg::MoveItErrorCodes::SUCCESS;
   else
     error_code.val = moveit_msgs::msg::MoveItErrorCodes::NO_IK_SOLUTION;
-<<<<<<< HEAD
-}
-=======
->>>>>>> 97c24bf1
 }
 }  // namespace
 
@@ -650,19 +642,12 @@
   {
     if (error.val != moveit_msgs::msg::MoveItErrorCodes::NO_IK_SOLUTION &&
         error.val != moveit_msgs::msg::MoveItErrorCodes::INVALID_ROBOT_STATE &&
-<<<<<<< HEAD
         error.val != moveit_msgs::msg::MoveItErrorCodes::TIMED_OUT){
       RCLCPP_ERROR(logger, "IK solver failed with error %d", error.val);
     }
     else if (verbose_){
       RCLCPP_INFO(logger, "IK failed");
     }
-=======
-        error.val != moveit_msgs::msg::MoveItErrorCodes::TIMED_OUT)
-      ROS_ERROR_NAMED("constraint_samplers", "IK solver failed with error %d", error.val);
-    else if (verbose_)
-      ROS_INFO_NAMED("constraint_samplers", "IK failed");
->>>>>>> 97c24bf1
   }
   return false;
 }
