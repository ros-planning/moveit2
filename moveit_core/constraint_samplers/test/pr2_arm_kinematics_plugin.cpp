--- conflicted
+++ resolved
@@ -325,11 +325,7 @@
   return active_;
 }
 
-<<<<<<< HEAD
 bool PR2ArmKinematicsPlugin::getPositionIK(const geometry_msgs::msg::Pose& ik_pose, const std::vector<double>& ik_seed_state,
-=======
-bool PR2ArmKinematicsPlugin::getPositionIK(const geometry_msgs::Pose& ik_pose, const std::vector<double>& ik_seed_state,
->>>>>>> 97c24bf1
                                            std::vector<double>& solution, moveit_msgs::msg::MoveItErrorCodes& error_code,
                                            const kinematics::KinematicsQueryOptions& options) const
 {
