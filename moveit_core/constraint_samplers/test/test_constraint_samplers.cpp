--- conflicted
+++ resolved
@@ -83,13 +83,8 @@
     pr2_kinematics_plugin_left_arm_->initialize(node_, *robot_model_, "left_arm", "torso_lift_link",
                                                 { "l_wrist_roll_link" }, .01);
 
-<<<<<<< HEAD
-    func_right_arm_ = std::bind(&LoadPlanningModelsPr2::getKinematicsSolverRightArm, this, std::placeholders::_1);
-    func_left_arm_ = std::bind(&LoadPlanningModelsPr2::getKinematicsSolverLeftArm, this, std::placeholders::_1);
-=======
     func_right_arm_ = [this](const moveit::core::JointModelGroup* jmg) { return getKinematicsSolverRightArm(jmg); };
     func_left_arm_ = [this](const moveit::core::JointModelGroup* jmg) { return getKinematicsSolverLeftArm(jmg); };
->>>>>>> 7f2927c6
 
     std::map<std::string, moveit::core::SolverAllocatorFn> allocators;
     allocators["right_arm"] = func_right_arm_;
