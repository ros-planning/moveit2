--- conflicted
+++ resolved
@@ -42,13 +42,8 @@
 
 namespace planning_request_adapter
 {
-<<<<<<< HEAD
-  rclcpp::Logger logger_kinematic_constraints = rclcpp::get_logger("planning_request_adapter");
-  
-=======
   rclcpp::Logger logger = rclcpp::get_logger("planning_request_adapter");
 
->>>>>>> 99fdca1a
 namespace
 {
 bool callPlannerInterfaceSolve(const planning_interface::PlannerManager* planner,
@@ -98,11 +93,7 @@
   }
   catch (std::exception& ex)
   {
-<<<<<<< HEAD
-    RCLCPP_ERROR("planning_request_adapter", "Exception caught executing *final* adapter '%s': %s",
-=======
     RCLCPP_ERROR(logger, "Exception caught executing *final* adapter '%s': %s",
->>>>>>> 99fdca1a
                     adapter->getDescription().c_str(), ex.what());
     added_path_index.clear();
     return callPlannerInterfaceSolve(planner.get(), planning_scene, req, res);
@@ -120,11 +111,7 @@
   }
   catch (std::exception& ex)
   {
-<<<<<<< HEAD
-    RCLCPP_ERROR("planning_request_adapter", "Exception caught executing *next* adapter '%s': %s",
-=======
     RCLCPP_ERROR(logger, "Exception caught executing *next* adapter '%s': %s",
->>>>>>> 99fdca1a
                     adapter->getDescription().c_str(), ex.what());
     added_path_index.clear();
     return planner(planning_scene, req, res);
