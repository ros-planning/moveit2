/*********************************************************************
 * Software License Agreement (BSD License)
 *
 *  Copyright (c) 2013, Ioan A. Sucan
 *  Copyright (c) 2013, Willow Garage, Inc.
 *  All rights reserved.
 *
 *  Redistribution and use in source and binary forms, with or without
 *  modification, are permitted provided that the following conditions
 *  are met:
 *
 *   * Redistributions of source code must retain the above copyright
 *     notice, this list of conditions and the following disclaimer.
 *   * Redistributions in binary form must reproduce the above
 *     copyright notice, this list of conditions and the following
 *     disclaimer in the documentation and/or other materials provided
 *     with the distribution.
 *   * Neither the name of the Willow Garage nor the names of its
 *     contributors may be used to endorse or promote products derived
 *     from this software without specific prior written permission.
 *
 *  THIS SOFTWARE IS PROVIDED BY THE COPYRIGHT HOLDERS AND CONTRIBUTORS
 *  "AS IS" AND ANY EXPRESS OR IMPLIED WARRANTIES, INCLUDING, BUT NOT
 *  LIMITED TO, THE IMPLIED WARRANTIES OF MERCHANTABILITY AND FITNESS
 *  FOR A PARTICULAR PURPOSE ARE DISCLAIMED. IN NO EVENT SHALL THE
 *  COPYRIGHT OWNER OR CONTRIBUTORS BE LIABLE FOR ANY DIRECT, INDIRECT,
 *  INCIDENTAL, SPECIAL, EXEMPLARY, OR CONSEQUENTIAL DAMAGES (INCLUDING,
 *  BUT NOT LIMITED TO, PROCUREMENT OF SUBSTITUTE GOODS OR SERVICES;
 *  LOSS OF USE, DATA, OR PROFITS; OR BUSINESS INTERRUPTION) HOWEVER
 *  CAUSED AND ON ANY THEORY OF LIABILITY, WHETHER IN CONTRACT, STRICT
 *  LIABILITY, OR TORT (INCLUDING NEGLIGENCE OR OTHERWISE) ARISING IN
 *  ANY WAY OUT OF THE USE OF THIS SOFTWARE, EVEN IF ADVISED OF THE
 *  POSSIBILITY OF SUCH DAMAGE.
 *********************************************************************/

/* Author: Ioan Sucan, Sachin Chitta, Acorn Pooley, Mario Prats, Dave Coleman */

#include <moveit/robot_state/robot_state.h>
#include <moveit/robot_state/cartesian_interpolator.h>
#include <moveit/transforms/transforms.h>
#include <geometric_shapes/check_isometry.h>
#include <geometric_shapes/shape_operations.h>
#if __has_include(<tf2_eigen/tf2_eigen.hpp>)
#include <tf2_eigen/tf2_eigen.hpp>
#else
#include <tf2_eigen/tf2_eigen.h>
#endif
#include <moveit/macros/console_colors.h>
#include <functional>
#include <moveit/robot_model/aabb.h>
#include "rclcpp/rclcpp.hpp"

namespace moveit
{
namespace core
{
// Logger
static const rclcpp::Logger LOGGER = rclcpp::get_logger("moveit_robot_state.robot_state");

RobotState::RobotState(const RobotModelConstPtr& robot_model)
  : robot_model_(robot_model)
  , has_velocity_(false)
  , has_acceleration_(false)
  , has_effort_(false)
  , dirty_link_transforms_(nullptr)
  , dirty_collision_body_transforms_(nullptr)
  , rng_(nullptr)
{
  if (robot_model == nullptr)
  {
    throw std::invalid_argument("RobotState cannot be constructed with nullptr RobotModelConstPtr");
  }

  dirty_link_transforms_ = robot_model_->getRootJoint();
  allocMemory();
  initTransforms();
}

RobotState::RobotState(const RobotState& other) : rng_(nullptr)
{
  robot_model_ = other.robot_model_;
  allocMemory();
  copyFrom(other);
}

RobotState::~RobotState()
{
  clearAttachedBodies();
  free(memory_);
  if (rng_)
    delete rng_;
}

void RobotState::allocMemory()
{
  static_assert((sizeof(Eigen::Isometry3d) / EIGEN_MAX_ALIGN_BYTES) * EIGEN_MAX_ALIGN_BYTES == sizeof(Eigen::Isometry3d),
                "sizeof(Eigen::Isometry3d) should be a multiple of EIGEN_MAX_ALIGN_BYTES");

  constexpr unsigned int extra_alignment_bytes = EIGEN_MAX_ALIGN_BYTES - 1;
  // memory for the dirty joint transforms
  const int nr_doubles_for_dirty_joint_transforms =
      1 + robot_model_->getJointModelCount() / (sizeof(double) / sizeof(unsigned char));
  const size_t bytes =
      sizeof(Eigen::Isometry3d) * (robot_model_->getJointModelCount() + robot_model_->getLinkModelCount() +
                                   robot_model_->getLinkGeometryCount()) +
      sizeof(double) * (robot_model_->getVariableCount() * 3 + nr_doubles_for_dirty_joint_transforms) +
      extra_alignment_bytes;
  memory_ = malloc(bytes);

  // make the memory for transforms align at EIGEN_MAX_ALIGN_BYTES
  // https://eigen.tuxfamily.org/dox/classEigen_1_1aligned__allocator.html
  variable_joint_transforms_ = reinterpret_cast<Eigen::Isometry3d*>(((uintptr_t)memory_ + extra_alignment_bytes) &
                                                                    ~(uintptr_t)extra_alignment_bytes);
  global_link_transforms_ = variable_joint_transforms_ + robot_model_->getJointModelCount();
  global_collision_body_transforms_ = global_link_transforms_ + robot_model_->getLinkModelCount();
  dirty_joint_transforms_ =
      reinterpret_cast<unsigned char*>(global_collision_body_transforms_ + robot_model_->getLinkGeometryCount());
  position_ = reinterpret_cast<double*>(dirty_joint_transforms_) + nr_doubles_for_dirty_joint_transforms;
  velocity_ = position_ + robot_model_->getVariableCount();
  // acceleration and effort share the memory (not both can be specified)
  effort_ = acceleration_ = velocity_ + robot_model_->getVariableCount();
}

void RobotState::initTransforms()
{
  // mark all transforms as dirty
  const int nr_doubles_for_dirty_joint_transforms =
      1 + robot_model_->getJointModelCount() / (sizeof(double) / sizeof(unsigned char));
  memset(dirty_joint_transforms_, 1, sizeof(double) * nr_doubles_for_dirty_joint_transforms);

  // initialize last row of transformation matrices, which will not be modified by transform updates anymore
  for (size_t i = 0, end = robot_model_->getJointModelCount() + robot_model_->getLinkModelCount() +
                           robot_model_->getLinkGeometryCount();
       i != end; ++i)
    variable_joint_transforms_[i].makeAffine();
}

RobotState& RobotState::operator=(const RobotState& other)
{
  if (this != &other)
    copyFrom(other);
  return *this;
}

void RobotState::copyFrom(const RobotState& other)
{
  has_velocity_ = other.has_velocity_;
  has_acceleration_ = other.has_acceleration_;
  has_effort_ = other.has_effort_;

  dirty_collision_body_transforms_ = other.dirty_collision_body_transforms_;
  dirty_link_transforms_ = other.dirty_link_transforms_;

  if (dirty_link_transforms_ == robot_model_->getRootJoint())
  {
    // everything is dirty; no point in copying transforms; copy positions, potentially velocity & acceleration
    memcpy(position_, other.position_,
           robot_model_->getVariableCount() * sizeof(double) *
               (1 + (has_velocity_ ? 1 : 0) + ((has_acceleration_ || has_effort_) ? 1 : 0)));
    // and just initialize transforms
    initTransforms();
  }
  else
  {
    // copy all the memory; maybe avoid copying velocity and acceleration if possible
    const int nr_doubles_for_dirty_joint_transforms =
        1 + robot_model_->getJointModelCount() / (sizeof(double) / sizeof(unsigned char));
    const size_t bytes =
        sizeof(Eigen::Isometry3d) * (robot_model_->getJointModelCount() + robot_model_->getLinkModelCount() +
                                     robot_model_->getLinkGeometryCount()) +
        sizeof(double) *
            (robot_model_->getVariableCount() * (1 + ((has_velocity_ || has_acceleration_ || has_effort_) ? 1 : 0) +
                                                 ((has_acceleration_ || has_effort_) ? 1 : 0)) +
             nr_doubles_for_dirty_joint_transforms);
    memcpy((void*)variable_joint_transforms_, (void*)other.variable_joint_transforms_, bytes);
  }

  // copy attached bodies
  clearAttachedBodies();
  for (const std::pair<const std::string, AttachedBody*>& it : other.attached_body_map_)
    attachBody(new AttachedBody(*it.second));
}

bool RobotState::checkJointTransforms(const JointModel* joint) const
{
  if (dirtyJointTransform(joint))
  {
    RCLCPP_WARN(LOGGER, "Returning dirty joint transforms for joint '%s'", joint->getName().c_str());
    return false;
  }
  return true;
}

bool RobotState::checkLinkTransforms() const
{
  if (dirtyLinkTransforms())
  {
    RCLCPP_WARN(LOGGER, "Returning dirty link transforms");
    return false;
  }
  return true;
}

bool RobotState::checkCollisionTransforms() const
{
  if (dirtyCollisionBodyTransforms())
  {
    RCLCPP_WARN(LOGGER, "Returning dirty collision body transforms");
    return false;
  }
  return true;
}

void RobotState::markVelocity()
{
  if (!has_velocity_)
  {
    has_velocity_ = true;
    memset(velocity_, 0, sizeof(double) * robot_model_->getVariableCount());
  }
}

void RobotState::markAcceleration()
{
  if (!has_acceleration_)
  {
    has_acceleration_ = true;
    has_effort_ = false;
    memset(acceleration_, 0, sizeof(double) * robot_model_->getVariableCount());
  }
}

void RobotState::markEffort()
{
  if (!has_effort_)
  {
    has_acceleration_ = false;
    has_effort_ = true;
    memset(effort_, 0, sizeof(double) * robot_model_->getVariableCount());
  }
}

void RobotState::zeroVelocities()
{
  has_velocity_ = false;
  markVelocity();
}

void RobotState::zeroAccelerations()
{
  has_acceleration_ = false;
  markAcceleration();
}

void RobotState::zeroEffort()
{
  has_effort_ = false;
  markEffort();
}

void RobotState::dropVelocities()
{
  has_velocity_ = false;
}

void RobotState::dropAccelerations()
{
  has_acceleration_ = false;
}

void RobotState::dropEffort()
{
  has_effort_ = false;
}

void RobotState::dropDynamics()
{
  dropVelocities();
  dropAccelerations();
  dropEffort();
}

void RobotState::setToRandomPositions()
{
  random_numbers::RandomNumberGenerator& rng = getRandomNumberGenerator();
  robot_model_->getVariableRandomPositions(rng, position_);
  memset(dirty_joint_transforms_, 1, robot_model_->getJointModelCount() * sizeof(unsigned char));
  dirty_link_transforms_ = robot_model_->getRootJoint();
  // mimic values are correctly set in RobotModel
}

void RobotState::setToRandomPositions(const JointModelGroup* group)
{
  // we do not make calls to RobotModel for random number generation because mimic joints
  // could trigger updates outside the state of the group itself
  random_numbers::RandomNumberGenerator& rng = getRandomNumberGenerator();
  setToRandomPositions(group, rng);
}
void RobotState::setToRandomPositions(const JointModelGroup* group, random_numbers::RandomNumberGenerator& rng)
{
  const std::vector<const JointModel*>& joints = group->getActiveJointModels();
  for (const JointModel* joint : joints)
    joint->getVariableRandomPositions(rng, position_ + joint->getFirstVariableIndex());
  updateMimicJoints(group);
}

void RobotState::setToRandomPositionsNearBy(const JointModelGroup* group, const RobotState& seed,
                                            const std::vector<double>& distances)
{
  // we do not make calls to RobotModel for random number generation because mimic joints
  // could trigger updates outside the state of the group itself
  random_numbers::RandomNumberGenerator& rng = getRandomNumberGenerator();
  setToRandomPositionsNearBy(group, seed, distances, rng);
}

void RobotState::setToRandomPositionsNearBy(const JointModelGroup* group, const RobotState& seed,
                                            const std::vector<double>& distances,
                                            random_numbers::RandomNumberGenerator& rng)
{
  const std::vector<const JointModel*>& joints = group->getActiveJointModels();
  assert(distances.size() == joints.size());
  for (std::size_t i = 0; i < joints.size(); ++i)
  {
    const int idx = joints[i]->getFirstVariableIndex();
    joints[i]->getVariableRandomPositionsNearBy(rng, position_ + joints[i]->getFirstVariableIndex(),
                                                seed.position_ + idx, distances[i]);
  }
  updateMimicJoints(group);
}

void RobotState::setToRandomPositionsNearBy(const JointModelGroup* group, const RobotState& seed, double distance)
{
  // we do not make calls to RobotModel for random number generation because mimic joints
  // could trigger updates outside the state of the group itself
  random_numbers::RandomNumberGenerator& rng = getRandomNumberGenerator();
  setToRandomPositionsNearBy(group, seed, distance, rng);
}

void RobotState::setToRandomPositionsNearBy(const JointModelGroup* group, const RobotState& seed, double distance,
                                            random_numbers::RandomNumberGenerator& rng)
{
  const std::vector<const JointModel*>& joints = group->getActiveJointModels();
  for (const JointModel* joint : joints)
  {
    const int idx = joint->getFirstVariableIndex();
    joint->getVariableRandomPositionsNearBy(rng, position_ + joint->getFirstVariableIndex(), seed.position_ + idx,
                                            distance);
  }
  updateMimicJoints(group);
}

bool RobotState::setToDefaultValues(const JointModelGroup* group, const std::string& name)
{
  std::map<std::string, double> m;
  bool r = group->getVariableDefaultPositions(name, m);  // mimic values are updated
  setVariablePositions(m);
  return r;
}

void RobotState::setToDefaultValues()
{
  robot_model_->getVariableDefaultPositions(position_);  // mimic values are updated
  // set velocity & acceleration to 0
  memset(velocity_, 0, sizeof(double) * 2 * robot_model_->getVariableCount());
  memset(dirty_joint_transforms_, 1, robot_model_->getJointModelCount() * sizeof(unsigned char));
  dirty_link_transforms_ = robot_model_->getRootJoint();
}

void RobotState::setVariablePositions(const double* position)
{
  // assume everything is in order in terms of array lengths (for efficiency reasons)
  memcpy(position_, position, robot_model_->getVariableCount() * sizeof(double));

  // the full state includes mimic joint values, so no need to update mimic here

  // Since all joint values have potentially changed, we will need to recompute all transforms
  memset(dirty_joint_transforms_, 1, robot_model_->getJointModelCount() * sizeof(unsigned char));
  dirty_link_transforms_ = robot_model_->getRootJoint();
}

void RobotState::setVariablePositions(const std::map<std::string, double>& variable_map)
{
  for (const std::pair<const std::string, double>& it : variable_map)
  {
    const int index = robot_model_->getVariableIndex(it.first);
    position_[index] = it.second;
    const JointModel* jm = robot_model_->getJointOfVariable(index);
    markDirtyJointTransforms(jm);
    updateMimicJoint(jm);
  }
}

void RobotState::getMissingKeys(const std::map<std::string, double>& variable_map,
                                std::vector<std::string>& missing_variables) const
{
  missing_variables.clear();
  const std::vector<std::string>& nm = robot_model_->getVariableNames();
  for (const std::string& variable_name : nm)
    if (variable_map.find(variable_name) == variable_map.end())
      if (robot_model_->getJointOfVariable(variable_name)->getMimic() == nullptr)
        missing_variables.push_back(variable_name);
}

void RobotState::setVariablePositions(const std::map<std::string, double>& variable_map,
                                      std::vector<std::string>& missing_variables)
{
  setVariablePositions(variable_map);
  getMissingKeys(variable_map, missing_variables);
}

void RobotState::setVariablePositions(const std::vector<std::string>& variable_names,
                                      const std::vector<double>& variable_position)
{
  for (std::size_t i = 0; i < variable_names.size(); ++i)
  {
    const int index = robot_model_->getVariableIndex(variable_names[i]);
    position_[index] = variable_position[i];
    const JointModel* jm = robot_model_->getJointOfVariable(index);
    markDirtyJointTransforms(jm);
    updateMimicJoint(jm);
  }
}

void RobotState::setVariableVelocities(const std::map<std::string, double>& variable_map)
{
  markVelocity();
  for (const std::pair<const std::string, double>& it : variable_map)
    velocity_[robot_model_->getVariableIndex(it.first)] = it.second;
}

void RobotState::setVariableVelocities(const std::map<std::string, double>& variable_map,
                                       std::vector<std::string>& missing_variables)
{
  setVariableVelocities(variable_map);
  getMissingKeys(variable_map, missing_variables);
}

void RobotState::setVariableVelocities(const std::vector<std::string>& variable_names,
                                       const std::vector<double>& variable_velocity)
{
  markVelocity();
  assert(variable_names.size() == variable_velocity.size());
  for (std::size_t i = 0; i < variable_names.size(); ++i)
    velocity_[robot_model_->getVariableIndex(variable_names[i])] = variable_velocity[i];
}

void RobotState::setVariableAccelerations(const std::map<std::string, double>& variable_map)
{
  markAcceleration();
  for (const std::pair<const std::string, double>& it : variable_map)
    acceleration_[robot_model_->getVariableIndex(it.first)] = it.second;
}

void RobotState::setVariableAccelerations(const std::map<std::string, double>& variable_map,
                                          std::vector<std::string>& missing_variables)
{
  setVariableAccelerations(variable_map);
  getMissingKeys(variable_map, missing_variables);
}

void RobotState::setVariableAccelerations(const std::vector<std::string>& variable_names,
                                          const std::vector<double>& variable_acceleration)
{
  markAcceleration();
  assert(variable_names.size() == variable_acceleration.size());
  for (std::size_t i = 0; i < variable_names.size(); ++i)
    acceleration_[robot_model_->getVariableIndex(variable_names[i])] = variable_acceleration[i];
}

void RobotState::setVariableEffort(const std::map<std::string, double>& variable_map)
{
  markEffort();
  for (const std::pair<const std::string, double>& it : variable_map)
    effort_[robot_model_->getVariableIndex(it.first)] = it.second;
}

void RobotState::setVariableEffort(const std::map<std::string, double>& variable_map,
                                   std::vector<std::string>& missing_variables)
{
  setVariableEffort(variable_map);
  getMissingKeys(variable_map, missing_variables);
}

void RobotState::setVariableEffort(const std::vector<std::string>& variable_names,
                                   const std::vector<double>& variable_effort)
{
  markEffort();
  assert(variable_names.size() == variable_effort.size());
  for (std::size_t i = 0; i < variable_names.size(); ++i)
    effort_[robot_model_->getVariableIndex(variable_names[i])] = variable_effort[i];
}

void RobotState::invertVelocity()
{
  if (has_velocity_)
  {
    for (size_t i = 0; i < robot_model_->getVariableCount(); ++i)
      velocity_[i] *= -1;
  }
}

void RobotState::setJointEfforts(const JointModel* joint, const double* effort)
{
  if (has_acceleration_)
  {
    RCLCPP_ERROR(LOGGER, "Unable to set joint efforts because array is being used for accelerations");
    return;
  }
  has_effort_ = true;

  memcpy(effort_ + joint->getFirstVariableIndex(), effort, joint->getVariableCount() * sizeof(double));
}

void RobotState::setJointGroupPositions(const JointModelGroup* group, const double* gstate)
{
  const std::vector<int>& il = group->getVariableIndexList();
  if (group->isContiguousWithinState())
    memcpy(position_ + il[0], gstate, group->getVariableCount() * sizeof(double));
  else
  {
    for (std::size_t i = 0; i < il.size(); ++i)
      position_[il[i]] = gstate[i];
  }
  updateMimicJoints(group);
}

void RobotState::setJointGroupPositions(const JointModelGroup* group, const Eigen::VectorXd& values)
{
  const std::vector<int>& il = group->getVariableIndexList();
  for (std::size_t i = 0; i < il.size(); ++i)
    position_[il[i]] = values(i);
  updateMimicJoints(group);
}

void RobotState::setJointGroupActivePositions(const JointModelGroup* group, const std::vector<double>& gstate)
{
  assert(gstate.size() == group->getActiveVariableCount());
  std::size_t i = 0;
  for (const JointModel* jm : group->getActiveJointModels())
  {
    setJointPositions(jm, &gstate[i]);
    i += jm->getVariableCount();
  }
  updateMimicJoints(group);
}

void RobotState::setJointGroupActivePositions(const JointModelGroup* group, const Eigen::VectorXd& values)
{
  assert(values.size() == group->getActiveVariableCount());
  std::size_t i = 0;
  for (const JointModel* jm : group->getActiveJointModels())
  {
    setJointPositions(jm, &values(i));
    i += jm->getVariableCount();
  }
  updateMimicJoints(group);
}

void RobotState::copyJointGroupPositions(const JointModelGroup* group, double* gstate) const
{
  const std::vector<int>& il = group->getVariableIndexList();
  if (group->isContiguousWithinState())
    memcpy(gstate, position_ + il[0], group->getVariableCount() * sizeof(double));
  else
    for (std::size_t i = 0; i < il.size(); ++i)
      gstate[i] = position_[il[i]];
}

void RobotState::copyJointGroupPositions(const JointModelGroup* group, Eigen::VectorXd& values) const
{
  const std::vector<int>& il = group->getVariableIndexList();
  values.resize(il.size());
  for (std::size_t i = 0; i < il.size(); ++i)
    values(i) = position_[il[i]];
}

void RobotState::setJointGroupVelocities(const JointModelGroup* group, const double* gstate)
{
  markVelocity();
  const std::vector<int>& il = group->getVariableIndexList();
  if (group->isContiguousWithinState())
    memcpy(velocity_ + il[0], gstate, group->getVariableCount() * sizeof(double));
  else
  {
    for (std::size_t i = 0; i < il.size(); ++i)
      velocity_[il[i]] = gstate[i];
  }
}

void RobotState::setJointGroupVelocities(const JointModelGroup* group, const Eigen::VectorXd& values)
{
  markVelocity();
  const std::vector<int>& il = group->getVariableIndexList();
  for (std::size_t i = 0; i < il.size(); ++i)
    velocity_[il[i]] = values(i);
}

void RobotState::copyJointGroupVelocities(const JointModelGroup* group, double* gstate) const
{
  const std::vector<int>& il = group->getVariableIndexList();
  if (group->isContiguousWithinState())
    memcpy(gstate, velocity_ + il[0], group->getVariableCount() * sizeof(double));
  else
    for (std::size_t i = 0; i < il.size(); ++i)
      gstate[i] = velocity_[il[i]];
}

void RobotState::copyJointGroupVelocities(const JointModelGroup* group, Eigen::VectorXd& values) const
{
  const std::vector<int>& il = group->getVariableIndexList();
  values.resize(il.size());
  for (std::size_t i = 0; i < il.size(); ++i)
    values(i) = velocity_[il[i]];
}

void RobotState::setJointGroupAccelerations(const JointModelGroup* group, const double* gstate)
{
  markAcceleration();
  const std::vector<int>& il = group->getVariableIndexList();
  if (group->isContiguousWithinState())
    memcpy(acceleration_ + il[0], gstate, group->getVariableCount() * sizeof(double));
  else
  {
    for (std::size_t i = 0; i < il.size(); ++i)
      acceleration_[il[i]] = gstate[i];
  }
}

void RobotState::setJointGroupAccelerations(const JointModelGroup* group, const Eigen::VectorXd& values)
{
  markAcceleration();
  const std::vector<int>& il = group->getVariableIndexList();
  for (std::size_t i = 0; i < il.size(); ++i)
    acceleration_[il[i]] = values(i);
}

void RobotState::copyJointGroupAccelerations(const JointModelGroup* group, double* gstate) const
{
  const std::vector<int>& il = group->getVariableIndexList();
  if (group->isContiguousWithinState())
    memcpy(gstate, acceleration_ + il[0], group->getVariableCount() * sizeof(double));
  else
    for (std::size_t i = 0; i < il.size(); ++i)
      gstate[i] = acceleration_[il[i]];
}

void RobotState::copyJointGroupAccelerations(const JointModelGroup* group, Eigen::VectorXd& values) const
{
  const std::vector<int>& il = group->getVariableIndexList();
  values.resize(il.size());
  for (std::size_t i = 0; i < il.size(); ++i)
    values(i) = acceleration_[il[i]];
}

void RobotState::update(bool force)
{
  // make sure we do everything from scratch if needed
  if (force)
  {
    memset(dirty_joint_transforms_, 1, robot_model_->getJointModelCount() * sizeof(unsigned char));
    dirty_link_transforms_ = robot_model_->getRootJoint();
  }

  // this actually triggers all needed updates
  updateCollisionBodyTransforms();
}

void RobotState::updateCollisionBodyTransforms()
{
  if (dirty_link_transforms_ != nullptr)
    updateLinkTransforms();

  if (dirty_collision_body_transforms_ != nullptr)
  {
    const std::vector<const LinkModel*>& links = dirty_collision_body_transforms_->getDescendantLinkModels();
    dirty_collision_body_transforms_ = nullptr;

    for (const LinkModel* link : links)
    {
      const EigenSTL::vector_Isometry3d& ot = link->getCollisionOriginTransforms();
      const std::vector<int>& ot_id = link->areCollisionOriginTransformsIdentity();
      const int index_co = link->getFirstCollisionBodyTransformIndex();
      const int index_l = link->getLinkIndex();
      for (std::size_t j = 0, end = ot.size(); j != end; ++j)
      {
        if (ot_id[j])
          global_collision_body_transforms_[index_co + j] = global_link_transforms_[index_l];
        else
          global_collision_body_transforms_[index_co + j].affine().noalias() =
              global_link_transforms_[index_l].affine() * ot[j].matrix();
      }
    }
  }
}

void RobotState::updateLinkTransforms()
{
  if (dirty_link_transforms_ != nullptr)
  {
    updateLinkTransformsInternal(dirty_link_transforms_);
    if (dirty_collision_body_transforms_)
      dirty_collision_body_transforms_ =
          robot_model_->getCommonRoot(dirty_collision_body_transforms_, dirty_link_transforms_);
    else
      dirty_collision_body_transforms_ = dirty_link_transforms_;
    dirty_link_transforms_ = nullptr;
  }
}

void RobotState::updateLinkTransformsInternal(const JointModel* start)
{
  for (const LinkModel* link : start->getDescendantLinkModels())
  {
    int idx_link = link->getLinkIndex();
    const LinkModel* parent = link->getParentLinkModel();
    if (parent)  // root JointModel will not have a parent
    {
      int idx_parent = parent->getLinkIndex();
      if (link->parentJointIsFixed())  // fixed joint
        global_link_transforms_[idx_link].affine().noalias() =
            global_link_transforms_[idx_parent].affine() * link->getJointOriginTransform().matrix();
      else  // non-fixed joint
      {
        if (link->jointOriginTransformIsIdentity())  // Link has identity transform
          global_link_transforms_[idx_link].affine().noalias() =
              global_link_transforms_[idx_parent].affine() * getJointTransform(link->getParentJointModel()).matrix();
        else  // Link has non-identity transform
          global_link_transforms_[idx_link].affine().noalias() =
              global_link_transforms_[idx_parent].affine() * link->getJointOriginTransform().matrix() *
              getJointTransform(link->getParentJointModel()).matrix();
      }
    }
    else  // is the origin / root / 'model frame'
    {
      if (link->jointOriginTransformIsIdentity())
        global_link_transforms_[idx_link] = getJointTransform(link->getParentJointModel());
      else
        global_link_transforms_[idx_link].affine().noalias() =
            link->getJointOriginTransform().affine() * getJointTransform(link->getParentJointModel()).matrix();
    }
  }

  // update attached bodies tf; these are usually very few, so we update them all
  for (std::map<std::string, AttachedBody*>::const_iterator it = attached_body_map_.begin();
       it != attached_body_map_.end(); ++it)
    it->second->computeTransform(global_link_transforms_[it->second->getAttachedLink()->getLinkIndex()]);
}

void RobotState::updateStateWithLinkAt(const LinkModel* link, const Eigen::Isometry3d& transform, bool backward)
{
  updateLinkTransforms();  // no link transforms must be dirty, otherwise the transform we set will be overwritten

  // update the fact that collision body transforms are out of date
  if (dirty_collision_body_transforms_)
    dirty_collision_body_transforms_ =
        robot_model_->getCommonRoot(dirty_collision_body_transforms_, link->getParentJointModel());
  else
    dirty_collision_body_transforms_ = link->getParentJointModel();

  global_link_transforms_[link->getLinkIndex()] = transform;

  // update link transforms for descendant links only (leaving the transform for the current link untouched)
  const std::vector<const JointModel*>& cj = link->getChildJointModels();
  for (const JointModel* joint : cj)
    updateLinkTransformsInternal(joint);

  // if we also need to go backward
  if (backward)
  {
    const LinkModel* parent_link = link;
    const LinkModel* child_link;
    while (parent_link->getParentJointModel()->getParentLinkModel())
    {
      child_link = parent_link;
      parent_link = parent_link->getParentJointModel()->getParentLinkModel();

      // update the transform of the parent
      global_link_transforms_[parent_link->getLinkIndex()] =
          global_link_transforms_[child_link->getLinkIndex()] *
          (child_link->getJointOriginTransform() *
           variable_joint_transforms_[child_link->getParentJointModel()->getJointIndex()])
              .inverse();

      // update link transforms for descendant links only (leaving the transform for the current link untouched)
      // with the exception of the child link we are coming backwards from
      const std::vector<const JointModel*>& cj = parent_link->getChildJointModels();
      for (const JointModel* joint : cj)
        if (joint != child_link->getParentJointModel())
          updateLinkTransformsInternal(joint);
    }
    // all collision body transforms are invalid now
    dirty_collision_body_transforms_ = parent_link->getParentJointModel();
  }

  // update attached bodies tf; these are usually very few, so we update them all
  for (std::map<std::string, AttachedBody*>::const_iterator it = attached_body_map_.begin();
       it != attached_body_map_.end(); ++it)
    it->second->computeTransform(global_link_transforms_[it->second->getAttachedLink()->getLinkIndex()]);
}

const LinkModel* RobotState::getRigidlyConnectedParentLinkModel(const std::string& frame) const
{
  const moveit::core::LinkModel* link{ nullptr };

  size_t idx = 0;
  if ((idx = frame.find('/')) != std::string::npos)
  {  // resolve sub frame
    std::string object{ frame.substr(0, idx) };
    if (!hasAttachedBody(object))
      return nullptr;
    auto body{ getAttachedBody(object) };
    if (!body->hasSubframeTransform(frame))
      return nullptr;
    link = body->getAttachedLink();
  }
  else if (hasAttachedBody(frame))
  {
    link = getAttachedBody(frame)->getAttachedLink();
  }
  else if (getRobotModel()->hasLinkModel(frame))
    link = getLinkModel(frame);

  return getRobotModel()->getRigidlyConnectedParentLinkModel(link);
}

bool RobotState::satisfiesBounds(double margin) const
{
  const std::vector<const JointModel*>& jm = robot_model_->getActiveJointModels();
  for (const JointModel* joint : jm)
    if (!satisfiesBounds(joint, margin))
      return false;
  return true;
}

bool RobotState::satisfiesBounds(const JointModelGroup* group, double margin) const
{
  const std::vector<const JointModel*>& jm = group->getActiveJointModels();
  for (const JointModel* joint : jm)
    if (!satisfiesBounds(joint, margin))
      return false;
  return true;
}

void RobotState::enforceBounds()
{
  const std::vector<const JointModel*>& jm = robot_model_->getActiveJointModels();
  for (const JointModel* joint : jm)
    enforceBounds(joint);
}

void RobotState::enforceBounds(const JointModelGroup* joint_group)
{
  const std::vector<const JointModel*>& jm = joint_group->getActiveJointModels();
  for (const JointModel* joint : jm)
    enforceBounds(joint);
}

void RobotState::harmonizePositions()
{
  for (const JointModel* jm : robot_model_->getActiveJointModels())
    harmonizePosition(jm);
}

void RobotState::harmonizePositions(const JointModelGroup* joint_group)
{
  for (const JointModel* jm : joint_group->getActiveJointModels())
    harmonizePosition(jm);
}

std::pair<double, const JointModel*> RobotState::getMinDistanceToPositionBounds() const
{
  return getMinDistanceToPositionBounds(robot_model_->getActiveJointModels());
}

std::pair<double, const JointModel*> RobotState::getMinDistanceToPositionBounds(const JointModelGroup* group) const
{
  return getMinDistanceToPositionBounds(group->getActiveJointModels());
}

std::pair<double, const JointModel*>
RobotState::getMinDistanceToPositionBounds(const std::vector<const JointModel*>& joints) const
{
  double distance = std::numeric_limits<double>::max();
  const JointModel* index = nullptr;
  for (const JointModel* joint : joints)
  {
    if (joint->getType() == JointModel::PLANAR || joint->getType() == JointModel::FLOATING)
      continue;
    if (joint->getType() == JointModel::REVOLUTE)
      if (static_cast<const RevoluteJointModel*>(joint)->isContinuous())
        continue;

    const double* joint_values = getJointPositions(joint);
    const JointModel::Bounds& bounds = joint->getVariableBounds();
    std::vector<double> lower_bounds(bounds.size()), upper_bounds(bounds.size());
    for (std::size_t j = 0; j < bounds.size(); ++j)
    {
      lower_bounds[j] = bounds[j].min_position_;
      upper_bounds[j] = bounds[j].max_position_;
    }
    double new_distance = joint->distance(joint_values, &lower_bounds[0]);
    if (new_distance < distance)
    {
      index = joint;
      distance = new_distance;
    }
    new_distance = joint->distance(joint_values, &upper_bounds[0]);
    if (new_distance < distance)
    {
      index = joint;
      distance = new_distance;
    }
  }
  return std::make_pair(distance, index);
}

bool RobotState::isValidVelocityMove(const RobotState& other, const JointModelGroup* group, double dt) const
{
  const std::vector<const JointModel*>& jm = group->getActiveJointModels();
  for (const JointModel* joint_id : jm)
  {
    const int idx = joint_id->getFirstVariableIndex();
    const std::vector<VariableBounds>& bounds = joint_id->getVariableBounds();

    // Check velocity for each joint variable
    for (std::size_t var_id = 0; var_id < joint_id->getVariableCount(); ++var_id)
    {
      const double dtheta = std::abs(*(position_ + idx + var_id) - *(other.getVariablePositions() + idx + var_id));

      if (dtheta > dt * bounds[var_id].max_velocity_)
        return false;
    }
  }
  return true;
}

double RobotState::distance(const RobotState& other, const JointModelGroup* joint_group) const
{
  double d = 0.0;
  const std::vector<const JointModel*>& jm = joint_group->getActiveJointModels();
  for (const JointModel* joint : jm)
  {
    const int idx = joint->getFirstVariableIndex();
    d += joint->getDistanceFactor() * joint->distance(position_ + idx, other.position_ + idx);
  }
  return d;
}

void RobotState::interpolate(const RobotState& to, double t, RobotState& state) const
{
  moveit::core::checkInterpolationParamBounds(LOGGER, t);
  robot_model_->interpolate(getVariablePositions(), to.getVariablePositions(), t, state.getVariablePositions());

  memset(state.dirty_joint_transforms_, 1, state.robot_model_->getJointModelCount() * sizeof(unsigned char));
  state.dirty_link_transforms_ = state.robot_model_->getRootJoint();
}

void RobotState::interpolate(const RobotState& to, double t, RobotState& state, const JointModelGroup* joint_group) const
{
  moveit::core::checkInterpolationParamBounds(LOGGER, t);
  const std::vector<const JointModel*>& jm = joint_group->getActiveJointModels();
  for (const JointModel* joint : jm)
  {
    const int idx = joint->getFirstVariableIndex();
    joint->interpolate(position_ + idx, to.position_ + idx, t, state.position_ + idx);
  }
  state.updateMimicJoints(joint_group);
}

void RobotState::setAttachedBodyUpdateCallback(const AttachedBodyCallback& callback)
{
  attached_body_update_callback_ = callback;
}

bool RobotState::hasAttachedBody(const std::string& id) const
{
  return attached_body_map_.find(id) != attached_body_map_.end();
}

const AttachedBody* RobotState::getAttachedBody(const std::string& id) const
{
  std::map<std::string, AttachedBody*>::const_iterator it = attached_body_map_.find(id);
  if (it == attached_body_map_.end())
  {
    RCLCPP_ERROR(LOGGER, "Attached body '%s' not found", id.c_str());
    return nullptr;
  }
  else
    return it->second;
}

void RobotState::attachBody(AttachedBody* attached_body)
{
  // If an attached body with the same id exists, remove it
  clearAttachedBody(attached_body->getName());

  attached_body_map_[attached_body->getName()] = attached_body;
  attached_body->computeTransform(getGlobalLinkTransform(attached_body->getAttachedLink()));
  if (attached_body_update_callback_)
    attached_body_update_callback_(attached_body, true);
}

void RobotState::attachBody(const std::string& id, const Eigen::Isometry3d& pose,
                            const std::vector<shapes::ShapeConstPtr>& shapes,
                            const EigenSTL::vector_Isometry3d& shape_poses, const std::set<std::string>& touch_links,
                            const std::string& link, const trajectory_msgs::msg::JointTrajectory& detach_posture,
                            const moveit::core::FixedTransformsMap& subframe_poses)
{
  const LinkModel* l = robot_model_->getLinkModel(link);
  attachBody(new AttachedBody(l, id, pose, shapes, shape_poses, touch_links, detach_posture, subframe_poses));
}

void RobotState::getAttachedBodies(std::vector<const AttachedBody*>& attached_bodies) const
{
  attached_bodies.clear();
  attached_bodies.reserve(attached_body_map_.size());
  for (const std::pair<const std::string, AttachedBody*>& it : attached_body_map_)
    attached_bodies.push_back(it.second);
}

void RobotState::getAttachedBodies(std::vector<const AttachedBody*>& attached_bodies, const JointModelGroup* group) const
{
  attached_bodies.clear();
  for (const std::pair<const std::string, AttachedBody*>& it : attached_body_map_)
    if (group->hasLinkModel(it.second->getAttachedLinkName()))
      attached_bodies.push_back(it.second);
}

void RobotState::getAttachedBodies(std::vector<const AttachedBody*>& attached_bodies, const LinkModel* link_model) const
{
  attached_bodies.clear();
  for (const std::pair<const std::string, AttachedBody*>& it : attached_body_map_)
    if (it.second->getAttachedLink() == link_model)
      attached_bodies.push_back(it.second);
}

void RobotState::clearAttachedBodies()
{
  for (std::map<std::string, AttachedBody*>::const_iterator it = attached_body_map_.begin();
       it != attached_body_map_.end(); ++it)
  {
    if (attached_body_update_callback_)
      attached_body_update_callback_(it->second, false);
    delete it->second;
  }
  attached_body_map_.clear();
}

void RobotState::clearAttachedBodies(const LinkModel* link)
{
  std::map<std::string, AttachedBody*>::iterator it = attached_body_map_.begin();
  while (it != attached_body_map_.end())
  {
    if (it->second->getAttachedLink() != link)
    {
      ++it;
      continue;
    }
    if (attached_body_update_callback_)
      attached_body_update_callback_(it->second, false);
    delete it->second;
    std::map<std::string, AttachedBody*>::iterator del = it++;
    attached_body_map_.erase(del);
  }
}

void RobotState::clearAttachedBodies(const JointModelGroup* group)
{
  std::map<std::string, AttachedBody*>::iterator it = attached_body_map_.begin();
  while (it != attached_body_map_.end())
  {
    if (!group->hasLinkModel(it->second->getAttachedLinkName()))
    {
      ++it;
      continue;
    }
    if (attached_body_update_callback_)
      attached_body_update_callback_(it->second, false);
    delete it->second;
    std::map<std::string, AttachedBody*>::iterator del = it++;
    attached_body_map_.erase(del);
  }
}

bool RobotState::clearAttachedBody(const std::string& id)
{
  std::map<std::string, AttachedBody*>::iterator it = attached_body_map_.find(id);
  if (it != attached_body_map_.end())
  {
    if (attached_body_update_callback_)
      attached_body_update_callback_(it->second, false);
    delete it->second;
    attached_body_map_.erase(it);
    return true;
  }
  else
    return false;
}

const Eigen::Isometry3d& RobotState::getFrameTransform(const std::string& frame_id, bool* frame_found)
{
  updateLinkTransforms();
  return static_cast<const RobotState*>(this)->getFrameTransform(frame_id, frame_found);
}

const Eigen::Isometry3d& RobotState::getFrameTransform(const std::string& frame_id, bool* frame_found) const
{
  const LinkModel* ignored_link;
  bool found;
  const auto& result = getFrameInfo(frame_id, ignored_link, found);

  if (frame_found)
    *frame_found = found;
  else if (!found)
    RCLCPP_WARN(LOGGER, "getFrameTransform() did not find a frame with name %s.", frame_id.c_str());

  return result;
}

const Eigen::Isometry3d& RobotState::getFrameInfo(const std::string& frame_id, const LinkModel*& robot_link,
                                                  bool& frame_found) const
{
  if (!frame_id.empty() && frame_id[0] == '/')
    return getFrameInfo(frame_id.substr(1), robot_link, frame_found);

  static const Eigen::Isometry3d IDENTITY_TRANSFORM = Eigen::Isometry3d::Identity();
  if (frame_id == robot_model_->getModelFrame())
  {
    robot_link = robot_model_->getRootLink();
    frame_found = true;
    return IDENTITY_TRANSFORM;
  }
  if ((robot_link = robot_model_->getLinkModel(frame_id, &frame_found)))
  {
    BOOST_VERIFY(checkLinkTransforms());
    return global_link_transforms_[robot_link->getLinkIndex()];
  }
  robot_link = nullptr;

  // Check names of the attached bodies
  std::map<std::string, AttachedBody*>::const_iterator jt = attached_body_map_.find(frame_id);
  if (jt != attached_body_map_.end())
  {
    const Eigen::Isometry3d& transform = jt->second->getGlobalPose();
    robot_link = jt->second->getAttachedLink();
    frame_found = true;
    BOOST_VERIFY(checkLinkTransforms());
    return transform;
  }

  // Check if an AttachedBody has a subframe with name frame_id
  for (const std::pair<const std::string, AttachedBody*>& body : attached_body_map_)
  {
    const Eigen::Isometry3d& transform = body.second->getGlobalSubframeTransform(frame_id, &frame_found);
    if (frame_found)
    {
      robot_link = body.second->getAttachedLink();
      BOOST_VERIFY(checkLinkTransforms());
      return transform;
    }
  }

  robot_link = nullptr;
  frame_found = false;
  return IDENTITY_TRANSFORM;
}

bool RobotState::knowsFrameTransform(const std::string& frame_id) const
{
  if (!frame_id.empty() && frame_id[0] == '/')
    return knowsFrameTransform(frame_id.substr(1));
  if (robot_model_->hasLinkModel(frame_id))
    return true;

  // Check if an AttachedBody with name frame_id exists
  std::map<std::string, AttachedBody*>::const_iterator it = attached_body_map_.find(frame_id);
  if (it != attached_body_map_.end())
    return !it->second->getGlobalCollisionBodyTransforms().empty();

  // Check if an AttachedBody has a subframe with name frame_id
  for (const std::pair<const std::string, AttachedBody*>& body : attached_body_map_)
  {
    if (body.second->hasSubframeTransform(frame_id))
      return true;
  }
  return false;
}

void RobotState::getRobotMarkers(visualization_msgs::msg::MarkerArray& arr, const std::vector<std::string>& link_names,
                                 const std_msgs::msg::ColorRGBA& color, const std::string& ns,
                                 const rclcpp::Duration& dur, bool include_attached) const
{
  std::size_t cur_num = arr.markers.size();
  getRobotMarkers(arr, link_names, include_attached);
  unsigned int id = cur_num;
  for (std::size_t i = cur_num; i < arr.markers.size(); ++i, ++id)
  {
    arr.markers[i].ns = ns;
    arr.markers[i].id = id;
    arr.markers[i].lifetime = dur;
    arr.markers[i].color = color;
  }
}

void RobotState::getRobotMarkers(visualization_msgs::msg::MarkerArray& arr, const std::vector<std::string>& link_names,
                                 bool include_attached) const
{
  rclcpp::Clock clock;
  for (const std::string& link_name : link_names)
  {
    RCLCPP_DEBUG(LOGGER, "Trying to get marker for link '%s'", link_name.c_str());
    const LinkModel* link_model = robot_model_->getLinkModel(link_name);
    if (!link_model)
      continue;
    if (include_attached)
      for (const std::pair<const std::string, AttachedBody*>& it : attached_body_map_)
        if (it.second->getAttachedLink() == link_model)
        {
          for (std::size_t j = 0; j < it.second->getShapes().size(); ++j)
          {
            visualization_msgs::msg::Marker att_mark;
            att_mark.header.frame_id = robot_model_->getModelFrame();
            att_mark.header.stamp = clock.now();
            if (shapes::constructMarkerFromShape(it.second->getShapes()[j].get(), att_mark))
            {
              // if the object is invisible (0 volume) we skip it
              if (fabs(att_mark.scale.x * att_mark.scale.y * att_mark.scale.z) < std::numeric_limits<float>::epsilon())
                continue;
              att_mark.pose = tf2::toMsg(it.second->getGlobalCollisionBodyTransforms()[j]);
              arr.markers.push_back(att_mark);
            }
          }
        }

    if (link_model->getShapes().empty())
      continue;

    for (std::size_t j = 0; j < link_model->getShapes().size(); ++j)
    {
      visualization_msgs::msg::Marker mark;
      mark.header.frame_id = robot_model_->getModelFrame();
      mark.header.stamp = clock.now();

      // we prefer using the visual mesh, if a mesh is available and we have one body to render
      const std::string& mesh_resource = link_model->getVisualMeshFilename();
      if (mesh_resource.empty() || link_model->getShapes().size() > 1)
      {
        if (!shapes::constructMarkerFromShape(link_model->getShapes()[j].get(), mark))
          continue;
        // if the object is invisible (0 volume) we skip it
        if (fabs(mark.scale.x * mark.scale.y * mark.scale.z) < std::numeric_limits<float>::epsilon())
          continue;
        mark.pose =
            tf2::toMsg(global_collision_body_transforms_[link_model->getFirstCollisionBodyTransformIndex() + j]);
      }
      else
      {
        mark.type = mark.MESH_RESOURCE;
        mark.mesh_use_embedded_materials = false;
        mark.mesh_resource = mesh_resource;
        const Eigen::Vector3d& mesh_scale = link_model->getVisualMeshScale();

        mark.scale.x = mesh_scale[0];
        mark.scale.y = mesh_scale[1];
        mark.scale.z = mesh_scale[2];
        mark.pose = tf2::toMsg(global_link_transforms_[link_model->getLinkIndex()] * link_model->getVisualMeshOrigin());
      }

      arr.markers.push_back(mark);
    }
  }
}

Eigen::MatrixXd RobotState::getJacobian(const JointModelGroup* group,
                                        const Eigen::Vector3d& reference_point_position) const
{
  Eigen::MatrixXd result;
  if (!getJacobian(group, group->getLinkModels().back(), reference_point_position, result, false))
    throw Exception("Unable to compute Jacobian");
  return result;
}

bool RobotState::getJacobian(const JointModelGroup* group, const LinkModel* link,
                             const Eigen::Vector3d& reference_point_position, Eigen::MatrixXd& jacobian,
                             bool use_quaternion_representation) const
{
  BOOST_VERIFY(checkLinkTransforms());

  if (!group->isChain())
  {
    RCLCPP_ERROR(LOGGER, "The group '%s' is not a chain. Cannot compute Jacobian.", group->getName().c_str());
    return false;
  }

  if (!group->isLinkUpdated(link->getName()))
  {
    RCLCPP_ERROR(LOGGER, "Link name '%s' does not exist in the chain '%s' or is not a child for this chain",
                 link->getName().c_str(), group->getName().c_str());
    return false;
  }

  const moveit::core::JointModel* root_joint_model = group->getJointModels()[0];  // group->getJointRoots()[0];
  const moveit::core::LinkModel* root_link_model = root_joint_model->getParentLinkModel();
  // getGlobalLinkTransform() returns a valid isometry by contract
  Eigen::Isometry3d reference_transform =
      root_link_model ? getGlobalLinkTransform(root_link_model).inverse() : Eigen::Isometry3d::Identity();
  int rows = use_quaternion_representation ? 7 : 6;
  int columns = group->getVariableCount();
  jacobian = Eigen::MatrixXd::Zero(rows, columns);

  // getGlobalLinkTransform() returns a valid isometry by contract
  Eigen::Isometry3d link_transform = reference_transform * getGlobalLinkTransform(link);  // valid isometry
  Eigen::Vector3d point_transform = link_transform * reference_point_position;

  /*
  RCLCPP_DEBUG(LOGGER, "Point from reference origin expressed in world coordinates: %f %f %f",
           point_transform.x(),
           point_transform.y(),
           point_transform.z());
  */

  Eigen::Vector3d joint_axis;
  Eigen::Isometry3d joint_transform;

  while (link)
  {
    /*
    RCLCPP_DEBUG(LOGGER, "Link: %s, %f %f %f",link_state->getName().c_str(),
             link_state->getGlobalLinkTransform().translation().x(),
             link_state->getGlobalLinkTransform().translation().y(),
             link_state->getGlobalLinkTransform().translation().z());
    RCLCPP_DEBUG(LOGGER, "Joint: %s",link_state->getParentJointState()->getName().c_str());
    */
    const JointModel* pjm = link->getParentJointModel();
    if (pjm->getVariableCount() > 0)
    {
      if (!group->hasJointModel(pjm->getName()))
      {
        link = pjm->getParentLinkModel();
        continue;
      }
      unsigned int joint_index = group->getVariableGroupIndex(pjm->getName());
      // getGlobalLinkTransform() returns a valid isometry by contract
      joint_transform = reference_transform * getGlobalLinkTransform(link);  // valid isometry
      if (pjm->getType() == moveit::core::JointModel::REVOLUTE)
      {
        joint_axis = joint_transform.linear() * static_cast<const moveit::core::RevoluteJointModel*>(pjm)->getAxis();
        jacobian.block<3, 1>(0, joint_index) =
            jacobian.block<3, 1>(0, joint_index) + joint_axis.cross(point_transform - joint_transform.translation());
        jacobian.block<3, 1>(3, joint_index) = jacobian.block<3, 1>(3, joint_index) + joint_axis;
      }
      else if (pjm->getType() == moveit::core::JointModel::PRISMATIC)
      {
        joint_axis = joint_transform.linear() * static_cast<const moveit::core::PrismaticJointModel*>(pjm)->getAxis();
        jacobian.block<3, 1>(0, joint_index) = jacobian.block<3, 1>(0, joint_index) + joint_axis;
      }
      else if (pjm->getType() == moveit::core::JointModel::PLANAR)
      {
        joint_axis = joint_transform * Eigen::Vector3d(1.0, 0.0, 0.0);
        jacobian.block<3, 1>(0, joint_index) = jacobian.block<3, 1>(0, joint_index) + joint_axis;
        joint_axis = joint_transform * Eigen::Vector3d(0.0, 1.0, 0.0);
        jacobian.block<3, 1>(0, joint_index + 1) = jacobian.block<3, 1>(0, joint_index + 1) + joint_axis;
        joint_axis = joint_transform * Eigen::Vector3d(0.0, 0.0, 1.0);
        jacobian.block<3, 1>(0, joint_index + 2) = jacobian.block<3, 1>(0, joint_index + 2) +
                                                   joint_axis.cross(point_transform - joint_transform.translation());
        jacobian.block<3, 1>(3, joint_index + 2) = jacobian.block<3, 1>(3, joint_index + 2) + joint_axis;
      }
      else
        RCLCPP_ERROR(LOGGER, "Unknown type of joint in Jacobian computation");
    }
    if (pjm == root_joint_model)
      break;
    link = pjm->getParentLinkModel();
  }
  if (use_quaternion_representation)
  {  // Quaternion representation
    // From "Advanced Dynamics and Motion Simulation" by Paul Mitiguy
    // d/dt ( [w] ) = 1/2 * [ -x -y -z ]  * [ omega_1 ]
    //        [x]           [  w -z  y ]    [ omega_2 ]
    //        [y]           [  z  w -x ]    [ omega_3 ]
    //        [z]           [ -y  x  w ]
    Eigen::Quaterniond q(link_transform.linear());
    double w = q.w(), x = q.x(), y = q.y(), z = q.z();
    Eigen::MatrixXd quaternion_update_matrix(4, 3);
    quaternion_update_matrix << -x, -y, -z, w, -z, y, z, w, -x, -y, x, w;
    jacobian.block(3, 0, 4, columns) = 0.5 * quaternion_update_matrix * jacobian.block(3, 0, 3, columns);
  }
  return true;
}

bool RobotState::setFromDiffIK(const JointModelGroup* jmg, const Eigen::VectorXd& twist, const std::string& tip,
                               double dt, const GroupStateValidityCallbackFn& constraint)
{
  Eigen::VectorXd qdot;
  computeVariableVelocity(jmg, qdot, twist, getLinkModel(tip));
  return integrateVariableVelocity(jmg, qdot, dt, constraint);
}

bool RobotState::setFromDiffIK(const JointModelGroup* jmg, const geometry_msgs::msg::Twist& twist,
                               const std::string& tip, double dt, const GroupStateValidityCallbackFn& constraint)
{
  Eigen::Matrix<double, 6, 1> t;
  tf2::fromMsg(twist, t);
  return setFromDiffIK(jmg, t, tip, dt, constraint);
}

void RobotState::computeVariableVelocity(const JointModelGroup* jmg, Eigen::VectorXd& qdot,
                                         const Eigen::VectorXd& twist, const LinkModel* tip) const
{
  // Get the Jacobian of the group at the current configuration
  Eigen::MatrixXd j(6, jmg->getVariableCount());
  Eigen::Vector3d reference_point(0.0, 0.0, 0.0);
  getJacobian(jmg, tip, reference_point, j, false);

  // Rotate the jacobian to the end-effector frame
  Eigen::Isometry3d e_mb = getGlobalLinkTransform(tip).inverse();
  Eigen::MatrixXd e_wb = Eigen::ArrayXXd::Zero(6, 6);
  e_wb.block(0, 0, 3, 3) = e_mb.matrix().block(0, 0, 3, 3);
  e_wb.block(3, 3, 3, 3) = e_mb.matrix().block(0, 0, 3, 3);
  j = e_wb * j;

  // Do the Jacobian moore-penrose pseudo-inverse
  Eigen::JacobiSVD<Eigen::MatrixXd> svd_of_j(j, Eigen::ComputeThinU | Eigen::ComputeThinV);
  const Eigen::MatrixXd& u = svd_of_j.matrixU();
  const Eigen::MatrixXd& v = svd_of_j.matrixV();
  const Eigen::VectorXd& s = svd_of_j.singularValues();

  Eigen::VectorXd sinv = s;
  static const double PINVTOLER = std::numeric_limits<float>::epsilon();
  double maxsv = 0.0;
  for (std::size_t i = 0; i < static_cast<std::size_t>(s.rows()); ++i)
    if (fabs(s(i)) > maxsv)
      maxsv = fabs(s(i));
  for (std::size_t i = 0; i < static_cast<std::size_t>(s.rows()); ++i)
  {
    // Those singular values smaller than a percentage of the maximum singular value are removed
    if (fabs(s(i)) > maxsv * PINVTOLER)
      sinv(i) = 1.0 / s(i);
    else
      sinv(i) = 0.0;
  }
  Eigen::MatrixXd jinv = (v * sinv.asDiagonal() * u.transpose());

  // Compute joint velocity
  qdot = jinv * twist;
}

bool RobotState::integrateVariableVelocity(const JointModelGroup* jmg, const Eigen::VectorXd& qdot, double dt,
                                           const GroupStateValidityCallbackFn& constraint)
{
  Eigen::VectorXd q(jmg->getVariableCount());
  copyJointGroupPositions(jmg, q);
  q = q + dt * qdot;
  setJointGroupPositions(jmg, q);
  enforceBounds(jmg);

  if (constraint)
  {
    std::vector<double> values;
    copyJointGroupPositions(jmg, values);
    return constraint(this, jmg, &values[0]);
  }
  else
    return true;
}

bool RobotState::setFromIK(const JointModelGroup* jmg, const geometry_msgs::msg::Pose& pose, double timeout,
                           const GroupStateValidityCallbackFn& constraint,
                           const kinematics::KinematicsQueryOptions& options)
{
  const kinematics::KinematicsBaseConstPtr& solver = jmg->getSolverInstance();
  if (!solver)
  {
    RCLCPP_ERROR(LOGGER, "No kinematics solver instantiated for group '%s'", jmg->getName().c_str());
    return false;
  }
  return setFromIK(jmg, pose, solver->getTipFrame(), timeout, constraint, options);
}

bool RobotState::setFromIK(const JointModelGroup* jmg, const geometry_msgs::msg::Pose& pose, const std::string& tip,
                           double timeout, const GroupStateValidityCallbackFn& constraint,
                           const kinematics::KinematicsQueryOptions& options)
{
  Eigen::Isometry3d mat;
  tf2::fromMsg(pose, mat);
  static std::vector<double> consistency_limits;
  return setFromIK(jmg, mat, tip, consistency_limits, timeout, constraint, options);
}

bool RobotState::setFromIK(const JointModelGroup* jmg, const Eigen::Isometry3d& pose, double timeout,
                           const GroupStateValidityCallbackFn& constraint,
                           const kinematics::KinematicsQueryOptions& options)
{
  const kinematics::KinematicsBaseConstPtr& solver = jmg->getSolverInstance();
  if (!solver)
  {
    RCLCPP_ERROR(LOGGER, "No kinematics solver instantiated for group '%s'", jmg->getName().c_str());
    return false;
  }
  static std::vector<double> consistency_limits;
  return setFromIK(jmg, pose, solver->getTipFrame(), consistency_limits, timeout, constraint, options);
}

bool RobotState::setFromIK(const JointModelGroup* jmg, const Eigen::Isometry3d& pose_in, const std::string& tip_in,
                           double timeout, const GroupStateValidityCallbackFn& constraint,
                           const kinematics::KinematicsQueryOptions& options)
{
  static std::vector<double> consistency_limits;
  return setFromIK(jmg, pose_in, tip_in, consistency_limits, timeout, constraint, options);
}

namespace
{
bool ikCallbackFnAdapter(RobotState* state, const JointModelGroup* group,
                         const GroupStateValidityCallbackFn& constraint, const geometry_msgs::msg::Pose& /*unused*/,
                         const std::vector<double>& ik_sol, moveit_msgs::msg::MoveItErrorCodes& error_code)
{
  const std::vector<unsigned int>& bij = group->getKinematicsSolverJointBijection();
  std::vector<double> solution(bij.size());
  for (std::size_t i = 0; i < bij.size(); ++i)
    solution[bij[i]] = ik_sol[i];
  if (constraint(state, group, &solution[0]))
    error_code.val = moveit_msgs::msg::MoveItErrorCodes::SUCCESS;
  else
    error_code.val = moveit_msgs::msg::MoveItErrorCodes::NO_IK_SOLUTION;
  return true;
}
}  // namespace

bool RobotState::setToIKSolverFrame(Eigen::Isometry3d& pose, const kinematics::KinematicsBaseConstPtr& solver)
{
  return setToIKSolverFrame(pose, solver->getBaseFrame());
}

bool RobotState::setToIKSolverFrame(Eigen::Isometry3d& pose, const std::string& ik_frame)
{
  // Bring the pose to the frame of the IK solver
  if (!Transforms::sameFrame(ik_frame, robot_model_->getModelFrame()))
  {
    const LinkModel* link_model =
        getLinkModel((!ik_frame.empty() && ik_frame[0] == '/') ? ik_frame.substr(1) : ik_frame);
    if (!link_model)
    {
      RCLCPP_ERROR(LOGGER, "The following IK frame does not exist: %s", ik_frame.c_str());
      return false;
    }
    pose = getGlobalLinkTransform(link_model).inverse() * pose;
  }
  return true;
}

bool RobotState::setFromIK(const JointModelGroup* jmg, const Eigen::Isometry3d& pose_in, const std::string& tip_in,
                           const std::vector<double>& consistency_limits_in, double timeout,
                           const GroupStateValidityCallbackFn& constraint,
                           const kinematics::KinematicsQueryOptions& options)
{
  // Convert from single pose and tip to vectors
  EigenSTL::vector_Isometry3d poses;
  poses.push_back(pose_in);

  std::vector<std::string> tips;
  tips.push_back(tip_in);

  std::vector<std::vector<double> > consistency_limits;
  consistency_limits.push_back(consistency_limits_in);

  return setFromIK(jmg, poses, tips, consistency_limits, timeout, constraint, options);
}

bool RobotState::setFromIK(const JointModelGroup* jmg, const EigenSTL::vector_Isometry3d& poses_in,
                           const std::vector<std::string>& tips_in, double timeout,
                           const GroupStateValidityCallbackFn& constraint,
                           const kinematics::KinematicsQueryOptions& options)
{
  const std::vector<std::vector<double> > consistency_limits;
  return setFromIK(jmg, poses_in, tips_in, consistency_limits, timeout, constraint, options);
}

bool RobotState::setFromIK(const JointModelGroup* jmg, const EigenSTL::vector_Isometry3d& poses_in,
                           const std::vector<std::string>& tips_in,
                           const std::vector<std::vector<double> >& consistency_limit_sets, double timeout,
                           const GroupStateValidityCallbackFn& constraint,
                           const kinematics::KinematicsQueryOptions& options)
{
  // Error check
  if (poses_in.size() != tips_in.size())
  {
    RCLCPP_ERROR(LOGGER, "Number of poses must be the same as number of tips");
    return false;
  }

  // Load solver
  const kinematics::KinematicsBaseConstPtr& solver = jmg->getSolverInstance();

  // Check if this jmg has a solver
  bool valid_solver = true;
  if (!solver)
  {
    valid_solver = false;
  }
  // Check if this jmg's IK solver can handle multiple tips (non-chain solver)
  else if (poses_in.size() > 1)
  {
    std::string error_msg;
    if (!solver->supportsGroup(jmg, &error_msg))
    {
      RCLCPP_ERROR(LOGGER, "Kinematics solver %s does not support joint group %s.  Error: %s", typeid(*solver).name(),
                   jmg->getName().c_str(), error_msg.c_str());
      valid_solver = false;
    }
  }

  if (!valid_solver)
  {
    // Check if there are subgroups that can solve this for us (non-chains)
    if (poses_in.size() > 1)
    {
      // Forward to setFromIKSubgroups() to allow different subgroup IK solvers to work together
      return setFromIKSubgroups(jmg, poses_in, tips_in, consistency_limit_sets, timeout, constraint, options);
    }
    else
    {
      RCLCPP_ERROR(LOGGER, "No kinematics solver instantiated for group '%s'", jmg->getName().c_str());
      return false;
    }
  }

  // Check that no, or only one set of consistency limits has been passed in, and choose that one
  std::vector<double> consistency_limits;
  if (consistency_limit_sets.size() > 1)
  {
    RCLCPP_ERROR(LOGGER,
                 "Invalid number (%zu) of sets of consistency limits for a setFromIK request "
                 "that is being solved by a single IK solver",
                 consistency_limit_sets.size());
    return false;
  }
  else if (consistency_limit_sets.size() == 1)
    consistency_limits = consistency_limit_sets[0];

  const std::vector<std::string>& solver_tip_frames = solver->getTipFrames();

  // Track which possible tips frames we have filled in so far
  std::vector<bool> tip_frames_used(solver_tip_frames.size(), false);

  // Create vector to hold the output frames in the same order as solver_tip_frames
  std::vector<geometry_msgs::msg::Pose> ik_queries(solver_tip_frames.size());

  // Bring each pose to the frame of the IK solver
  for (std::size_t i = 0; i < poses_in.size(); ++i)
  {
    // Make non-const
    Eigen::Isometry3d pose = poses_in[i];
    std::string pose_frame = tips_in[i];

    // Remove extra slash
    if (!pose_frame.empty() && pose_frame[0] == '/')
      pose_frame = pose_frame.substr(1);

    // bring the pose to the frame of the IK solver
    if (!setToIKSolverFrame(pose, solver))
      return false;

    // try all of the solver's possible tip frames to see if they uniquely align with any of our passed in pose tip
    // frames
    bool found_valid_frame = false;
    std::size_t solver_tip_id;  // our current index
    for (solver_tip_id = 0; solver_tip_id < solver_tip_frames.size(); ++solver_tip_id)
    {
      // Check if this tip frame is already accounted for
      if (tip_frames_used[solver_tip_id])
        continue;  // already has a pose

      // check if the tip frame can be transformed via fixed transforms to the frame known to the IK solver
      std::string solver_tip_frame = solver_tip_frames[solver_tip_id];

      // remove the frame '/' if there is one, so we can avoid calling Transforms::sameFrame() which may copy strings
      // more often that we need to
      if (!solver_tip_frame.empty() && solver_tip_frame[0] == '/')
        solver_tip_frame = solver_tip_frame.substr(1);

      if (pose_frame != solver_tip_frame)
      {
        if (hasAttachedBody(pose_frame))
        {
          const AttachedBody* body = getAttachedBody(pose_frame);
          pose_frame = body->getAttachedLinkName();
          pose = pose * body->getPose().inverse();
        }
        if (pose_frame != solver_tip_frame)
        {
          const moveit::core::LinkModel* link_model = getLinkModel(pose_frame);
          if (!link_model)
          {
            RCLCPP_ERROR(LOGGER, "The following Pose Frame does not exist: %s", pose_frame.c_str());
            return false;
          }
          const moveit::core::LinkTransformMap& fixed_links = link_model->getAssociatedFixedTransforms();
          for (const std::pair<const LinkModel* const, Eigen::Isometry3d>& fixed_link : fixed_links)
            if (Transforms::sameFrame(fixed_link.first->getName(), solver_tip_frame))
            {
              pose_frame = solver_tip_frame;
              pose = pose * fixed_link.second;
              break;
            }
        }

      }  // end if pose_frame

      // Check if this pose frame works
      if (pose_frame == solver_tip_frame)
      {
        found_valid_frame = true;
        break;
      }

    }  // end for solver_tip_frames

    // Make sure one of the tip frames worked
    if (!found_valid_frame)
    {
      RCLCPP_ERROR(LOGGER, "Cannot compute IK for query %zu pose reference frame '%s'", i, pose_frame.c_str());
      // Debug available tip frames
      std::stringstream ss;
      for (solver_tip_id = 0; solver_tip_id < solver_tip_frames.size(); ++solver_tip_id)
        ss << solver_tip_frames[solver_tip_id] << ", ";
      RCLCPP_ERROR(LOGGER, "Available tip frames: [%s]", ss.str().c_str());
      return false;
    }

    // Remove that tip from the list of available tip frames because each can only have one pose
    tip_frames_used[solver_tip_id] = true;

    // Convert Eigen pose to geometry_msgs pose
    geometry_msgs::msg::Pose ik_query;
    ik_query = tf2::toMsg(pose);

    // Save into vectors
    ik_queries[solver_tip_id] = ik_query;
  }  // end for poses_in

  // Create poses for all remaining tips a solver expects, even if not passed into this function
  for (std::size_t solver_tip_id = 0; solver_tip_id < solver_tip_frames.size(); ++solver_tip_id)
  {
    // Check if this tip frame is already accounted for
    if (tip_frames_used[solver_tip_id])
      continue;  // already has a pose

    // Process this tip
    std::string solver_tip_frame = solver_tip_frames[solver_tip_id];

    // remove the frame '/' if there is one, so we can avoid calling Transforms::sameFrame() which may copy strings more
    // often that we need to
    if (!solver_tip_frame.empty() && solver_tip_frame[0] == '/')
      solver_tip_frame = solver_tip_frame.substr(1);

    // Get the pose of a different EE tip link
    Eigen::Isometry3d current_pose = getGlobalLinkTransform(solver_tip_frame);

    // bring the pose to the frame of the IK solver
    if (!setToIKSolverFrame(current_pose, solver))
      return false;

    // Convert Eigen pose to geometry_msgs pose
    geometry_msgs::msg::Pose ik_query;
    ik_query = tf2::toMsg(current_pose);

    // Save into vectors - but this needs to be ordered in the same order as the IK solver expects its tip frames
    ik_queries[solver_tip_id] = ik_query;

    // Remove that tip from the list of available tip frames because each can only have one pose
    tip_frames_used[solver_tip_id] = true;
  }

  // if no timeout has been specified, use the default one
  if (timeout < std::numeric_limits<double>::epsilon())
    timeout = jmg->getDefaultIKTimeout();

  // set callback function
  kinematics::KinematicsBase::IKCallbackFn ik_callback_fn;
  if (constraint)
    ik_callback_fn = std::bind(&ikCallbackFnAdapter, this, jmg, constraint, std::placeholders::_1,
                               std::placeholders::_2, std::placeholders::_3);

  // Bijection
  const std::vector<unsigned int>& bij = jmg->getKinematicsSolverJointBijection();

  std::vector<double> initial_values;
  copyJointGroupPositions(jmg, initial_values);
  std::vector<double> seed(bij.size());
  for (std::size_t i = 0; i < bij.size(); ++i)
    seed[i] = initial_values[bij[i]];

  // compute the IK solution
  std::vector<double> ik_sol;
  moveit_msgs::msg::MoveItErrorCodes error;

  if (solver->searchPositionIK(ik_queries, seed, timeout, consistency_limits, ik_sol, ik_callback_fn, error, options,
                               this))
  {
    std::vector<double> solution(bij.size());
    for (std::size_t i = 0; i < bij.size(); ++i)
      solution[bij[i]] = ik_sol[i];
    setJointGroupPositions(jmg, solution);
    return true;
  }
  return false;
}

bool RobotState::setFromIKSubgroups(const JointModelGroup* jmg, const EigenSTL::vector_Isometry3d& poses_in,
                                    const std::vector<std::string>& tips_in,
                                    const std::vector<std::vector<double> >& consistency_limits, double timeout,
                                    const GroupStateValidityCallbackFn& constraint,
                                    const kinematics::KinematicsQueryOptions& /*options*/)
{
  // Assume we have already ran setFromIK() and those checks

  // Get containing subgroups
  std::vector<const JointModelGroup*> sub_groups;
  jmg->getSubgroups(sub_groups);

  // Error check
  if (poses_in.size() != sub_groups.size())
  {
    RCLCPP_ERROR(LOGGER, "Number of poses (%zu) must be the same as number of sub-groups (%zu)", poses_in.size(),
                 sub_groups.size());
    return false;
  }

  if (tips_in.size() != sub_groups.size())
  {
    RCLCPP_ERROR(LOGGER, "Number of tip names (%zu) must be same as number of sub-groups (%zu)", tips_in.size(),
                 sub_groups.size());
    return false;
  }

  if (!consistency_limits.empty() && consistency_limits.size() != sub_groups.size())
  {
    RCLCPP_ERROR(LOGGER, "Number of consistency limit vectors must be the same as number of sub-groups");
    return false;
  }

  for (std::size_t i = 0; i < consistency_limits.size(); ++i)
  {
    if (consistency_limits[i].size() != sub_groups[i]->getVariableCount())
    {
      RCLCPP_ERROR(LOGGER, "Number of joints in consistency_limits is %zu but it should be should be %u", i,
                   sub_groups[i]->getVariableCount());
      return false;
    }
  }

  // Populate list of kin solvers for the various subgroups
  std::vector<kinematics::KinematicsBaseConstPtr> solvers;
  for (std::size_t i = 0; i < poses_in.size(); ++i)
  {
    kinematics::KinematicsBaseConstPtr solver = sub_groups[i]->getSolverInstance();
    if (!solver)
    {
      RCLCPP_ERROR(LOGGER, "Could not find solver for group '%s'", sub_groups[i]->getName().c_str());
      return false;
    }
    solvers.push_back(solver);
  }

  // Make non-const versions
  EigenSTL::vector_Isometry3d transformed_poses = poses_in;
  std::vector<std::string> pose_frames = tips_in;

  // Each each pose's tip frame naming
  for (std::size_t i = 0; i < poses_in.size(); ++i)
  {
    ASSERT_ISOMETRY(transformed_poses[i])  // unsanitized input, could contain a non-isometry
    Eigen::Isometry3d& pose = transformed_poses[i];
    std::string& pose_frame = pose_frames[i];

    // bring the pose to the frame of the IK solver
    if (!setToIKSolverFrame(pose, solvers[i]))
      return false;

    // see if the tip frame can be transformed via fixed transforms to the frame known to the IK solver
    std::string solver_tip_frame = solvers[i]->getTipFrame();

    // remove the frame '/' if there is one, so we can avoid calling Transforms::sameFrame() which may copy strings more
    // often that we need to
    if (!solver_tip_frame.empty() && solver_tip_frame[0] == '/')
      solver_tip_frame = solver_tip_frame.substr(1);

    if (pose_frame != solver_tip_frame)
    {
      if (hasAttachedBody(pose_frame))
      {
        const AttachedBody* body = getAttachedBody(pose_frame);
        pose_frame = body->getAttachedLinkName();
        pose = pose * body->getPose().inverse();  // valid isometry
      }
      if (pose_frame != solver_tip_frame)
      {
        const moveit::core::LinkModel* link_model = getLinkModel(pose_frame);
        if (!link_model)
          return false;
        // getAssociatedFixedTransforms() returns valid isometries by contract
        const moveit::core::LinkTransformMap& fixed_links = link_model->getAssociatedFixedTransforms();
        for (const std::pair<const LinkModel* const, Eigen::Isometry3d>& fixed_link : fixed_links)
          if (fixed_link.first->getName() == solver_tip_frame)
          {
            pose_frame = solver_tip_frame;
            pose = pose * fixed_link.second;  // valid isometry
            break;
          }
      }
    }

    if (pose_frame != solver_tip_frame)
    {
      RCLCPP_ERROR(LOGGER, "Cannot compute IK for query pose reference frame '%s', desired: '%s'", pose_frame.c_str(),
                   solver_tip_frame.c_str());
      return false;
    }
  }

  // Convert Eigen poses to geometry_msg format
  std::vector<geometry_msgs::msg::Pose> ik_queries(poses_in.size());
  kinematics::KinematicsBase::IKCallbackFn ik_callback_fn;
  if (constraint)
    ik_callback_fn = std::bind(&ikCallbackFnAdapter, this, jmg, constraint, std::placeholders::_1,
                               std::placeholders::_2, std::placeholders::_3);

  for (std::size_t i = 0; i < transformed_poses.size(); ++i)
  {
    Eigen::Quaterniond quat(transformed_poses[i].linear());
    Eigen::Vector3d point(transformed_poses[i].translation());
    ik_queries[i].position.x = point.x();
    ik_queries[i].position.y = point.y();
    ik_queries[i].position.z = point.z();
    ik_queries[i].orientation.x = quat.x();
    ik_queries[i].orientation.y = quat.y();
    ik_queries[i].orientation.z = quat.z();
    ik_queries[i].orientation.w = quat.w();
  }

  // if no timeout has been specified, use the default one
  if (timeout < std::numeric_limits<double>::epsilon())
    timeout = jmg->getDefaultIKTimeout();

  auto start = std::chrono::system_clock::now();
  double elapsed = 0;

  bool first_seed = true;
  unsigned int attempts = 0;
  do
  {
    ++attempts;
    RCLCPP_DEBUG(LOGGER, "IK attempt: %d", attempts);
    bool found_solution = true;
    for (std::size_t sg = 0; sg < sub_groups.size(); ++sg)
    {
      const std::vector<unsigned int>& bij = sub_groups[sg]->getKinematicsSolverJointBijection();
      std::vector<double> seed(bij.size());
      // the first seed is the initial state
      if (first_seed)
      {
        std::vector<double> initial_values;
        copyJointGroupPositions(sub_groups[sg], initial_values);
        for (std::size_t i = 0; i < bij.size(); ++i)
          seed[i] = initial_values[bij[i]];
      }
      else
      {
        // sample a random seed
        random_numbers::RandomNumberGenerator& rng = getRandomNumberGenerator();
        std::vector<double> random_values;
        sub_groups[sg]->getVariableRandomPositions(rng, random_values);
        for (std::size_t i = 0; i < bij.size(); ++i)
          seed[i] = random_values[bij[i]];
      }

      // compute the IK solution
      std::vector<double> ik_sol;
      moveit_msgs::msg::MoveItErrorCodes error;
      const std::vector<double>& climits = consistency_limits.empty() ? std::vector<double>() : consistency_limits[sg];
      if (solvers[sg]->searchPositionIK(ik_queries[sg], seed, (timeout - elapsed) / sub_groups.size(), climits, ik_sol,
                                        error))
      {
        std::vector<double> solution(bij.size());
        for (std::size_t i = 0; i < bij.size(); ++i)
          solution[bij[i]] = ik_sol[i];
        setJointGroupPositions(sub_groups[sg], solution);
      }
      else
      {
        found_solution = false;
        break;
      }
    }
    if (found_solution)
    {
      std::vector<double> full_solution;
      copyJointGroupPositions(jmg, full_solution);
      if (constraint ? constraint(this, jmg, &full_solution[0]) : true)
      {
        RCLCPP_DEBUG(LOGGER, "Found IK solution");
        return true;
      }
    }
    elapsed = std::chrono::duration_cast<std::chrono::seconds>(std::chrono::system_clock::now() - start).count();
    first_seed = false;
  } while (elapsed < timeout);
  return false;
}

double RobotState::computeCartesianPath(const JointModelGroup* group, std::vector<RobotStatePtr>& traj,
                                        const LinkModel* link, const Eigen::Vector3d& direction,
                                        bool global_reference_frame, double distance, double max_step,
                                        double jump_threshold_factor, const GroupStateValidityCallbackFn& validCallback,
                                        const kinematics::KinematicsQueryOptions& options)
{
  return CartesianInterpolator::computeCartesianPath(this, group, traj, link, direction, global_reference_frame,
                                                     distance, MaxEEFStep(max_step),
                                                     JumpThreshold(jump_threshold_factor), validCallback, options);
}

double RobotState::computeCartesianPath(const JointModelGroup* group, std::vector<RobotStatePtr>& traj,
                                        const LinkModel* link, const Eigen::Isometry3d& target,
                                        bool global_reference_frame, double max_step, double jump_threshold_factor,
                                        const GroupStateValidityCallbackFn& validCallback,
                                        const kinematics::KinematicsQueryOptions& options)
{
  return CartesianInterpolator::computeCartesianPath(this, group, traj, link, target, global_reference_frame,
                                                     MaxEEFStep(max_step), JumpThreshold(jump_threshold_factor),
                                                     validCallback, options);
}

double RobotState::computeCartesianPath(const JointModelGroup* group, std::vector<RobotStatePtr>& traj,
                                        const LinkModel* link, const EigenSTL::vector_Isometry3d& waypoints,
                                        bool global_reference_frame, double max_step, double jump_threshold_factor,
                                        const GroupStateValidityCallbackFn& validCallback,
                                        const kinematics::KinematicsQueryOptions& options)
{
  return CartesianInterpolator::computeCartesianPath(this, group, traj, link, waypoints, global_reference_frame,
                                                     MaxEEFStep(max_step), JumpThreshold(jump_threshold_factor),
                                                     validCallback, options);
}

void RobotState::computeAABB(std::vector<double>& aabb) const
{
  BOOST_VERIFY(checkLinkTransforms());

  core::AABB bounding_box;
  std::vector<const LinkModel*> links = robot_model_->getLinkModelsWithCollisionGeometry();
  for (const LinkModel* link : links)
  {
    Eigen::Isometry3d transform = getGlobalLinkTransform(link);  // intentional copy, we will translate
    const Eigen::Vector3d& extents = link->getShapeExtentsAtOrigin();
    transform.translate(link->getCenteredBoundingBoxOffset());
    bounding_box.extendWithTransformedBox(transform, extents);
  }
  for (const std::pair<const std::string, AttachedBody*>& it : attached_body_map_)
  {
    const EigenSTL::vector_Isometry3d& transforms = it.second->getGlobalCollisionBodyTransforms();
    const std::vector<shapes::ShapeConstPtr>& shapes = it.second->getShapes();
    for (std::size_t i = 0; i < transforms.size(); ++i)
    {
      Eigen::Vector3d extents = shapes::computeShapeExtents(shapes[i].get());
      bounding_box.extendWithTransformedBox(transforms[i], extents);
    }
  }

  aabb.clear();
  aabb.resize(6, 0.0);
  if (!bounding_box.isEmpty())
  {
    // The following is a shorthand for something like:
    // aabb[0, 2, 4] = bounding_box.min(); aabb[1, 3, 5] = bounding_box.max();
    Eigen::Map<Eigen::VectorXd, Eigen::Unaligned, Eigen::InnerStride<2> >(aabb.data(), 3) = bounding_box.min();
    Eigen::Map<Eigen::VectorXd, Eigen::Unaligned, Eigen::InnerStride<2> >(aabb.data() + 1, 3) = bounding_box.max();
  }
}

void RobotState::printStatePositions(std::ostream& out) const
{
  const std::vector<std::string>& nm = robot_model_->getVariableNames();
  for (std::size_t i = 0; i < nm.size(); ++i)
    out << nm[i] << "=" << position_[i] << '\n';
}

void RobotState::printStatePositionsWithJointLimits(const moveit::core::JointModelGroup* jmg, std::ostream& out) const
{
  // TODO(davetcoleman): support joints with multiple variables / multiple DOFs such as floating joints
  // TODO(davetcoleman): support unbounded joints

  const std::vector<const moveit::core::JointModel*>& joints = jmg->getActiveJointModels();

  // Loop through joints
  for (const JointModel* joint : joints)
  {
    // Ignore joints with more than one variable
    if (joint->getVariableCount() > 1)
      continue;

    double current_value = getVariablePosition(joint->getName());

    // check if joint is beyond limits
    bool out_of_bounds = !satisfiesBounds(joint);

    const moveit::core::VariableBounds& bound = joint->getVariableBounds()[0];

    if (out_of_bounds)
      out << MOVEIT_CONSOLE_COLOR_RED;

    out << "   " << std::fixed << std::setprecision(5) << bound.min_position_ << "\t";
    double delta = bound.max_position_ - bound.min_position_;
    double step = delta / 20.0;

    bool marker_shown = false;
    for (double value = bound.min_position_; value < bound.max_position_; value += step)
    {
      // show marker of current value
      if (!marker_shown && current_value < value)
      {
        out << "|";
        marker_shown = true;
      }
      else
        out << "-";
    }
    if (!marker_shown)
      out << "|";

    // show max position
    out << " \t" << std::fixed << std::setprecision(5) << bound.max_position_ << "  \t" << joint->getName()
        << " current: " << std::fixed << std::setprecision(5) << current_value << '\n';

    if (out_of_bounds)
      out << MOVEIT_CONSOLE_COLOR_RESET;
  }
}

void RobotState::printDirtyInfo(std::ostream& out) const
{
  out << "  * Dirty Joint Transforms: \n";
  const std::vector<const JointModel*>& jm = robot_model_->getJointModels();
  for (const JointModel* joint : jm)
    if (joint->getVariableCount() > 0 && dirtyJointTransform(joint))
      out << "    " << joint->getName() << '\n';
  out << "  * Dirty Link Transforms: " << (dirty_link_transforms_ ? dirty_link_transforms_->getName() : "NULL") << '\n';
  out << "  * Dirty Collision Body Transforms: "
      << (dirty_collision_body_transforms_ ? dirty_collision_body_transforms_->getName() : "NULL\n");
}

void RobotState::printStateInfo(std::ostream& out) const
{
  out << "Robot State @" << this << '\n';

  std::size_t n = robot_model_->getVariableCount();
  if (position_)
  {
    out << "  * Position: ";
    for (std::size_t i = 0; i < n; ++i)
      out << position_[i] << " ";
    out << '\n';
  }
  else
    out << "  * Position: NULL\n";

  if (velocity_)
  {
    out << "  * Velocity: ";
    for (std::size_t i = 0; i < n; ++i)
      out << velocity_[i] << " ";
    out << '\n';
  }
  else
    out << "  * Velocity: NULL\n";

  if (acceleration_)
  {
    out << "  * Acceleration: ";
    for (std::size_t i = 0; i < n; ++i)
      out << acceleration_[i] << " ";
    out << '\n';
  }
  else
    out << "  * Acceleration: NULL\n";

  out << "  * Dirty Link Transforms: " << (dirty_link_transforms_ ? dirty_link_transforms_->getName() : "NULL\n");
  out << "  * Dirty Collision Body Transforms: "
      << (dirty_collision_body_transforms_ ? dirty_collision_body_transforms_->getName() : "NULL\n");

  printTransforms(out);
}

void RobotState::printTransform(const Eigen::Isometry3d& transform, std::ostream& out) const
{
<<<<<<< HEAD
  ASSERT_ISOMETRY(transform)  // unsanitized input, could contain a non-isometry
  Eigen::Quaterniond q(transform.linear());
  out << "T.xyz = [" << transform.translation().x() << ", " << transform.translation().y() << ", "
      << transform.translation().z() << "], Q.xyzw = [" << q.x() << ", " << q.y() << ", " << q.z() << ", " << q.w()
      << "]\n";
=======
  if (checkIsometry(transform, CHECK_ISOMETRY_PRECISION, false))
  {
    Eigen::Quaterniond q(transform.linear());
    out << "T.xyz = [" << transform.translation().x() << ", " << transform.translation().y() << ", "
        << transform.translation().z() << "], Q.xyzw = [" << q.x() << ", " << q.y() << ", " << q.z() << ", " << q.w()
        << "]";
  }
  else
  {
    out << "[NON-ISOMETRY] "
        << transform.matrix().format(
               Eigen::IOFormat(Eigen::StreamPrecision, Eigen::DontAlignCols, ", ", "; ", "", "", "[", "]"));
  }
  out << std::endl;
>>>>>>> a25515b7
}

void RobotState::printTransforms(std::ostream& out) const
{
  if (!variable_joint_transforms_)
  {
    out << "No transforms computed\n";
    return;
  }

  out << "Joint transforms:\n";
  const std::vector<const JointModel*>& jm = robot_model_->getJointModels();
  for (const JointModel* joint : jm)
  {
    out << "  " << joint->getName();
    const int idx = joint->getJointIndex();
    if (dirty_joint_transforms_[idx])
      out << " [dirty]";
    out << ": ";
    printTransform(variable_joint_transforms_[idx], out);
  }

  out << "Link poses:\n";
  const std::vector<const LinkModel*>& link_model = robot_model_->getLinkModels();
  for (const LinkModel* link : link_model)
  {
    out << "  " << link->getName() << ": ";
    printTransform(global_link_transforms_[link->getLinkIndex()], out);
  }
}

std::string RobotState::getStateTreeString() const
{
  std::stringstream ss;
  ss << "ROBOT: " << robot_model_->getName() << '\n';
  getStateTreeJointString(ss, robot_model_->getRootJoint(), "   ", true);
  return ss.str();
}

namespace
{
void getPoseString(std::ostream& ss, const Eigen::Isometry3d& pose, const std::string& pfx)
{
  ss.precision(3);
  for (int y = 0; y < 4; ++y)
  {
    ss << pfx;
    for (int x = 0; x < 4; ++x)
    {
      ss << std::setw(8) << pose(y, x) << " ";
    }
    ss << '\n';
  }
}
}  // namespace

void RobotState::getStateTreeJointString(std::ostream& ss, const JointModel* jm, const std::string& pfx0,
                                         bool last) const
{
  std::string pfx = pfx0 + "+--";

  ss << pfx << "Joint: " << jm->getName() << '\n';

  pfx = pfx0 + (last ? "   " : "|  ");

  for (std::size_t i = 0; i < jm->getVariableCount(); ++i)
  {
    ss.precision(3);
    ss << pfx << jm->getVariableNames()[i] << std::setw(12) << position_[jm->getFirstVariableIndex() + i] << '\n';
  }

  const LinkModel* link_model = jm->getChildLinkModel();

  ss << pfx << "Link: " << link_model->getName() << '\n';
  getPoseString(ss, link_model->getJointOriginTransform(), pfx + "joint_origin:");
  if (variable_joint_transforms_)
  {
    getPoseString(ss, variable_joint_transforms_[jm->getJointIndex()], pfx + "joint_variable:");
    getPoseString(ss, global_link_transforms_[link_model->getLinkIndex()], pfx + "link_global:");
  }

  for (std::vector<const JointModel*>::const_iterator it = link_model->getChildJointModels().begin();
       it != link_model->getChildJointModels().end(); ++it)
    getStateTreeJointString(ss, *it, pfx, it + 1 == link_model->getChildJointModels().end());
}

std::ostream& operator<<(std::ostream& out, const RobotState& s)
{
  s.printStateInfo(out);
  return out;
}

}  // end of namespace core
}  // end of namespace moveit<|MERGE_RESOLUTION|>--- conflicted
+++ resolved
@@ -2192,13 +2192,6 @@
 
 void RobotState::printTransform(const Eigen::Isometry3d& transform, std::ostream& out) const
 {
-<<<<<<< HEAD
-  ASSERT_ISOMETRY(transform)  // unsanitized input, could contain a non-isometry
-  Eigen::Quaterniond q(transform.linear());
-  out << "T.xyz = [" << transform.translation().x() << ", " << transform.translation().y() << ", "
-      << transform.translation().z() << "], Q.xyzw = [" << q.x() << ", " << q.y() << ", " << q.z() << ", " << q.w()
-      << "]\n";
-=======
   if (checkIsometry(transform, CHECK_ISOMETRY_PRECISION, false))
   {
     Eigen::Quaterniond q(transform.linear());
@@ -2212,8 +2205,7 @@
         << transform.matrix().format(
                Eigen::IOFormat(Eigen::StreamPrecision, Eigen::DontAlignCols, ", ", "; ", "", "", "[", "]"));
   }
-  out << std::endl;
->>>>>>> a25515b7
+  out << "\n";
 }
 
 void RobotState::printTransforms(std::ostream& out) const
