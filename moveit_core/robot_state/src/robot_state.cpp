--- conflicted
+++ resolved
@@ -824,31 +824,6 @@
   return getRobotModel()->getRigidlyConnectedParentLinkModel(link);
 }
 
-const LinkModel* RobotState::getRigidlyConnectedParentLinkModel(const std::string& frame) const
-{
-  const moveit::core::LinkModel* link{ nullptr };
-
-  size_t idx = 0;
-  if ((idx = frame.find('/')) != std::string::npos)
-  {  // resolve sub frame
-    std::string object{ frame.substr(0, idx) };
-    if (!hasAttachedBody(object))
-      return nullptr;
-    auto body{ getAttachedBody(object) };
-    if (!body->hasSubframeTransform(frame))
-      return nullptr;
-    link = body->getAttachedLink();
-  }
-  else if (hasAttachedBody(frame))
-  {
-    link = getAttachedBody(frame)->getAttachedLink();
-  }
-  else if (getRobotModel()->hasLinkModel(frame))
-    link = getLinkModel(frame);
-
-  return getRobotModel()->getRigidlyConnectedParentLinkModel(link);
-}
-
 bool RobotState::satisfiesBounds(double margin) const
 {
   const std::vector<const JointModel*>& jm = robot_model_->getActiveJointModels();
@@ -1801,16 +1776,11 @@
   // set callback function
   kinematics::KinematicsBase::IKCallbackFn ik_callback_fn;
   if (constraint)
-<<<<<<< HEAD
-    ik_callback_fn = std::bind(&ikCallbackFnAdapter, this, jmg, constraint, std::placeholders::_1,
-                               std::placeholders::_2, std::placeholders::_3);
-=======
     ik_callback_fn = ik_callback_fn = [this, jmg, constraint](const geometry_msgs::msg::Pose& pose,
                                                               const std::vector<double>& joints,
                                                               moveit_msgs::msg::MoveItErrorCodes& error_code) {
       ikCallbackFnAdapter(this, jmg, constraint, pose, joints, error_code);
     };
->>>>>>> 7f2927c6
 
   // Bijection
   const std::vector<unsigned int>& bij = jmg->getKinematicsSolverJointBijection();
@@ -1953,15 +1923,10 @@
   std::vector<geometry_msgs::msg::Pose> ik_queries(poses_in.size());
   kinematics::KinematicsBase::IKCallbackFn ik_callback_fn;
   if (constraint)
-<<<<<<< HEAD
-    ik_callback_fn = std::bind(&ikCallbackFnAdapter, this, jmg, constraint, std::placeholders::_1,
-                               std::placeholders::_2, std::placeholders::_3);
-=======
     ik_callback_fn = [this, jmg, constraint](const geometry_msgs::msg::Pose pose, const std::vector<double>& joints,
                                              moveit_msgs::msg::MoveItErrorCodes& error_code) {
       ikCallbackFnAdapter(this, jmg, constraint, pose, joints, error_code);
     };
->>>>>>> 7f2927c6
 
   for (std::size_t i = 0; i < transformed_poses.size(); ++i)
   {
