/*********************************************************************
 * Software License Agreement (BSD License)
 *
 *  Copyright (c) 2013, Ioan A. Sucan
 *  Copyright (c) 2013, Willow Garage, Inc.
 *  All rights reserved.
 *
 *  Redistribution and use in source and binary forms, with or without
 *  modification, are permitted provided that the following conditions
 *  are met:
 *
 *   * Redistributions of source code must retain the above copyright
 *     notice, this list of conditions and the following disclaimer.
 *   * Redistributions in binary form must reproduce the above
 *     copyright notice, this list of conditions and the following
 *     disclaimer in the documentation and/or other materials provided
 *     with the distribution.
 *   * Neither the name of Willow Garage, Inc. nor the names of its
 *     contributors may be used to endorse or promote products derived
 *     from this software without specific prior written permission.
 *
 *  THIS SOFTWARE IS PROVIDED BY THE COPYRIGHT HOLDERS AND CONTRIBUTORS
 *  "AS IS" AND ANY EXPRESS OR IMPLIED WARRANTIES, INCLUDING, BUT NOT
 *  LIMITED TO, THE IMPLIED WARRANTIES OF MERCHANTABILITY AND FITNESS
 *  FOR A PARTICULAR PURPOSE ARE DISCLAIMED. IN NO EVENT SHALL THE
 *  COPYRIGHT OWNER OR CONTRIBUTORS BE LIABLE FOR ANY DIRECT, INDIRECT,
 *  INCIDENTAL, SPECIAL, EXEMPLARY, OR CONSEQUENTIAL DAMAGES (INCLUDING,
 *  BUT NOT LIMITED TO, PROCUREMENT OF SUBSTITUTE GOODS OR SERVICES;
 *  LOSS OF USE, DATA, OR PROFITS; OR BUSINESS INTERRUPTION) HOWEVER
 *  CAUSED AND ON ANY THEORY OF LIABILITY, WHETHER IN CONTRACT, STRICT
 *  LIABILITY, OR TORT (INCLUDING NEGLIGENCE OR OTHERWISE) ARISING IN
 *  ANY WAY OUT OF THE USE OF THIS SOFTWARE, EVEN IF ADVISED OF THE
 *  POSSIBILITY OF SUCH DAMAGE.
 *********************************************************************/

/* Author: Ioan Sucan */

#pragma once

#include <moveit/robot_model/robot_model.h>
#include <moveit/robot_state/attached_body.h>
#include <moveit/transforms/transforms.h>
#include <sensor_msgs/msg/joint_state.hpp>
#include <visualization_msgs/msg/marker_array.hpp>
#include <std_msgs/msg/color_rgba.hpp>
#include <geometry_msgs/msg/twist.hpp>
#include <cassert>

#include <boost/assert.hpp>

/* Terminology
   * Model Frame: RobotModel's root frame == PlanningScene's planning frame
     If the SRDF defines a virtual, non-fixed (e.g. floating) joint, this is the parent of this virtual joint.
     Otherwise, it is the root link of the URDF model.
   * Dirty Link Transforms: a caching tool for reducing the frequency of calculating forward kinematics
*/

namespace moveit
{
namespace core
{
MOVEIT_CLASS_FORWARD(RobotState);  // Defines RobotStatePtr, ConstPtr, WeakPtr... etc

/** \brief Signature for functions that can verify that if the group \e joint_group in \e robot_state is set to \e
   joint_group_variable_values
    the state is valid or not. Returns true if the state is valid. This call is allowed to modify \e robot_state (e.g.,
   set \e joint_group_variable_values) */
typedef boost::function<bool(RobotState* robot_state, const JointModelGroup* joint_group,
                             const double* joint_group_variable_values)>
    GroupStateValidityCallbackFn;

/** \brief Representation of a robot's state. This includes position,
    velocity, acceleration and effort.

    At the lowest level, a state is a collection of variables. Each
    variable has a name and can have position, velocity, acceleration
    and effort associated to it. Effort and acceleration share the
    memory area for efficiency reasons (one should not set both
    acceleration and effort in the same state and expect things to
    work). Often variables correspond to joint names as well (joints
    with one degree of freedom have one variable), but joints with
    multiple degrees of freedom have more variables. Operations are
    allowed at variable level, joint level (see JointModel) and joint
    group level (see JointModelGroup).

    For efficiency reasons a state computes forward kinematics in a
    lazy fashion. This can sometimes lead to problems if the update()
    function was not called on the state. */
class RobotState
{
public:
  /** \brief A state can be constructed from a specified robot model. No values are initialized.
      Call setToDefaultValues() if a state needs to provide valid information. */
  RobotState(const RobotModelConstPtr& robot_model);
  ~RobotState();

  /** \brief Copy constructor. */
  RobotState(const RobotState& other);

  /** \brief Copy operator */
  RobotState& operator=(const RobotState& other);

  /** \brief Get the robot model this state is constructed for. */
  const RobotModelConstPtr& getRobotModel() const
  {
    return robot_model_;
  }

  /** \brief Get the number of variables that make up this state. */
  std::size_t getVariableCount() const
  {
    return robot_model_->getVariableCount();
  }

  /** \brief Get the names of the variables that make up this state, in the order they are stored in memory. */
  const std::vector<std::string>& getVariableNames() const
  {
    return robot_model_->getVariableNames();
  }

  /** \brief Get the model of a particular link */
  const LinkModel* getLinkModel(const std::string& link) const
  {
    return robot_model_->getLinkModel(link);
  }

  /** \brief Get the model of a particular joint */
  const JointModel* getJointModel(const std::string& joint) const
  {
    return robot_model_->getJointModel(joint);
  }

  /** \brief Get the model of a particular joint group */
  const JointModelGroup* getJointModelGroup(const std::string& group) const
  {
    return robot_model_->getJointModelGroup(group);
  }

  /** \name Getting and setting variable position
   *  @{
   */

  /** \brief Get a raw pointer to the positions of the variables
      stored in this state. Use carefully. If you change these values
      externally you need to make sure you trigger a forced update for
      the state by calling update(true). */
  double* getVariablePositions()
  {
    return position_;
  }

  /** \brief Get a raw pointer to the positions of the variables
      stored in this state. */
  const double* getVariablePositions() const
  {
    return position_;
  }

  /** \brief It is assumed \e positions is an array containing the new
      positions for all variables in this state. Those values are
      copied into the state. */
  void setVariablePositions(const double* position);

  /** \brief It is assumed \e positions is an array containing the new
      positions for all variables in this state. Those values are
      copied into the state. */
  void setVariablePositions(const std::vector<double>& position)
  {
    assert(robot_model_->getVariableCount() <= position.size());  // checked only in debug mode
    setVariablePositions(&position[0]);
  }

  /** \brief Set the positions of a set of variables. If unknown variable names are specified, an exception is thrown.
   */
  void setVariablePositions(const std::map<std::string, double>& variable_map);

  /** \brief Set the positions of a set of variables. If unknown variable names are specified, an exception is thrown.
      Additionally, \e missing_variables is filled with the names of the variables that are not set. */
  void setVariablePositions(const std::map<std::string, double>& variable_map,
                            std::vector<std::string>& missing_variables);

  /** \brief Set the positions of a set of variables. If unknown variable names are specified, an exception is thrown.
      Additionally, \e missing_variables is filled with the names of the variables that are not set. */
  void setVariablePositions(const std::vector<std::string>& variable_names,
                            const std::vector<double>& variable_position);

  /** \brief Set the position of a single variable. An exception is thrown if the variable name is not known */
  void setVariablePosition(const std::string& variable, double value)
  {
    setVariablePosition(robot_model_->getVariableIndex(variable), value);
  }

  /** \brief Set the position of a single variable. The variable is specified by its index (a value associated by the
   * RobotModel to each variable) */
  void setVariablePosition(int index, double value)
  {
    position_[index] = value;
    const JointModel* jm = robot_model_->getJointOfVariable(index);
    if (jm)
    {
      markDirtyJointTransforms(jm);
      updateMimicJoint(jm);
    }
  }

  /** \brief Get the position of a particular variable. An exception is thrown if the variable is not known. */
  double getVariablePosition(const std::string& variable) const
  {
    return position_[robot_model_->getVariableIndex(variable)];
  }

  /** \brief Get the position of a particular variable. The variable is
      specified by its index. No checks are performed for the validity
      of the index passed  */
  double getVariablePosition(int index) const
  {
    return position_[index];
  }

  /** @} */

  /** \name Getting and setting variable velocity
   *  @{
   */

  /** \brief By default, if velocities are never set or initialized,
      the state remembers that there are no velocities set. This is
      useful to know when serializing or copying the state.*/
  bool hasVelocities() const
  {
    return has_velocity_;
  }

  /** \brief Get raw access to the velocities of the variables that make up this state. The values are in the same order
   * as reported by getVariableNames() */
  double* getVariableVelocities()
  {
    markVelocity();
    return velocity_;
  }

  /** \brief Get const access to the velocities of the variables that make up this state. The values are in the same
   * order as reported by getVariableNames() */
  const double* getVariableVelocities() const
  {
    return velocity_;
  }

  /** \brief Set all velocities to 0.0 */
  void zeroVelocities();

  /** \brief Given an array with velocity values for all variables, set those values as the velocities in this state */
  void setVariableVelocities(const double* velocity)
  {
    has_velocity_ = true;
    // assume everything is in order in terms of array lengths (for efficiency reasons)
    memcpy(velocity_, velocity, robot_model_->getVariableCount() * sizeof(double));
  }

  /** \brief Given an array with velocity values for all variables, set those values as the velocities in this state */
  void setVariableVelocities(const std::vector<double>& velocity)
  {
    assert(robot_model_->getVariableCount() <= velocity.size());  // checked only in debug mode
    setVariableVelocities(&velocity[0]);
  }

  /** \brief Set the velocities of a set of variables. If unknown variable names are specified, an exception is thrown.
   */
  void setVariableVelocities(const std::map<std::string, double>& variable_map);

  /** \brief Set the velocities of a set of variables. If unknown variable names are specified, an exception is thrown.
      Additionally, \e missing_variables is filled with the names of the variables that are not set. */
  void setVariableVelocities(const std::map<std::string, double>& variable_map,
                             std::vector<std::string>& missing_variables);

  /** \brief Set the velocities of a set of variables. If unknown variable names are specified, an exception is thrown.
   */
  void setVariableVelocities(const std::vector<std::string>& variable_names,
                             const std::vector<double>& variable_velocity);

  /** \brief Set the velocity of a variable. If an unknown variable name is specified, an exception is thrown. */
  void setVariableVelocity(const std::string& variable, double value)
  {
    setVariableVelocity(robot_model_->getVariableIndex(variable), value);
  }

  /** \brief Set the velocity of a single variable. The variable is specified by its index (a value associated by the
   * RobotModel to each variable) */
  void setVariableVelocity(int index, double value)
  {
    markVelocity();
    velocity_[index] = value;
  }

  /** \brief Get the velocity of a particular variable. An exception is thrown if the variable is not known. */
  double getVariableVelocity(const std::string& variable) const
  {
    return velocity_[robot_model_->getVariableIndex(variable)];
  }

  /** \brief Get the velocity of a particular variable. The variable is
      specified by its index. No checks are performed for the validity
      of the index passed  */
  double getVariableVelocity(int index) const
  {
    return velocity_[index];
  }

  /** \brief Remove velocities from this state (this differs from setting them to zero) */
  void dropVelocities();

  /** @} */

  /** \name Getting and setting variable acceleration
   *  @{
   */

  /** \brief By default, if accelerations are never set or initialized, the state remembers that there are no
     accelerations set. This is
      useful to know when serializing or copying the state. If hasAccelerations() reports true, hasEffort() will
     certainly report false. */
  bool hasAccelerations() const
  {
    return has_acceleration_;
  }

  /** \brief Get raw access to the accelerations of the variables that make up this state. The values are in the same
   * order as reported by getVariableNames(). The area of memory overlaps with effort (effort and acceleration should
   * not be set at the same time) */
  double* getVariableAccelerations()
  {
    markAcceleration();
    return acceleration_;
  }

  /** \brief Get const raw access to the accelerations of the variables that make up this state. The values are in the
   * same order as reported by getVariableNames() */
  const double* getVariableAccelerations() const
  {
    return acceleration_;
  }

  /** \brief Set all accelerations to 0.0 */
  void zeroAccelerations();

  /** \brief Given an array with acceleration values for all variables, set those values as the accelerations in this
   * state */
  void setVariableAccelerations(const double* acceleration)
  {
    has_acceleration_ = true;
    has_effort_ = false;

    // assume everything is in order in terms of array lengths (for efficiency reasons)
    memcpy(acceleration_, acceleration, robot_model_->getVariableCount() * sizeof(double));
  }

  /** \brief Given an array with acceleration values for all variables, set those values as the accelerations in this
   * state */
  void setVariableAccelerations(const std::vector<double>& acceleration)
  {
    assert(robot_model_->getVariableCount() <= acceleration.size());  // checked only in debug mode
    setVariableAccelerations(&acceleration[0]);
  }

  /** \brief Set the accelerations of a set of variables. If unknown variable names are specified, an exception is
   * thrown. */
  void setVariableAccelerations(const std::map<std::string, double>& variable_map);

  /** \brief Set the accelerations of a set of variables. If unknown variable names are specified, an exception is
     thrown.
      Additionally, \e missing_variables is filled with the names of the variables that are not set. */
  void setVariableAccelerations(const std::map<std::string, double>& variable_map,
                                std::vector<std::string>& missing_variables);

  /** \brief Set the accelerations of a set of variables. If unknown variable names are specified, an exception is
   * thrown. */
  void setVariableAccelerations(const std::vector<std::string>& variable_names,
                                const std::vector<double>& variable_acceleration);

  /** \brief Set the acceleration of a variable. If an unknown variable name is specified, an exception is thrown. */
  void setVariableAcceleration(const std::string& variable, double value)
  {
    setVariableAcceleration(robot_model_->getVariableIndex(variable), value);
  }

  /** \brief Set the acceleration of a single variable. The variable is specified by its index (a value associated by
   * the RobotModel to each variable) */
  void setVariableAcceleration(int index, double value)
  {
    markAcceleration();
    acceleration_[index] = value;
  }

  /** \brief Get the acceleration of a particular variable. An exception is thrown if the variable is not known. */
  double getVariableAcceleration(const std::string& variable) const
  {
    return acceleration_[robot_model_->getVariableIndex(variable)];
  }

  /** \brief Get the acceleration of a particular variable. The variable is
      specified by its index. No checks are performed for the validity
      of the index passed  */
  double getVariableAcceleration(int index) const
  {
    return acceleration_[index];
  }

  /** \brief Remove accelerations from this state (this differs from setting them to zero) */
  void dropAccelerations();

  /** @} */

  /** \name Getting and setting variable effort
   *  @{
   */

  /** \brief By default, if effort is never set or initialized, the state remembers that there is no effort set. This is
      useful to know when serializing or copying the state. If hasEffort() reports true, hasAccelerations() will
     certainly report false. */
  bool hasEffort() const
  {
    return has_effort_;
  }

  /** \brief Get raw access to the effort of the variables that make up this state. The values are in the same order as
   * reported by getVariableNames(). The area of memory overlaps with accelerations (effort and acceleration should not
   * be set at the same time) */
  double* getVariableEffort()
  {
    markEffort();
    return effort_;
  }

  /** \brief Get const raw access to the effort of the variables that make up this state. The values are in the same
   * order as reported by getVariableNames(). */
  const double* getVariableEffort() const
  {
    return effort_;
  }

  /** \brief Set all effort values to 0.0 */
  void zeroEffort();

  /** \brief Given an array with effort values for all variables, set those values as the effort in this state */
  void setVariableEffort(const double* effort)
  {
    has_effort_ = true;
    has_acceleration_ = false;
    // assume everything is in order in terms of array lengths (for efficiency reasons)
    memcpy(effort_, effort, robot_model_->getVariableCount() * sizeof(double));
  }

  /** \brief Given an array with effort values for all variables, set those values as the effort in this state */
  void setVariableEffort(const std::vector<double>& effort)
  {
    assert(robot_model_->getVariableCount() <= effort.size());  // checked only in debug mode
    setVariableEffort(&effort[0]);
  }

  /** \brief Set the effort of a set of variables. If unknown variable names are specified, an exception is thrown. */
  void setVariableEffort(const std::map<std::string, double>& variable_map);

  /** \brief Set the effort of a set of variables. If unknown variable names are specified, an exception is thrown.
      Additionally, \e missing_variables is filled with the names of the variables that are not set. */
  void setVariableEffort(const std::map<std::string, double>& variable_map, std::vector<std::string>& missing_variables);

  /** \brief Set the effort of a set of variables. If unknown variable names are specified, an exception is thrown. */
  void setVariableEffort(const std::vector<std::string>& variable_names,
                         const std::vector<double>& variable_acceleration);

  /** \brief Set the effort of a variable. If an unknown variable name is specified, an exception is thrown. */
  void setVariableEffort(const std::string& variable, double value)
  {
    setVariableEffort(robot_model_->getVariableIndex(variable), value);
  }

  /** \brief Set the effort of a single variable. The variable is specified by its index (a value associated by the
   * RobotModel to each variable) */
  void setVariableEffort(int index, double value)
  {
    markEffort();
    effort_[index] = value;
  }

  /** \brief Get the effort of a particular variable. An exception is thrown if the variable is not known. */
  double getVariableEffort(const std::string& variable) const
  {
    return effort_[robot_model_->getVariableIndex(variable)];
  }

  /** \brief Get the effort of a particular variable. The variable is
      specified by its index. No checks are performed for the validity
      of the index passed  */
  double getVariableEffort(int index) const
  {
    return effort_[index];
  }

  /** \brief Remove effort values from this state (this differs from setting them to zero) */
  void dropEffort();

  /** \brief Reduce RobotState to kinematic information (remove velocity, acceleration and effort, if present) */
  void dropDynamics();

  /** \brief Invert velocity if present. */
  void invertVelocity();

  /** @} */

  /** \name Getting and setting joint positions, velocities, accelerations and effort for a single joint
   *  The joint might be multi-DOF, i.e. require more than one variable to set.
   *  See setVariablePositions(), setVariableVelocities(), setVariableEffort() to handle multiple joints.
   *  @{
   */
  void setJointPositions(const std::string& joint_name, const double* position)
  {
    setJointPositions(robot_model_->getJointModel(joint_name), position);
  }

  void setJointPositions(const std::string& joint_name, const std::vector<double>& position)
  {
    setJointPositions(robot_model_->getJointModel(joint_name), &position[0]);
  }

  void setJointPositions(const JointModel* joint, const std::vector<double>& position)
  {
    setJointPositions(joint, &position[0]);
  }

  void setJointPositions(const JointModel* joint, const double* position)
  {
    memcpy(position_ + joint->getFirstVariableIndex(), position, joint->getVariableCount() * sizeof(double));
    markDirtyJointTransforms(joint);
    updateMimicJoint(joint);
  }

  void setJointPositions(const std::string& joint_name, const Eigen::Isometry3d& transform)
  {
    setJointPositions(robot_model_->getJointModel(joint_name), transform);
  }

  void setJointPositions(const JointModel* joint, const Eigen::Isometry3d& transform)
  {
    joint->computeVariablePositions(transform, position_ + joint->getFirstVariableIndex());
    markDirtyJointTransforms(joint);
    updateMimicJoint(joint);
  }

  void setJointVelocities(const JointModel* joint, const double* velocity)
  {
    has_velocity_ = true;
    memcpy(velocity_ + joint->getFirstVariableIndex(), velocity, joint->getVariableCount() * sizeof(double));
  }

  void setJointEfforts(const JointModel* joint, const double* effort);

  const double* getJointPositions(const std::string& joint_name) const
  {
    return getJointPositions(robot_model_->getJointModel(joint_name));
  }

  const double* getJointPositions(const JointModel* joint) const
  {
    return position_ + joint->getFirstVariableIndex();
  }

  const double* getJointVelocities(const std::string& joint_name) const
  {
    return getJointVelocities(robot_model_->getJointModel(joint_name));
  }

  const double* getJointVelocities(const JointModel* joint) const
  {
    return velocity_ + joint->getFirstVariableIndex();
  }

  const double* getJointAccelerations(const std::string& joint_name) const
  {
    return getJointAccelerations(robot_model_->getJointModel(joint_name));
  }

  const double* getJointAccelerations(const JointModel* joint) const
  {
    return acceleration_ + joint->getFirstVariableIndex();
  }

  const double* getJointEffort(const std::string& joint_name) const
  {
    return getJointEffort(robot_model_->getJointModel(joint_name));
  }

  const double* getJointEffort(const JointModel* joint) const
  {
    return effort_ + joint->getFirstVariableIndex();
  }

  /** @} */

  /** \name Getting and setting group positions
   *  @{
   */

  /** \brief Given positions for the variables that make up a group, in the order found in the group (including values
   *   of mimic joints), set those as the new values that correspond to the group */
  void setJointGroupPositions(const std::string& joint_group_name, const double* gstate)
  {
    const JointModelGroup* jmg = robot_model_->getJointModelGroup(joint_group_name);
    if (jmg)
      setJointGroupPositions(jmg, gstate);
  }

  /** \brief Given positions for the variables that make up a group, in the order found in the group (including values
   *   of mimic joints), set those as the new values that correspond to the group */
  void setJointGroupPositions(const std::string& joint_group_name, const std::vector<double>& gstate)
  {
    const JointModelGroup* jmg = robot_model_->getJointModelGroup(joint_group_name);
    if (jmg)
    {
      assert(gstate.size() == jmg->getVariableCount());
      setJointGroupPositions(jmg, &gstate[0]);
    }
  }

  /** \brief Given positions for the variables that make up a group, in the order found in the group (including values
   *   of mimic joints), set those as the new values that correspond to the group */
  void setJointGroupPositions(const JointModelGroup* group, const std::vector<double>& gstate)
  {
    assert(gstate.size() == group->getVariableCount());
    setJointGroupPositions(group, &gstate[0]);
  }

  /** \brief Given positions for the variables that make up a group, in the order found in the group (including values
   *   of mimic joints), set those as the new values that correspond to the group */
  void setJointGroupPositions(const JointModelGroup* group, const double* gstate);

  /** \brief Given positions for the variables that make up a group, in the order found in the group (including values
   *   of mimic joints), set those as the new values that correspond to the group */
  void setJointGroupPositions(const std::string& joint_group_name, const Eigen::VectorXd& values)
  {
    const JointModelGroup* jmg = robot_model_->getJointModelGroup(joint_group_name);
    if (jmg)
    {
      assert(values.size() == jmg->getVariableCount());
      setJointGroupPositions(jmg, values);
    }
  }

  /** \brief Given positions for the variables that make up a group, in the order found in the group (including values
   *   of mimic joints), set those as the new values that correspond to the group */
  void setJointGroupPositions(const JointModelGroup* group, const Eigen::VectorXd& values);

  /** \brief Given positions for the variables of active joints that make up a group,
   * in the order found in the group (excluding values of mimic joints), set those
   * as the new values that correspond to the group */
  void setJointGroupActivePositions(const JointModelGroup* group, const std::vector<double>& gstate);

  /** \brief Given positions for the variables of active joints that make up a group,
   * in the order found in the group (excluding values of mimic joints), set those
   * as the new values that correspond to the group */
  void setJointGroupActivePositions(const std::string& joint_group_name, const std::vector<double>& gstate)
  {
    const JointModelGroup* jmg = robot_model_->getJointModelGroup(joint_group_name);
    if (jmg)
    {
      assert(gstate.size() == jmg->getActiveVariableCount());
      setJointGroupActivePositions(jmg, gstate);
    }
  }

  /** \brief Given positions for the variables of active joints that make up a group,
   * in the order found in the group (excluding values of mimic joints), set those
   * as the new values that correspond to the group */
  void setJointGroupActivePositions(const JointModelGroup* group, const Eigen::VectorXd& values);

  /** \brief Given positions for the variables of active joints that make up a group,
   * in the order found in the group (excluding values of mimic joints), set those
   * as the new values that correspond to the group */
  void setJointGroupActivePositions(const std::string& joint_group_name, const Eigen::VectorXd& values)
  {
    const JointModelGroup* jmg = robot_model_->getJointModelGroup(joint_group_name);
    if (jmg)
    {
      assert(values.size() == jmg->getActiveVariableCount());
      setJointGroupActivePositions(jmg, values);
    }
  }

  /** \brief For a given group, copy the position values of the variables that make up the group into another location,
   * in the order that the variables are found in the group. This is not necessarily a contiguous block of memory in the
   * RobotState itself, so we copy instead of returning a pointer.*/
  void copyJointGroupPositions(const std::string& joint_group_name, std::vector<double>& gstate) const
  {
    const JointModelGroup* jmg = robot_model_->getJointModelGroup(joint_group_name);
    if (jmg)
    {
      gstate.resize(jmg->getVariableCount());
      copyJointGroupPositions(jmg, &gstate[0]);
    }
  }

  /** \brief For a given group, copy the position values of the variables that make up the group into another location,
   * in the order that the variables are found in the group. This is not necessarily a contiguous block of memory in the
   * RobotState itself, so we copy instead of returning a pointer.*/
  void copyJointGroupPositions(const std::string& joint_group_name, double* gstate) const
  {
    const JointModelGroup* jmg = robot_model_->getJointModelGroup(joint_group_name);
    if (jmg)
      copyJointGroupPositions(jmg, gstate);
  }

  /** \brief For a given group, copy the position values of the variables that make up the group into another location,
   * in the order that the variables are found in the group. This is not necessarily a contiguous block of memory in the
   * RobotState itself, so we copy instead of returning a pointer.*/
  void copyJointGroupPositions(const JointModelGroup* group, std::vector<double>& gstate) const
  {
    gstate.resize(group->getVariableCount());
    copyJointGroupPositions(group, &gstate[0]);
  }

  /** \brief For a given group, copy the position values of the variables that make up the group into another location,
   * in the order that the variables are found in the group. This is not necessarily a contiguous block of memory in the
   * RobotState itself, so we copy instead of returning a pointer.*/
  void copyJointGroupPositions(const JointModelGroup* group, double* gstate) const;

  /** \brief For a given group, copy the position values of the variables that make up the group into another location,
   * in the order that the variables are found in the group. This is not necessarily a contiguous block of memory in the
   * RobotState itself, so we copy instead of returning a pointer.*/
  void copyJointGroupPositions(const std::string& joint_group_name, Eigen::VectorXd& values) const
  {
    const JointModelGroup* jmg = robot_model_->getJointModelGroup(joint_group_name);
    if (jmg)
      copyJointGroupPositions(jmg, values);
  }

  /** \brief For a given group, copy the position values of the variables that make up the group into another location,
   * in the order that the variables are found in the group. This is not necessarily a contiguous block of memory in the
   * RobotState itself, so we copy instead of returning a pointer.*/
  void copyJointGroupPositions(const JointModelGroup* group, Eigen::VectorXd& values) const;

  /** @} */

  /** \name Getting and setting group velocities
   *  @{
   */

  /** \brief Given velocities for the variables that make up a group, in the order found in the group (including values
   *   of mimic joints), set those as the new values that correspond to the group */
  void setJointGroupVelocities(const std::string& joint_group_name, const double* gstate)
  {
    const JointModelGroup* jmg = robot_model_->getJointModelGroup(joint_group_name);
    if (jmg)
      setJointGroupVelocities(jmg, gstate);
  }

  /** \brief Given velocities for the variables that make up a group, in the order found in the group (including values
   *   of mimic joints), set those as the new values that correspond to the group */
  void setJointGroupVelocities(const std::string& joint_group_name, const std::vector<double>& gstate)
  {
    const JointModelGroup* jmg = robot_model_->getJointModelGroup(joint_group_name);
    if (jmg)
      setJointGroupVelocities(jmg, &gstate[0]);
  }

  /** \brief Given velocities for the variables that make up a group, in the order found in the group (including values
   *   of mimic joints), set those as the new values that correspond to the group */
  void setJointGroupVelocities(const JointModelGroup* group, const std::vector<double>& gstate)
  {
    setJointGroupVelocities(group, &gstate[0]);
  }

  /** \brief Given velocities for the variables that make up a group, in the order found in the group (including values
   *   of mimic joints), set those as the new values that correspond to the group */
  void setJointGroupVelocities(const JointModelGroup* group, const double* gstate);

  /** \brief Given velocities for the variables that make up a group, in the order found in the group (including values
   *   of mimic joints), set those as the new values that correspond to the group */
  void setJointGroupVelocities(const std::string& joint_group_name, const Eigen::VectorXd& values)
  {
    const JointModelGroup* jmg = robot_model_->getJointModelGroup(joint_group_name);
    if (jmg)
      setJointGroupVelocities(jmg, values);
  }

  /** \brief Given velocities for the variables that make up a group, in the order found in the group (including values
   *   of mimic joints), set those as the new values that correspond to the group */
  void setJointGroupVelocities(const JointModelGroup* group, const Eigen::VectorXd& values);

  /** \brief For a given group, copy the velocity values of the variables that make up the group into another location,
   * in the order that the variables are found in the group. This is not necessarily a contiguous block of memory in the
   * RobotState itself, so we copy instead of returning a pointer.*/
  void copyJointGroupVelocities(const std::string& joint_group_name, std::vector<double>& gstate) const
  {
    const JointModelGroup* jmg = robot_model_->getJointModelGroup(joint_group_name);
    if (jmg)
    {
      gstate.resize(jmg->getVariableCount());
      copyJointGroupVelocities(jmg, &gstate[0]);
    }
  }

  /** \brief For a given group, copy the velocity values of the variables that make up the group into another location,
   * in the order that the variables are found in the group. This is not necessarily a contiguous block of memory in the
   * RobotState itself, so we copy instead of returning a pointer.*/
  void copyJointGroupVelocities(const std::string& joint_group_name, double* gstate) const
  {
    const JointModelGroup* jmg = robot_model_->getJointModelGroup(joint_group_name);
    if (jmg)
      copyJointGroupVelocities(jmg, gstate);
  }

  /** \brief For a given group, copy the velocity values of the variables that make up the group into another location,
   * in the order that the variables are found in the group. This is not necessarily a contiguous block of memory in the
   * RobotState itself, so we copy instead of returning a pointer.*/
  void copyJointGroupVelocities(const JointModelGroup* group, std::vector<double>& gstate) const
  {
    gstate.resize(group->getVariableCount());
    copyJointGroupVelocities(group, &gstate[0]);
  }

  /** \brief For a given group, copy the velocity values of the variables that make up the group into another location,
   * in the order that the variables are found in the group. This is not necessarily a contiguous block of memory in the
   * RobotState itself, so we copy instead of returning a pointer.*/
  void copyJointGroupVelocities(const JointModelGroup* group, double* gstate) const;

  /** \brief For a given group, copy the velocity values of the variables that make up the group into another location,
   * in the order that the variables are found in the group. This is not necessarily a contiguous block of memory in the
   * RobotState itself, so we copy instead of returning a pointer.*/
  void copyJointGroupVelocities(const std::string& joint_group_name, Eigen::VectorXd& values) const
  {
    const JointModelGroup* jmg = robot_model_->getJointModelGroup(joint_group_name);
    if (jmg)
      copyJointGroupVelocities(jmg, values);
  }

  /** \brief For a given group, copy the velocity values of the variables that make up the group into another location,
   * in the order that the variables are found in the group. This is not necessarily a contiguous block of memory in the
   * RobotState itself, so we copy instead of returning a pointer.*/
  void copyJointGroupVelocities(const JointModelGroup* group, Eigen::VectorXd& values) const;

  /** @} */

  /** \name Getting and setting group accelerations
   *  @{
   */

  /** \brief Given accelerations for the variables that make up a group, in the order found in the group (including
   *   values of mimic joints), set those as the new values that correspond to the group */
  void setJointGroupAccelerations(const std::string& joint_group_name, const double* gstate)
  {
    const JointModelGroup* jmg = robot_model_->getJointModelGroup(joint_group_name);
    if (jmg)
      setJointGroupAccelerations(jmg, gstate);
  }

  /** \brief Given accelerations for the variables that make up a group, in the order found in the group (including
   *   values of mimic joints), set those as the new values that correspond to the group */
  void setJointGroupAccelerations(const std::string& joint_group_name, const std::vector<double>& gstate)
  {
    const JointModelGroup* jmg = robot_model_->getJointModelGroup(joint_group_name);
    if (jmg)
      setJointGroupAccelerations(jmg, &gstate[0]);
  }

  /** \brief Given accelerations for the variables that make up a group, in the order found in the group (including
   *   values of mimic joints), set those as the new values that correspond to the group */
  void setJointGroupAccelerations(const JointModelGroup* group, const std::vector<double>& gstate)
  {
    setJointGroupAccelerations(group, &gstate[0]);
  }

  /** \brief Given accelerations for the variables that make up a group, in the order found in the group (including
   *   values of mimic joints), set those as the new values that correspond to the group */
  void setJointGroupAccelerations(const JointModelGroup* group, const double* gstate);

  /** \brief Given accelerations for the variables that make up a group, in the order found in the group (including
   *   values of mimic joints), set those as the new values that correspond to the group */
  void setJointGroupAccelerations(const std::string& joint_group_name, const Eigen::VectorXd& values)
  {
    const JointModelGroup* jmg = robot_model_->getJointModelGroup(joint_group_name);
    if (jmg)
      setJointGroupAccelerations(jmg, values);
  }

  /** \brief Given accelerations for the variables that make up a group, in the order found in the group (including
   *   values of mimic joints), set those as the new values that correspond to the group */
  void setJointGroupAccelerations(const JointModelGroup* group, const Eigen::VectorXd& values);

  /** \brief For a given group, copy the acceleration values of the variables that make up the group into another
   * location, in the order that the variables are found in the group. This is not necessarily a contiguous block of
   * memory in the RobotState itself, so we copy instead of returning a pointer.*/
  void copyJointGroupAccelerations(const std::string& joint_group_name, std::vector<double>& gstate) const
  {
    const JointModelGroup* jmg = robot_model_->getJointModelGroup(joint_group_name);
    if (jmg)
    {
      gstate.resize(jmg->getVariableCount());
      copyJointGroupAccelerations(jmg, &gstate[0]);
    }
  }

  /** \brief For a given group, copy the acceleration values of the variables that make up the group into another
   * location, in the order that the variables are found in the group. This is not necessarily a contiguous block of
   * memory in the RobotState itself, so we copy instead of returning a pointer.*/
  void copyJointGroupAccelerations(const std::string& joint_group_name, double* gstate) const
  {
    const JointModelGroup* jmg = robot_model_->getJointModelGroup(joint_group_name);
    if (jmg)
      copyJointGroupAccelerations(jmg, gstate);
  }

  /** \brief For a given group, copy the acceleration values of the variables that make up the group into another
   * location, in the order that the variables are found in the group. This is not necessarily a contiguous block of
   * memory in the RobotState itself, so we copy instead of returning a pointer.*/
  void copyJointGroupAccelerations(const JointModelGroup* group, std::vector<double>& gstate) const
  {
    gstate.resize(group->getVariableCount());
    copyJointGroupAccelerations(group, &gstate[0]);
  }

  /** \brief For a given group, copy the acceleration values of the variables that make up the group into another
   * location, in the order that the variables are found in the group. This is not necessarily a contiguous block of
   * memory in the RobotState itself, so we copy instead of returning a pointer.*/
  void copyJointGroupAccelerations(const JointModelGroup* group, double* gstate) const;

  /** \brief For a given group, copy the acceleration values of the variables that make up the group into another
   * location, in the order that the variables are found in the group. This is not necessarily a contiguous block of
   * memory in the RobotState itself, so we copy instead of returning a pointer.*/
  void copyJointGroupAccelerations(const std::string& joint_group_name, Eigen::VectorXd& values) const
  {
    const JointModelGroup* jmg = robot_model_->getJointModelGroup(joint_group_name);
    if (jmg)
      copyJointGroupAccelerations(jmg, values);
  }

  /** \brief For a given group, copy the acceleration values of the variables that make up the group into another
   * location, in the order that the variables are found in the group. This is not necessarily a contiguous block of
   * memory in the RobotState itself, so we copy instead of returning a pointer.*/
  void copyJointGroupAccelerations(const JointModelGroup* group, Eigen::VectorXd& values) const;

  /** @} */

  /** \name Setting from Inverse Kinematics
   *  @{
   */

  /** \brief If the group this state corresponds to is a chain and a solver is available, then the joint values can be
     set by computing inverse kinematics.
      The pose is assumed to be in the reference frame of the kinematic model. Returns true on success.
      @param pose The pose the last link in the chain needs to achieve
      @param timeout The timeout passed to the kinematics solver on each attempt
      @param constraint A state validity constraint to be required for IK solutions */
  bool setFromIK(const JointModelGroup* group, const geometry_msgs::msg::Pose& pose, double timeout = 0.0,
                 const GroupStateValidityCallbackFn& constraint = GroupStateValidityCallbackFn(),
                 const kinematics::KinematicsQueryOptions& options = kinematics::KinematicsQueryOptions());

  /** \brief If the group this state corresponds to is a chain and a solver is available, then the joint values can be
     set by computing inverse kinematics.
      The pose is assumed to be in the reference frame of the kinematic model. Returns true on success.
      @param pose The pose the \e tip  link in the chain needs to achieve
      @param tip The name of the link the pose is specified for
      @param timeout The timeout passed to the kinematics solver on each attempt
      @param constraint A state validity constraint to be required for IK solutions */
  bool setFromIK(const JointModelGroup* group, const geometry_msgs::msg::Pose& pose, const std::string& tip,
                 double timeout = 0.0, const GroupStateValidityCallbackFn& constraint = GroupStateValidityCallbackFn(),
                 const kinematics::KinematicsQueryOptions& options = kinematics::KinematicsQueryOptions());

  /** \brief If the group this state corresponds to is a chain and a solver is available, then the joint values can be
     set by computing inverse kinematics.
      The pose is assumed to be in the reference frame of the kinematic model. Returns true on success.
      @param pose The pose the last link in the chain needs to achieve
      @param tip The name of the link the pose is specified for
      @param timeout The timeout passed to the kinematics solver on each attempt */
  bool setFromIK(const JointModelGroup* group, const Eigen::Isometry3d& pose, double timeout = 0.0,
                 const GroupStateValidityCallbackFn& constraint = GroupStateValidityCallbackFn(),
                 const kinematics::KinematicsQueryOptions& options = kinematics::KinematicsQueryOptions());

  /** \brief If the group this state corresponds to is a chain and a solver is available, then the joint values can be
     set by computing inverse kinematics.
      The pose is assumed to be in the reference frame of the kinematic model. Returns true on success.
      @param pose The pose the last link in the chain needs to achieve
      @param timeout The timeout passed to the kinematics solver on each attempt
      @param constraint A state validity constraint to be required for IK solutions */
  bool setFromIK(const JointModelGroup* group, const Eigen::Isometry3d& pose, const std::string& tip,
                 double timeout = 0.0, const GroupStateValidityCallbackFn& constraint = GroupStateValidityCallbackFn(),
                 const kinematics::KinematicsQueryOptions& options = kinematics::KinematicsQueryOptions());

  /** \brief If the group this state corresponds to is a chain and a solver is available, then the joint values can be
     set by computing inverse kinematics.
      The pose is assumed to be in the reference frame of the kinematic model. Returns true on success.
      @param pose The pose the last link in the chain needs to achieve
      @param tip The name of the frame for which IK is attempted.
      @param consistency_limits This specifies the desired distance between the solution and the seed state
      @param timeout The timeout passed to the kinematics solver on each attempt
      @param constraint A state validity constraint to be required for IK solutions */
  bool setFromIK(const JointModelGroup* group, const Eigen::Isometry3d& pose, const std::string& tip,
                 const std::vector<double>& consistency_limits, double timeout = 0.0,
                 const GroupStateValidityCallbackFn& constraint = GroupStateValidityCallbackFn(),
                 const kinematics::KinematicsQueryOptions& options = kinematics::KinematicsQueryOptions());

  /** \brief  Warning: This function inefficiently copies all transforms around.
      If the group consists of a set of sub-groups that are each a chain and a solver
      is available for each sub-group, then the joint values can be set by computing inverse kinematics.
      The poses are assumed to be in the reference frame of the kinematic model. The poses are assumed
      to be in the same order as the order of the sub-groups in this group. Returns true on success.
      @param poses The poses the last link in each chain needs to achieve
      @param tips The names of the frames for which IK is attempted.
      @param timeout The timeout passed to the kinematics solver on each attempt
      @param constraint A state validity constraint to be required for IK solutions */
  bool setFromIK(const JointModelGroup* group, const EigenSTL::vector_Isometry3d& poses,
                 const std::vector<std::string>& tips, double timeout = 0.0,
                 const GroupStateValidityCallbackFn& constraint = GroupStateValidityCallbackFn(),
                 const kinematics::KinematicsQueryOptions& options = kinematics::KinematicsQueryOptions());

  /** \brief Warning: This function inefficiently copies all transforms around.
      If the group consists of a set of sub-groups that are each a chain and a solver
      is available for each sub-group, then the joint values can be set by computing inverse kinematics.
      The poses are assumed to be in the reference frame of the kinematic model. The poses are assumed
      to be in the same order as the order of the sub-groups in this group. Returns true on success.
      @param poses The poses the last link in each chain needs to achieve
      @param tips The names of the frames for which IK is attempted.
      @param consistency_limits This specifies the desired distance between the solution and the seed state
      @param timeout The timeout passed to the kinematics solver on each attempt
      @param constraint A state validity constraint to be required for IK solutions */
  bool setFromIK(const JointModelGroup* group, const EigenSTL::vector_Isometry3d& poses,
                 const std::vector<std::string>& tips, const std::vector<std::vector<double> >& consistency_limits,
                 double timeout = 0.0, const GroupStateValidityCallbackFn& constraint = GroupStateValidityCallbackFn(),
                 const kinematics::KinematicsQueryOptions& options = kinematics::KinematicsQueryOptions());

  /**
      \brief setFromIK for multiple poses and tips (end effectors) when no solver exists for the jmg that can solver for
      non-chain kinematics. In this case, we divide the group into subgroups and do IK solving individually
      @param poses The poses the last link in each chain needs to achieve
      @param tips The names of the frames for which IK is attempted.
      @param consistency_limits This specifies the desired distance between the solution and the seed state
      @param timeout The timeout passed to the kinematics solver on each attempt
      @param constraint A state validity constraint to be required for IK solutions */
  bool setFromIKSubgroups(const JointModelGroup* group, const EigenSTL::vector_Isometry3d& poses,
                          const std::vector<std::string>& tips,
                          const std::vector<std::vector<double> >& consistency_limits, double timeout = 0.0,
                          const GroupStateValidityCallbackFn& constraint = GroupStateValidityCallbackFn(),
                          const kinematics::KinematicsQueryOptions& options = kinematics::KinematicsQueryOptions());

  /** \brief Set the joint values from a Cartesian velocity applied during a time dt
   * @param group the group of joints this function operates on
   * @param twist a Cartesian velocity on the 'tip' frame
   * @param tip the frame for which the twist is given
   * @param dt a time interval (seconds)
   * @param st a secondary task computation function
   */
  bool setFromDiffIK(const JointModelGroup* group, const Eigen::VectorXd& twist, const std::string& tip, double dt,
                     const GroupStateValidityCallbackFn& constraint = GroupStateValidityCallbackFn());

  /** \brief Set the joint values from a Cartesian velocity applied during a time dt
   * @param group the group of joints this function operates on
   * @param twist a Cartesian velocity on the 'tip' frame
   * @param tip the frame for which the twist is given
   * @param dt a time interval (seconds)
   * @param st a secondary task computation function
   */
  bool setFromDiffIK(const JointModelGroup* group, const geometry_msgs::msg::Twist& twist, const std::string& tip,
                     double dt, const GroupStateValidityCallbackFn& constraint = GroupStateValidityCallbackFn());

  /** \brief Compute the sequence of joint values that correspond to a straight Cartesian path for a particular group.

     The Cartesian path to be followed is specified as a direction of motion (\e direction, unit vector) for the origin
     The Cartesian path to be followed is specified as a direction of motion (\e direction, unit vector) for the origin
     of a robot link (\e link). The direction is assumed to be either in a global reference frame or in the local
     reference frame of the link. In the latter case (\e global_reference_frame is false) the \e direction is rotated
     accordingly. The link needs to move in a straight line, following the specified direction, for the desired \e
     distance. The resulting joint values are stored in the vector \e traj, one by one. The maximum distance in
     Cartesian space between consecutive points on the resulting path is specified in the \e MaxEEFStep struct which
     provides two fields: translation and rotation. If a \e validCallback is specified, this is passed to the internal
     call to setFromIK(). In case of IK failure, the computation of the path stops and the value returned corresponds to
     the distance that was computed and for which corresponding states were added to the path.  At the end of the
     function call, the state of the group corresponds to the last attempted Cartesian pose.

     During the computation of the trajectory, it is usually preferred if consecutive joint values do not 'jump' by a
     large amount in joint space, even if the Cartesian distance between the corresponding points is small as expected.
     To account for this, the \e jump_threshold struct is provided, which comprises three fields:
     \e jump_threshold_factor, \e revolute_jump_threshold and \e prismatic_jump_threshold.
     If either \e revolute_jump_threshold or \e prismatic_jump_threshold  are non-zero, we test for absolute jumps.
     If \e jump_threshold_factor is non-zero, we test for relative jumps. Otherwise (all params are zero), jump
     detection is disabled.

     For relative jump detection, the average joint-space distance between consecutive points in the trajectory is
     computed. If any individual joint-space motion delta is larger then this average distance by a factor of
     \e jump_threshold_factor, this step is considered a failure and the returned path is truncated up to just
     before the jump.

     For absolute jump thresholds, if any individual joint-space motion delta is larger then \e revolute_jump_threshold
     for revolute joints or \e prismatic_jump_threshold for prismatic joints then this step is considered a failure and
     the returned path is truncated up to just before the jump.

     NOTE: As of ROS-Melodic these are deprecated and should not be used
     */
  [[deprecated]] double
  computeCartesianPath(const JointModelGroup* group, std::vector<RobotStatePtr>& traj, const LinkModel* link,
                       const Eigen::Vector3d& direction, bool global_reference_frame, double distance, double max_step,
                       double jump_threshold_factor,
                       const GroupStateValidityCallbackFn& validCallback = GroupStateValidityCallbackFn(),
                       const kinematics::KinematicsQueryOptions& options = kinematics::KinematicsQueryOptions());

  /** \brief Compute the sequence of joint values that correspond to a straight Cartesian path, for a particular group.

     In contrast to the previous function, the Cartesian path is specified as a target frame to be reached (\e target)
     for the origin of a robot link (\e link). The target frame is assumed to be either in a global reference frame or
     in the local reference frame of the link. In the latter case (\e global_reference_frame is false) the \e target is
     rotated accordingly. All other comments from the previous function apply.

     NOTE: As of ROS-Melodic these are deprecated and should not be used
     */
  [[deprecated]] double
  computeCartesianPath(const JointModelGroup* group, std::vector<RobotStatePtr>& traj, const LinkModel* link,
                       const Eigen::Isometry3d& target, bool global_reference_frame, double max_step,
                       double jump_threshold_factor,
                       const GroupStateValidityCallbackFn& validCallback = GroupStateValidityCallbackFn(),
                       const kinematics::KinematicsQueryOptions& options = kinematics::KinematicsQueryOptions());

  /** \brief Compute the sequence of joint values that perform a general Cartesian path.

     In contrast to the previous functions, the Cartesian path is specified as a set of \e waypoints to be sequentially
     reached for the origin of a robot link (\e link). The waypoints are transforms given either in a global reference
     frame or in the local reference frame of the link at the immediately preceeding waypoint. The link needs to move
     in a straight line between two consecutive waypoints. All other comments apply.

     NOTE: As of ROS-Melodic these are deprecated and should not be used
     */
  [[deprecated]] double
  computeCartesianPath(const JointModelGroup* group, std::vector<RobotStatePtr>& traj, const LinkModel* link,
                       const EigenSTL::vector_Isometry3d& waypoints, bool global_reference_frame, double max_step,
                       double jump_threshold_factor,
                       const GroupStateValidityCallbackFn& validCallback = GroupStateValidityCallbackFn(),
                       const kinematics::KinematicsQueryOptions& options = kinematics::KinematicsQueryOptions());

  /** \brief Compute the Jacobian with reference to a particular point on a given link, for a specified group.
   * \param group The group to compute the Jacobian for
   * \param link The link model to compute the Jacobian for
   * \param reference_point_position The reference point position (with respect to the link specified in link)
   * \param jacobian The resultant jacobian
   * \param use_quaternion_representation Flag indicating if the Jacobian should use a quaternion representation
   * (default is false)
   * \return True if jacobian was successfully computed, false otherwise
   */
  bool getJacobian(const JointModelGroup* group, const LinkModel* link, const Eigen::Vector3d& reference_point_position,
                   Eigen::MatrixXd& jacobian, bool use_quaternion_representation = false) const;

  /** \brief Compute the Jacobian with reference to a particular point on a given link, for a specified group.
   * \param group The group to compute the Jacobian for
   * \param link The link model to compute the Jacobian for
   * \param reference_point_position The reference point position (with respect to the link specified in link)
   * \param jacobian The resultant jacobian
   * \param use_quaternion_representation Flag indicating if the Jacobian should use a quaternion representation
   * (default is false)
   * \return True if jacobian was successfully computed, false otherwise
   */
  bool getJacobian(const JointModelGroup* group, const LinkModel* link, const Eigen::Vector3d& reference_point_position,
                   Eigen::MatrixXd& jacobian, bool use_quaternion_representation = false)
  {
    updateLinkTransforms();
    return static_cast<const RobotState*>(this)->getJacobian(group, link, reference_point_position, jacobian,
                                                             use_quaternion_representation);
  }

  /** \brief Compute the Jacobian with reference to the last link of a specified group. If the group is not a chain, an
   * exception is thrown.
   * \param group The group to compute the Jacobian for
   * \param reference_point_position The reference point position (with respect to the link specified in link_name)
   * \return The computed Jacobian.
   */
  Eigen::MatrixXd getJacobian(const JointModelGroup* group,
                              const Eigen::Vector3d& reference_point_position = Eigen::Vector3d(0.0, 0.0, 0.0)) const;

  /** \brief Compute the Jacobian with reference to the last link of a specified group. If the group is not a chain, an
   * exception is thrown.
   * \param group The group to compute the Jacobian for
   * \param reference_point_position The reference point position (with respect to the link specified in link_name)
   * \return The computed Jacobian.
   */
  Eigen::MatrixXd getJacobian(const JointModelGroup* group,
                              const Eigen::Vector3d& reference_point_position = Eigen::Vector3d(0.0, 0.0, 0.0))
  {
    updateLinkTransforms();
    return static_cast<const RobotState*>(this)->getJacobian(group, reference_point_position);
  }

  /** \brief Given a twist for a particular link (\e tip), compute the corresponding velocity for every variable and
   * store it in \e qdot */
  void computeVariableVelocity(const JointModelGroup* jmg, Eigen::VectorXd& qdot, const Eigen::VectorXd& twist,
                               const LinkModel* tip) const;

  /** \brief Given a twist for a particular link (\e tip), compute the corresponding velocity for every variable and
   * store it in \e qdot */
  void computeVariableVelocity(const JointModelGroup* jmg, Eigen::VectorXd& qdot, const Eigen::VectorXd& twist,
                               const LinkModel* tip)
  {
    updateLinkTransforms();
    static_cast<const RobotState*>(this)->computeVariableVelocity(jmg, qdot, twist, tip);
  }

  /** \brief Given the velocities for the variables in this group (\e qdot) and an amount of time (\e dt),
      update the current state using the Euler forward method. If the constraint specified is satisfied, return true,
     otherwise return false. */
  bool integrateVariableVelocity(const JointModelGroup* jmg, const Eigen::VectorXd& qdot, double dt,
                                 const GroupStateValidityCallbackFn& constraint = GroupStateValidityCallbackFn());

  /** @} */

  /** \name Getting and setting whole states
   *  @{
   */

  void setVariableValues(const sensor_msgs::msg::JointState& msg)
  {
    if (!msg.position.empty())
      setVariablePositions(msg.name, msg.position);
    if (!msg.velocity.empty())
      setVariableVelocities(msg.name, msg.velocity);
  }

  /** \brief Set all joints to their default positions.
       The default position is 0, or if that is not within bounds then half way
       between min and max bound.  */
  void setToDefaultValues();

  /** \brief Set the joints in \e group to the position \e name defined in the SRDF */
  bool setToDefaultValues(const JointModelGroup* group, const std::string& name);

  /** \brief Set all joints to random values.  Values will be within default bounds. */
  void setToRandomPositions();

  /** \brief Set all joints in \e group to random values.  Values will be within default bounds. */
  void setToRandomPositions(const JointModelGroup* group);

  /** \brief Set all joints in \e group to random values using a specified random number generator.
      Values will be within default bounds. */
  void setToRandomPositions(const JointModelGroup* group, random_numbers::RandomNumberGenerator& rng);

  /** \brief Set all joints in \e group to random values near the value in \near.
   *  \e distance is the maximum amount each joint value will vary from the
   *  corresponding value in \e near.  \distance represents meters for
   *  prismatic/postitional joints and radians for revolute/orientation joints.
   *  Resulting values are clamped within default bounds. */
  void setToRandomPositionsNearBy(const JointModelGroup* group, const RobotState& near, double distance);

  /** \brief Set all joints in \e group to random values near the value in \near.
   *  \e distances \b MUST have the same size as \c
   *  group.getActiveJointModels().  Each value in \e distances is the maximum
   *  amount the corresponding active joint in \e group will vary from the
   *  corresponding value in \e near.  \distance represents meters for
   *  prismatic/postitional joints and radians for revolute/orientation joints.
   *  Resulting values are clamped within default bounds. */
  void setToRandomPositionsNearBy(const JointModelGroup* group, const RobotState& near,
                                  const std::vector<double>& distances);

  /** @} */

  /** \name Updating and getting transforms
   *  @{
   */

  /** \brief Update the transforms for the collision bodies. This call is needed before calling collision checking.
      If updating link transforms or joint transorms is needed, the corresponding updates are also triggered. */
  void updateCollisionBodyTransforms();

  /** \brief Update the reference frame transforms for links. This call is needed before using the transforms of links
   * for coordinate transforms. */
  void updateLinkTransforms();

  /** \brief Update all transforms. */
  void update(bool force = false);

  /** \brief Update the state after setting a particular link to the input global transform pose.

      This "warps" the given link to the given pose, neglecting the joint values of its parent joint.
      The link transforms of link and all its descendants are updated, but not marked as dirty,
      although they do not match the joint values anymore!
      Collision body transforms are not yet updated, but marked dirty only.
      Use update(false) or updateCollisionBodyTransforms() to update them as well.
   */
  void updateStateWithLinkAt(const std::string& link_name, const Eigen::Isometry3d& transform, bool backward = false)
  {
    updateStateWithLinkAt(robot_model_->getLinkModel(link_name), transform, backward);
  }

  /** \brief Update the state after setting a particular link to the input global transform pose.*/
  void updateStateWithLinkAt(const LinkModel* link, const Eigen::Isometry3d& transform, bool backward = false);

  /** \brief Get the link transform w.r.t. the root link (model frame) of the RobotModel.
   *   This is typically the root link of the URDF unless a virtual joint is present.
   *   Checks the cache and if there are any dirty (non-updated) transforms, first updates them as needed.
   *   A related, more comprehensive function is |getFrameTransform|, which additionally to link frames
   *   also searches for attached object frames and their subframes.
   *
   *   This will throw an exception if the passed link is not found
   *
   *  The returned transformation is always a valid isometry.
   */
  const Eigen::Isometry3d& getGlobalLinkTransform(const std::string& link_name)
  {
    return getGlobalLinkTransform(robot_model_->getLinkModel(link_name));
  }

  const Eigen::Isometry3d& getGlobalLinkTransform(const LinkModel* link)
  {
    if (!link)
    {
      throw Exception("Invalid link");
    }
    updateLinkTransforms();
    return global_link_transforms_[link->getLinkIndex()];
  }

  const Eigen::Isometry3d& getGlobalLinkTransform(const std::string& link_name) const
  {
    return getGlobalLinkTransform(robot_model_->getLinkModel(link_name));
  }

  const Eigen::Isometry3d& getGlobalLinkTransform(const LinkModel* link) const
  {
    if (!link)
    {
      throw Exception("Invalid link");
    }
    BOOST_VERIFY(checkLinkTransforms());
    return global_link_transforms_[link->getLinkIndex()];
  }

  /** \brief Get the link transform w.r.t. the root link (model frame) of the RobotModel.
   *   This is typically the root link of the URDF unless a virtual joint is present.
   *   Checks the cache and if there are any dirty (non-updated) transforms, first updates them as needed.
   *
   *   As opposed to the visual links in |getGlobalLinkTransform|, this function returns
   *   the collision link transform used for collision checking.
   *
   *   @param link_name: name of link to lookup
   *   @param index: specify which collision body to lookup, if more than one exists
   */
  const Eigen::Isometry3d& getCollisionBodyTransform(const std::string& link_name, std::size_t index)
  {
    return getCollisionBodyTransform(robot_model_->getLinkModel(link_name), index);
  }

  const Eigen::Isometry3d& getCollisionBodyTransform(const LinkModel* link, std::size_t index)
  {
    updateCollisionBodyTransforms();
    return global_collision_body_transforms_[link->getFirstCollisionBodyTransformIndex() + index];
  }

  const Eigen::Isometry3d& getCollisionBodyTransform(const std::string& link_name, std::size_t index) const
  {
    return getCollisionBodyTransform(robot_model_->getLinkModel(link_name), index);
  }

  const Eigen::Isometry3d& getCollisionBodyTransform(const LinkModel* link, std::size_t index) const
  {
    BOOST_VERIFY(checkCollisionTransforms());
    return global_collision_body_transforms_[link->getFirstCollisionBodyTransformIndex() + index];
  }

  const Eigen::Isometry3d& getJointTransform(const std::string& joint_name)
  {
    return getJointTransform(robot_model_->getJointModel(joint_name));
  }

  const Eigen::Isometry3d& getJointTransform(const JointModel* joint)
  {
    const int idx = joint->getJointIndex();
    unsigned char& dirty = dirty_joint_transforms_[idx];
    if (dirty)
    {
      joint->computeTransform(position_ + joint->getFirstVariableIndex(), variable_joint_transforms_[idx]);
      dirty = 0;
    }
    return variable_joint_transforms_[idx];
  }

  const Eigen::Isometry3d& getJointTransform(const std::string& joint_name) const
  {
    return getJointTransform(robot_model_->getJointModel(joint_name));
  }

  const Eigen::Isometry3d& getJointTransform(const JointModel* joint) const
  {
    BOOST_VERIFY(checkJointTransforms(joint));
    return variable_joint_transforms_[joint->getJointIndex()];
  }

  bool dirtyJointTransform(const JointModel* joint) const
  {
    return dirty_joint_transforms_[joint->getJointIndex()];
  }

  bool dirtyLinkTransforms() const
  {
    return dirty_link_transforms_;
  }

  bool dirtyCollisionBodyTransforms() const
  {
    return dirty_link_transforms_ || dirty_collision_body_transforms_;
  }

  /** \brief Returns true if anything in this state is dirty */
  bool dirty() const
  {
    return dirtyCollisionBodyTransforms();
  }

  /** @} */

  /** \name Computing distances
   *  @{
   */

  /** \brief Return the sum of joint distances to "other" state. An L1 norm. Only considers active joints. */
  double distance(const RobotState& other) const
  {
    return robot_model_->distance(position_, other.getVariablePositions());
  }

  /** \brief Return the sum of joint distances to "other" state. An L1 norm. Only considers active joints. */
  double distance(const RobotState& other, const JointModelGroup* joint_group) const;

  /** \brief Return the sum of joint distances to "other" state. An L1 norm. Only considers active joints. */
  double distance(const RobotState& other, const JointModel* joint) const
  {
    const int idx = joint->getFirstVariableIndex();
    return joint->distance(position_ + idx, other.position_ + idx);
  }

  /**
   * Interpolate towards "to" state. Mimic joints are correctly updated and flags are set so that FK is recomputed
   * when needed.
   *
   * @param to interpolate to this state
   * @param t a fraction in the range [0 1]. If 1, the result matches "to" state exactly.
   * @param state holds the result
   */
  void interpolate(const RobotState& to, double t, RobotState& state) const;

  /**
   * Interpolate towards "to" state, but only for the joints in the specified group. Mimic joints are correctly updated
   * and flags are set so that FK is recomputed when needed.
   *
   * @param to interpolate to this state
   * @param t a fraction in the range [0 1]. If 1, the result matches "to" state exactly.
   * @param state holds the result
   * @param joint_group interpolate only for the joints in this group
   */
  void interpolate(const RobotState& to, double t, RobotState& state, const JointModelGroup* joint_group) const;

  /**
   * Interpolate towards "to" state, but only for a single joint. Mimic joints are correctly updated
   * and flags are set so that FK is recomputed when needed.
   *
   * @param to interpolate to this state
   * @param t a fraction in the range [0 1]. If 1, the result matches "to" state exactly.
   * @param state holds the result
   * @param joint interpolate only for this joint
   */
  void interpolate(const RobotState& to, double t, RobotState& state, const JointModel* joint) const
  {
    const int idx = joint->getFirstVariableIndex();
    joint->interpolate(position_ + idx, to.position_ + idx, t, state.position_ + idx);
    state.markDirtyJointTransforms(joint);
    state.updateMimicJoint(joint);
  }

  void enforceBounds();
  void enforceBounds(const JointModelGroup* joint_group);
  void enforceBounds(const JointModel* joint)
  {
    enforcePositionBounds(joint);
    if (has_velocity_)
      enforceVelocityBounds(joint);
  }
  void enforcePositionBounds(const JointModel* joint)
  {
    if (joint->enforcePositionBounds(position_ + joint->getFirstVariableIndex()))
    {
      markDirtyJointTransforms(joint);
      updateMimicJoint(joint);
    }
  }

  /// Call harmonizePosition() for all joints / all joints in group / given joint
  void harmonizePositions();
  void harmonizePositions(const JointModelGroup* joint_group);
  void harmonizePosition(const JointModel* joint)
  {
    if (joint->harmonizePosition(position_ + joint->getFirstVariableIndex()))
      // no need to mark transforms dirty, as the transform hasn't changed
      updateMimicJoint(joint);
  }

  void enforceVelocityBounds(const JointModel* joint)
  {
    joint->enforceVelocityBounds(velocity_ + joint->getFirstVariableIndex());
  }

  bool satisfiesBounds(double margin = 0.0) const;
  bool satisfiesBounds(const JointModelGroup* joint_group, double margin = 0.0) const;
  bool satisfiesBounds(const JointModel* joint, double margin = 0.0) const
  {
    return satisfiesPositionBounds(joint, margin) && (!has_velocity_ || satisfiesVelocityBounds(joint, margin));
  }
  bool satisfiesPositionBounds(const JointModel* joint, double margin = 0.0) const
  {
    return joint->satisfiesPositionBounds(getJointPositions(joint), margin);
  }
  bool satisfiesVelocityBounds(const JointModel* joint, double margin = 0.0) const
  {
    return joint->satisfiesVelocityBounds(getJointVelocities(joint), margin);
  }

  /** \brief Get the minimm distance from this state to the bounds.
      The minimum distance and the joint for which this minimum is achieved are returned. */
  std::pair<double, const JointModel*> getMinDistanceToPositionBounds() const;

  /** \brief Get the minimm distance from a group in this state to the bounds.
      The minimum distance and the joint for which this minimum is achieved are returned. */
  std::pair<double, const JointModel*> getMinDistanceToPositionBounds(const JointModelGroup* group) const;

  /** \brief Get the minimm distance from a set of joints in the state to the bounds.
      The minimum distance and the joint for which this minimum is achieved are returned. */
  std::pair<double, const JointModel*>
  getMinDistanceToPositionBounds(const std::vector<const JointModel*>& joints) const;

  /**
   * \brief Check that the time to move between two waypoints is sufficient given velocity limits and time step
   * \param other - robot state to compare joint positions against
   * \param group - planning group to compare joint positions against
   * \param dt - time step between the two points
   */
  bool isValidVelocityMove(const RobotState& other, const JointModelGroup* group, double dt) const;

  /** @} */

  /** \name Managing attached bodies
   *  @{
   */

  /** \brief Add an attached body to this state. Ownership of the
   * memory for the attached body is assumed by the state.
   *
   * This only adds the given body to this RobotState
   * instance.  It does not change anything about other
   * representations of the object elsewhere in the system.  So if the
   * body represents an object in a collision_detection::World (like
   * from a planning_scene::PlanningScene), you will likely need to remove the
   * corresponding object from that world to avoid having collisions
   * detected against it.
   *
   * \note This version of the function (taking an AttachedBody
   * pointer) does not copy the AttachedBody object, it just uses it
   * directly.  The AttachedBody object stores its position data
   * internally.  This means you should <b>never attach a single
   * AttachedBody instance to multiple RobotState instances</b>, or
   * the body positions will get corrupted.  You need to make a fresh
   * copy of the AttachedBody object for each RobotState you attach it
   * to.*/
  void attachBody(AttachedBody* attached_body);

  /** @brief Add an attached body to a link
   * @param id The string id associated with the attached body
   * @param pose The pose associated with the attached body
   * @param shapes The shapes that make up the attached body
   * @param shape_poses The transforms between the object pose and the attached body's shapes
   * @param touch_links The set of links that the attached body is allowed to touch
   * @param link_name The link to attach to
   * @param detach_posture The posture of the gripper when placing the object
   * @param subframe_poses Transforms to points of interest on the object (can be used as end effector link)
   *
   * This only adds the given body to this RobotState
   * instance.  It does not change anything about other
   * representations of the object elsewhere in the system.  So if the
   * body represents an object in a collision_detection::World (like
   * from a planning_scene::PlanningScene), you will likely need to remove the
   * corresponding object from that world to avoid having collisions
   * detected against it. */
<<<<<<< HEAD
  void attachBody(const std::string& id, const std::vector<shapes::ShapeConstPtr>& shapes,
                  const EigenSTL::vector_Isometry3d& shape_poses, const std::set<std::string>& touch_links,
                  const std::string& link_name,
                  const trajectory_msgs::msg::JointTrajectory& detach_posture = trajectory_msgs::msg::JointTrajectory(),
=======
  void attachBody(const std::string& id, const Eigen::Isometry3d& pose,
                  const std::vector<shapes::ShapeConstPtr>& shapes, const EigenSTL::vector_Isometry3d& shape_poses,
                  const std::set<std::string>& touch_links, const std::string& link_name,
                  const trajectory_msgs::JointTrajectory& detach_posture = trajectory_msgs::JointTrajectory(),
>>>>>>> b57628ff
                  const moveit::core::FixedTransformsMap& subframe_poses = moveit::core::FixedTransformsMap());

  /** @brief Add an attached body to a link
   * @param id The string id associated with the attached body
   * @param pose The pose associated with the attached body
   * @param shapes The shapes that make up the attached body
   * @param shape_poses The transforms between the object pose and the attached body's shapes
   * @param touch_links The set of links that the attached body is allowed to touch
   * @param link_name The link to attach to
   * @param detach_posture The posture of the gripper when placing the object
   * @param subframe_poses Transforms to points of interest on the object (can be used as end effector link)
   *
   * This only adds the given body to this RobotState
   * instance.  It does not change anything about other
   * representations of the object elsewhere in the system.  So if the
   * body represents an object in a collision_detection::World (like
   * from a planning_scene::PlanningScene), you will likely need to remove the
   * corresponding object from that world to avoid having collisions
   * detected against it. */
<<<<<<< HEAD
  void attachBody(const std::string& id, const std::vector<shapes::ShapeConstPtr>& shapes,
                  const EigenSTL::vector_Isometry3d& shape_poses, const std::vector<std::string>& touch_links,
                  const std::string& link_name,
                  const trajectory_msgs::msg::JointTrajectory& detach_posture = trajectory_msgs::msg::JointTrajectory(),
=======
  void attachBody(const std::string& id, const Eigen::Isometry3d& pose,
                  const std::vector<shapes::ShapeConstPtr>& shapes, const EigenSTL::vector_Isometry3d& shape_poses,
                  const std::vector<std::string>& touch_links, const std::string& link_name,
                  const trajectory_msgs::JointTrajectory& detach_posture = trajectory_msgs::JointTrajectory(),
>>>>>>> b57628ff
                  const moveit::core::FixedTransformsMap& subframe_poses = moveit::core::FixedTransformsMap())
  {
    std::set<std::string> touch_links_set(touch_links.begin(), touch_links.end());
    attachBody(id, pose, shapes, shape_poses, touch_links_set, link_name, detach_posture, subframe_poses);
  }

  /** \brief Get all bodies attached to the model corresponding to this state */
  void getAttachedBodies(std::vector<const AttachedBody*>& attached_bodies) const;

  /** \brief Get all bodies attached to a particular group the model corresponding to this state */
  void getAttachedBodies(std::vector<const AttachedBody*>& attached_bodies, const JointModelGroup* group) const;

  /** \brief Get all bodies attached to a particular link in the model corresponding to this state */
  void getAttachedBodies(std::vector<const AttachedBody*>& attached_bodies, const LinkModel* link_model) const;

  /** \brief Remove the attached body named \e id. Return false if the object was not found (and thus not removed).
   * Return true on success. */
  bool clearAttachedBody(const std::string& id);

  /** \brief Clear the bodies attached to a specific link */
  void clearAttachedBodies(const LinkModel* link);

  /** \brief Clear the bodies attached to a specific group */
  void clearAttachedBodies(const JointModelGroup* group);

  /** \brief Clear all attached bodies. This calls delete on the AttachedBody instances, if needed. */
  void clearAttachedBodies();

  /** \brief Get the attached body named \e name. Return NULL if not found. */
  const AttachedBody* getAttachedBody(const std::string& name) const;

  /** \brief Check if an attached body named \e id exists in this state */
  bool hasAttachedBody(const std::string& id) const;

  void setAttachedBodyUpdateCallback(const AttachedBodyCallback& callback);
  /** @} */

  /** \brief Compute an axis-aligned bounding box that contains the current state.
      The format for \e aabb is (minx, maxx, miny, maxy, minz, maxz) */
  void computeAABB(std::vector<double>& aabb) const;

  /** \brief Compute an axis-aligned bounding box that contains the current state.
      The format for \e aabb is (minx, maxx, miny, maxy, minz, maxz) */
  void computeAABB(std::vector<double>& aabb)
  {
    updateLinkTransforms();
    static_cast<const RobotState*>(this)->computeAABB(aabb);
  }

  /** \brief Return the instance of a random number generator */
  random_numbers::RandomNumberGenerator& getRandomNumberGenerator()
  {
    if (!rng_)
      rng_ = new random_numbers::RandomNumberGenerator();
    return *rng_;
  }

  /** \brief Get the transformation matrix from the model frame (root of model) to the frame identified by \e frame_id
   *
   * If frame_id was not found, \e frame_found is set to false and an identity transform is returned.
   *
   * The returned transformation is always a valid isometry. */
  const Eigen::Isometry3d& getFrameTransform(const std::string& frame_id, bool* frame_found = nullptr);

  /** \brief Get the transformation matrix from the model frame (root of model) to the frame identified by \e frame_id
   *
   * If frame_id was not found, \e frame_found is set to false and an identity transform is returned.
   *
   * The returned transformation is always a valid isometry. */
  const Eigen::Isometry3d& getFrameTransform(const std::string& frame_id, bool* frame_found = nullptr) const;

  /** \brief Get the transformation matrix from the model frame (root of model) to the frame identified by \e frame_id
   *
   * If this frame is attached to a robot link, the link pointer is returned in \e robot_link.
   * If frame_id was not found, \e frame_found is set to false and an identity transform is returned.
   *
   * The returned transformation is always a valid isometry. */
  const Eigen::Isometry3d& getFrameInfo(const std::string& frame_id, const LinkModel*& robot_link,
                                        bool& frame_found) const;

  /** \brief Check if a transformation matrix from the model frame (root of model) to frame \e frame_id is known */
  bool knowsFrameTransform(const std::string& frame_id) const;

  /** @brief Get a MarkerArray that fully describes the robot markers for a given robot.
   *  @param arr The returned marker array
   *  @param link_names The list of link names for which the markers should be created.
   *  @param color The color for the marker
   *  @param ns The namespace for the markers
   *  @param dur The rclcpp::Duration for which the markers should stay visible
   */
  void getRobotMarkers(visualization_msgs::msg::MarkerArray& arr, const std::vector<std::string>& link_names,
                       const std_msgs::msg::ColorRGBA& color, const std::string& ns, const rclcpp::Duration& dur,
                       bool include_attached = false) const;

  /** @brief Get a MarkerArray that fully describes the robot markers for a given robot. Update the state first.
   *  @param arr The returned marker array
   *  @param link_names The list of link names for which the markers should be created.
   *  @param color The color for the marker
   *  @param ns The namespace for the markers
   *  @param dur The rclcpp::Duration for which the markers should stay visible
   */
  void getRobotMarkers(visualization_msgs::msg::MarkerArray& arr, const std::vector<std::string>& link_names,
                       const std_msgs::msg::ColorRGBA& color, const std::string& ns, const rclcpp::Duration& dur,
                       bool include_attached = false)
  {
    updateCollisionBodyTransforms();
    static_cast<const RobotState*>(this)->getRobotMarkers(arr, link_names, color, ns, dur, include_attached);
  }

  /** @brief Get a MarkerArray that fully describes the robot markers for a given robot.
   *  @param arr The returned marker array
   *  @param link_names The list of link names for which the markers should be created.
   */
  void getRobotMarkers(visualization_msgs::msg::MarkerArray& arr, const std::vector<std::string>& link_names,
                       bool include_attached = false) const;

  /** @brief Get a MarkerArray that fully describes the robot markers for a given robot. Update the state first.
   *  @param arr The returned marker array
   *  @param link_names The list of link names for which the markers should be created.
   */
  void getRobotMarkers(visualization_msgs::msg::MarkerArray& arr, const std::vector<std::string>& link_names,
                       bool include_attached = false)
  {
    updateCollisionBodyTransforms();
    static_cast<const RobotState*>(this)->getRobotMarkers(arr, link_names, include_attached);
  }

  void printStatePositions(std::ostream& out = std::cout) const;

  /** \brief Output to console the current state of the robot's joint limits */
  void printStatePositionsWithJointLimits(const moveit::core::JointModelGroup* jmg, std::ostream& out = std::cout) const;

  void printStateInfo(std::ostream& out = std::cout) const;

  void printTransforms(std::ostream& out = std::cout) const;

  void printTransform(const Eigen::Isometry3d& transform, std::ostream& out = std::cout) const;

  void printDirtyInfo(std::ostream& out = std::cout) const;

  std::string getStateTreeString(const std::string& prefix = "") const;

  /**
   * \brief Transform pose from the robot model's base frame to the reference frame of the IK solver
   * @param pose - the input to change
   * @param solver - a kin solver whose base frame is important to us
   * @return true if no error
   */
  bool setToIKSolverFrame(Eigen::Isometry3d& pose, const kinematics::KinematicsBaseConstPtr& solver);

  /**
   * \brief Transform pose from the robot model's base frame to the reference frame of the IK solver
   * @param pose - the input to change
   * @param ik_frame - the name of frame of reference of base of ik solver
   * @return true if no error
   */
  bool setToIKSolverFrame(Eigen::Isometry3d& pose, const std::string& ik_frame);

private:
  void allocMemory();
  void initTransforms();
  void copyFrom(const RobotState& other);

  void markDirtyJointTransforms(const JointModel* joint)
  {
    dirty_joint_transforms_[joint->getJointIndex()] = 1;
    dirty_link_transforms_ =
        dirty_link_transforms_ == nullptr ? joint : robot_model_->getCommonRoot(dirty_link_transforms_, joint);
  }

  void markDirtyJointTransforms(const JointModelGroup* group)
  {
    for (const JointModel* jm : group->getActiveJointModels())
      dirty_joint_transforms_[jm->getJointIndex()] = 1;
    dirty_link_transforms_ = dirty_link_transforms_ == nullptr ?
                                 group->getCommonRoot() :
                                 robot_model_->getCommonRoot(dirty_link_transforms_, group->getCommonRoot());
  }

  void markVelocity();
  void markAcceleration();
  void markEffort();

  void updateMimicJoint(const JointModel* joint)
  {
    double v = position_[joint->getFirstVariableIndex()];
    for (const JointModel* jm : joint->getMimicRequests())
    {
      position_[jm->getFirstVariableIndex()] = jm->getMimicFactor() * v + jm->getMimicOffset();
      markDirtyJointTransforms(jm);
    }
  }

  /** \brief Update a set of joints that are certain to be mimicking other joints */
  /* use updateMimicJoints() instead, which also marks joints dirty */
  [[deprecated]] void updateMimicJoint(const std::vector<const JointModel*>& mim)
  {
    for (const JointModel* jm : mim)
    {
      const int fvi = jm->getFirstVariableIndex();
      position_[fvi] = jm->getMimicFactor() * position_[jm->getMimic()->getFirstVariableIndex()] + jm->getMimicOffset();
      // Only mark joint transform dirty, but not the associated link transform
      // as this function is always used in combination of
      // updateMimicJoint(group->getMimicJointModels()) + markDirtyJointTransforms(group);
      dirty_joint_transforms_[jm->getJointIndex()] = 1;
    }
  }

  /** \brief Update all mimic joints within group */
  void updateMimicJoints(const JointModelGroup* group)
  {
    for (const JointModel* jm : group->getMimicJointModels())
    {
      const int fvi = jm->getFirstVariableIndex();
      position_[fvi] = jm->getMimicFactor() * position_[jm->getMimic()->getFirstVariableIndex()] + jm->getMimicOffset();
      markDirtyJointTransforms(jm);
    }
    markDirtyJointTransforms(group);
  }

  void updateLinkTransformsInternal(const JointModel* start);

  void getMissingKeys(const std::map<std::string, double>& variable_map,
                      std::vector<std::string>& missing_variables) const;
  void getStateTreeJointString(std::ostream& ss, const JointModel* jm, const std::string& pfx0, bool last) const;

  /** \brief This function is only called in debug mode */
  bool checkJointTransforms(const JointModel* joint) const;

  /** \brief This function is only called in debug mode */
  bool checkLinkTransforms() const;

  /** \brief This function is only called in debug mode */
  bool checkCollisionTransforms() const;

  RobotModelConstPtr robot_model_;
  void* memory_;

  double* position_;
  double* velocity_;
  double* acceleration_;
  double* effort_;
  bool has_velocity_;
  bool has_acceleration_;
  bool has_effort_;

  const JointModel* dirty_link_transforms_;
  const JointModel* dirty_collision_body_transforms_;

  // All the following transform variables point into aligned memory in memory_
  // They are updated lazily, based on the flags in dirty_joint_transforms_
  // resp. the pointers dirty_link_transforms_ and dirty_collision_body_transforms_
  Eigen::Isometry3d* variable_joint_transforms_;         ///< Local transforms of all joints
  Eigen::Isometry3d* global_link_transforms_;            ///< Transforms from model frame to link frame for each link
  Eigen::Isometry3d* global_collision_body_transforms_;  ///< Transforms from model frame to collision bodies
  unsigned char* dirty_joint_transforms_;

  /** \brief All attached bodies that are part of this state, indexed by their name */
  std::map<std::string, AttachedBody*> attached_body_map_;

  /** \brief This event is called when there is a change in the attached bodies for this state;
      The event specifies the body that changed and whether it was just attached or about to be detached. */
  AttachedBodyCallback attached_body_update_callback_;

  /** \brief For certain operations a state needs a random number generator. However, it may be slightly expensive
      to allocate the random number generator if many state instances are generated. For this reason, the generator
      is allocated on a need basis, by the getRandomNumberGenerator() function. Never use the rng_ member directly, but
     call
      getRandomNumberGenerator() instead. */
  random_numbers::RandomNumberGenerator* rng_;
};

/** \brief Operator overload for printing variable bounds to a stream */
std::ostream& operator<<(std::ostream& out, const RobotState& s);
}  // namespace core
}  // namespace moveit<|MERGE_RESOLUTION|>--- conflicted
+++ resolved
@@ -1578,17 +1578,10 @@
    * from a planning_scene::PlanningScene), you will likely need to remove the
    * corresponding object from that world to avoid having collisions
    * detected against it. */
-<<<<<<< HEAD
-  void attachBody(const std::string& id, const std::vector<shapes::ShapeConstPtr>& shapes,
-                  const EigenSTL::vector_Isometry3d& shape_poses, const std::set<std::string>& touch_links,
-                  const std::string& link_name,
-                  const trajectory_msgs::msg::JointTrajectory& detach_posture = trajectory_msgs::msg::JointTrajectory(),
-=======
   void attachBody(const std::string& id, const Eigen::Isometry3d& pose,
                   const std::vector<shapes::ShapeConstPtr>& shapes, const EigenSTL::vector_Isometry3d& shape_poses,
                   const std::set<std::string>& touch_links, const std::string& link_name,
-                  const trajectory_msgs::JointTrajectory& detach_posture = trajectory_msgs::JointTrajectory(),
->>>>>>> b57628ff
+                  const trajectory_msgs::msg::JointTrajectory& detach_posture = trajectory_msgs::msg::JointTrajectory(),
                   const moveit::core::FixedTransformsMap& subframe_poses = moveit::core::FixedTransformsMap());
 
   /** @brief Add an attached body to a link
@@ -1608,17 +1601,10 @@
    * from a planning_scene::PlanningScene), you will likely need to remove the
    * corresponding object from that world to avoid having collisions
    * detected against it. */
-<<<<<<< HEAD
-  void attachBody(const std::string& id, const std::vector<shapes::ShapeConstPtr>& shapes,
-                  const EigenSTL::vector_Isometry3d& shape_poses, const std::vector<std::string>& touch_links,
-                  const std::string& link_name,
-                  const trajectory_msgs::msg::JointTrajectory& detach_posture = trajectory_msgs::msg::JointTrajectory(),
-=======
   void attachBody(const std::string& id, const Eigen::Isometry3d& pose,
                   const std::vector<shapes::ShapeConstPtr>& shapes, const EigenSTL::vector_Isometry3d& shape_poses,
                   const std::vector<std::string>& touch_links, const std::string& link_name,
-                  const trajectory_msgs::JointTrajectory& detach_posture = trajectory_msgs::JointTrajectory(),
->>>>>>> b57628ff
+                  const trajectory_msgs::msg::JointTrajectory& detach_posture = trajectory_msgs::msg::JointTrajectory(),
                   const moveit::core::FixedTransformsMap& subframe_poses = moveit::core::FixedTransformsMap())
   {
     std::set<std::string> touch_links_set(touch_links.begin(), touch_links.end());
