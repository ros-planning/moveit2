/*********************************************************************
* Software License Agreement (BSD License)
*
*  Copyright (c) 2013, Ioan A. Sucan
*  Copyright (c) 2013, Willow Garage, Inc.
*  All rights reserved.
*
*  Redistribution and use in source and binary forms, with or without
*  modification, are permitted provided that the following conditions
*  are met:
*
*   * Redistributions of source code must retain the above copyright
*     notice, this list of conditions and the following disclaimer.
*   * Redistributions in binary form must reproduce the above
*     copyright notice, this list of conditions and the following
*     disclaimer in the documentation and/or other materials provided
*     with the distribution.
*   * Neither the name of the Willow Garage nor the names of its
*     contributors may be used to endorse or promote products derived
*     from this software without specific prior written permission.
*
*  THIS SOFTWARE IS PROVIDED BY THE COPYRIGHT HOLDERS AND CONTRIBUTORS
*  "AS IS" AND ANY EXPRESS OR IMPLIED WARRANTIES, INCLUDING, BUT NOT
*  LIMITED TO, THE IMPLIED WARRANTIES OF MERCHANTABILITY AND FITNESS
*  FOR A PARTICULAR PURPOSE ARE DISCLAIMED. IN NO EVENT SHALL THE
*  COPYRIGHT OWNER OR CONTRIBUTORS BE LIABLE FOR ANY DIRECT, INDIRECT,
*  INCIDENTAL, SPECIAL, EXEMPLARY, OR CONSEQUENTIAL DAMAGES (INCLUDING,
*  BUT NOT LIMITED TO, PROCUREMENT OF SUBSTITUTE GOODS OR SERVICES;
*  LOSS OF USE, DATA, OR PROFITS; OR BUSINESS INTERRUPTION) HOWEVER
*  CAUSED AND ON ANY THEORY OF LIABILITY, WHETHER IN CONTRACT, STRICT
*  LIABILITY, OR TORT (INCLUDING NEGLIGENCE OR OTHERWISE) ARISING IN
*  ANY WAY OUT OF THE USE OF THIS SOFTWARE, EVEN IF ADVISED OF THE
*  POSSIBILITY OF SUCH DAMAGE.
*********************************************************************/

/* Author: Ioan Sucan, Dave Coleman */

#include <moveit/robot_model/robot_model.h>
#include <moveit/robot_model/joint_model_group.h>
#include <moveit/robot_model/revolute_joint_model.h>
#include <moveit/exceptions/exceptions.h>
#include <boost/lexical_cast.hpp>
#include <algorithm>
#include "order_robot_model_items.inc"
#include "rclcpp/rclcpp.hpp"

namespace moveit
{
namespace core
{
namespace
{
rclcpp::Logger LOGGER = rclcpp::get_logger("robot_model.jmg");

// check if a parent or ancestor of joint is included in this group
bool includesParent(const JointModel* joint, const JointModelGroup* group)
{
  bool found = false;
  // if we find that an ancestor is also in the group, then the joint is not a root
  while (joint->getParentLinkModel() != nullptr)
  {
    joint = joint->getParentLinkModel()->getParentJointModel();
    if (group->hasJointModel(joint->getName()) && joint->getVariableCount() > 0 && joint->getMimic() == nullptr)
    {
      found = true;
      break;
    }
    else if (joint->getMimic() != nullptr)
    {
      const JointModel* mjoint = joint->getMimic();
      if (group->hasJointModel(mjoint->getName()) && mjoint->getVariableCount() > 0 && mjoint->getMimic() == nullptr)
        found = true;
      else if (includesParent(mjoint, group))
        found = true;
      if (found)
        break;
    }
  }
  return found;
}

// check if joint a is right below b, in the kinematic chain, with no active DOF missing
bool jointPrecedes(const JointModel* a, const JointModel* b)
{
  if (!a->getParentLinkModel())
    return false;
  const JointModel* p = a->getParentLinkModel()->getParentJointModel();
  while (p)
  {
    if (p == b)
      return true;
    if (p->getType() == JointModel::FIXED)
      p = p->getParentLinkModel() ? p->getParentLinkModel()->getParentJointModel() : nullptr;
    else
      break;
  }

  return false;
}
}  // namespace

const std::string LOGNAME = "robot_model.jmg";

JointModelGroup::JointModelGroup(const std::string& group_name, const srdf::Model::Group& config,
                                 const std::vector<const JointModel*>& unsorted_group_joints,
                                 const RobotModel* parent_model)
  : parent_model_(parent_model)
  , name_(group_name)
  , common_root_(nullptr)
  , variable_count_(0)
  , is_contiguous_index_list_(true)
  , is_chain_(false)
  , is_single_dof_(true)
  , config_(config)
{
  // sort joints in Depth-First order
  joint_model_vector_ = unsorted_group_joints;
  std::sort(joint_model_vector_.begin(), joint_model_vector_.end(), OrderJointsByIndex());
  joint_model_name_vector_.reserve(joint_model_vector_.size());

  // figure out active joints, mimic joints, fixed joints
  // construct index maps, list of variables
  for (std::size_t i = 0; i < joint_model_vector_.size(); ++i)
  {
    joint_model_name_vector_.push_back(joint_model_vector_[i]->getName());
    joint_model_map_[joint_model_vector_[i]->getName()] = joint_model_vector_[i];
    unsigned int vc = joint_model_vector_[i]->getVariableCount();
    if (vc > 0)
    {
      if (vc > 1)
        is_single_dof_ = false;
      const std::vector<std::string>& name_order = joint_model_vector_[i]->getVariableNames();
      if (joint_model_vector_[i]->getMimic() == nullptr)
      {
        active_joint_model_vector_.push_back(joint_model_vector_[i]);
        active_joint_model_name_vector_.push_back(joint_model_vector_[i]->getName());
        active_joint_model_start_index_.push_back(variable_count_);
        active_joint_models_bounds_.push_back(&joint_model_vector_[i]->getVariableBounds());
      }
      else
        mimic_joints_.push_back(joint_model_vector_[i]);
      for (std::size_t j = 0; j < name_order.size(); ++j)
      {
        variable_names_.push_back(name_order[j]);
        variable_names_set_.insert(name_order[j]);
      }

      int first_index = joint_model_vector_[i]->getFirstVariableIndex();
      for (std::size_t j = 0; j < name_order.size(); ++j)
      {
        variable_index_list_.push_back(first_index + j);
        joint_variables_index_map_[name_order[j]] = variable_count_ + j;
      }
      joint_variables_index_map_[joint_model_vector_[i]->getName()] = variable_count_;

      if (joint_model_vector_[i]->getType() == JointModel::REVOLUTE &&
          static_cast<const RevoluteJointModel*>(joint_model_vector_[i])->isContinuous())
        continuous_joint_model_vector_.push_back(joint_model_vector_[i]);

      variable_count_ += vc;
    }
    else
      fixed_joints_.push_back(joint_model_vector_[i]);
  }

  // now we need to find all the set of joints within this group
  // that root distinct subtrees
  for (std::size_t i = 0; i < active_joint_model_vector_.size(); ++i)
  {
    // if we find that an ancestor is also in the group, then the joint is not a root
    if (!includesParent(active_joint_model_vector_[i], this))
      joint_roots_.push_back(active_joint_model_vector_[i]);
  }

  // when updating this group within a state, it is useful to know
  // if the full state of a group is contiguous within the full state of the robot
  if (variable_index_list_.empty())
    is_contiguous_index_list_ = false;
  else
    for (std::size_t i = 1; i < variable_index_list_.size(); ++i)
      if (variable_index_list_[i] != variable_index_list_[i - 1] + 1)
      {
        is_contiguous_index_list_ = false;
        break;
      }

  // when updating/sampling a group state only, only mimic joints that have their parent within the group get updated.
  for (std::size_t i = 0; i < mimic_joints_.size(); ++i)
    // if the joint we mimic is also in this group, we will need to do updates when sampling
    if (hasJointModel(mimic_joints_[i]->getMimic()->getName()))
    {
      int src = joint_variables_index_map_[mimic_joints_[i]->getMimic()->getName()];
      int dest = joint_variables_index_map_[mimic_joints_[i]->getName()];
      GroupMimicUpdate mu(src, dest, mimic_joints_[i]->getMimicFactor(), mimic_joints_[i]->getMimicOffset());
      group_mimic_update_.push_back(mu);
    }

  // now we need to make another pass for group links (we include the fixed joints here)
  std::set<const LinkModel*> group_links_set;
  for (std::size_t i = 0; i < joint_model_vector_.size(); ++i)
    group_links_set.insert(joint_model_vector_[i]->getChildLinkModel());
  for (std::set<const LinkModel*>::iterator it = group_links_set.begin(); it != group_links_set.end(); ++it)
    link_model_vector_.push_back(*it);
  std::sort(link_model_vector_.begin(), link_model_vector_.end(), OrderLinksByIndex());

  for (std::size_t i = 0; i < link_model_vector_.size(); ++i)
  {
    link_model_map_[link_model_vector_[i]->getName()] = link_model_vector_[i];
    link_model_name_vector_.push_back(link_model_vector_[i]->getName());
    if (!link_model_vector_[i]->getShapes().empty())
    {
      link_model_with_geometry_vector_.push_back(link_model_vector_[i]);
      link_model_with_geometry_name_vector_.push_back(link_model_vector_[i]->getName());
    }
  }

  // compute the common root of this group
  if (!joint_roots_.empty())
  {
    common_root_ = joint_roots_[0];
    for (std::size_t i = 1; i < joint_roots_.size(); ++i)
      common_root_ = parent_model->getCommonRoot(joint_roots_[i], common_root_);
  }

  // compute updated links
  for (std::size_t i = 0; i < joint_roots_.size(); ++i)
  {
    const std::vector<const LinkModel*>& links = joint_roots_[i]->getDescendantLinkModels();
    updated_link_model_set_.insert(links.begin(), links.end());
  }
  for (std::set<const LinkModel*>::iterator it = updated_link_model_set_.begin(); it != updated_link_model_set_.end();
       ++it)
  {
    updated_link_model_name_set_.insert((*it)->getName());
    updated_link_model_vector_.push_back(*it);
    if (!(*it)->getShapes().empty())
    {
      updated_link_model_with_geometry_vector_.push_back(*it);
      updated_link_model_with_geometry_set_.insert(*it);
      updated_link_model_with_geometry_name_set_.insert((*it)->getName());
    }
  }
  std::sort(updated_link_model_vector_.begin(), updated_link_model_vector_.end(), OrderLinksByIndex());
  std::sort(updated_link_model_with_geometry_vector_.begin(), updated_link_model_with_geometry_vector_.end(),
            OrderLinksByIndex());
  for (std::size_t i = 0; i < updated_link_model_vector_.size(); ++i)
    updated_link_model_name_vector_.push_back(updated_link_model_vector_[i]->getName());
  for (std::size_t i = 0; i < updated_link_model_with_geometry_vector_.size(); ++i)
    updated_link_model_with_geometry_name_vector_.push_back(updated_link_model_with_geometry_vector_[i]->getName());

  // check if this group should actually be a chain
  if (joint_roots_.size() == 1 && !active_joint_model_vector_.empty())
  {
    bool chain = true;
    // due to our sorting, the joints are sorted in a DF fashion, so looking at them in reverse,
    // we should always get to the parent.
    for (std::size_t k = joint_model_vector_.size() - 1; k > 0; --k)
      if (!jointPrecedes(joint_model_vector_[k], joint_model_vector_[k - 1]))
      {
        chain = false;
        break;
      }
    if (chain)
      is_chain_ = true;
  }
}

JointModelGroup::~JointModelGroup() = default;

void JointModelGroup::setSubgroupNames(const std::vector<std::string>& subgroups)
{
  subgroup_names_ = subgroups;
  subgroup_names_set_.clear();
  for (std::size_t i = 0; i < subgroup_names_.size(); ++i)
    subgroup_names_set_.insert(subgroup_names_[i]);
}

void JointModelGroup::getSubgroups(std::vector<const JointModelGroup*>& sub_groups) const
{
  sub_groups.resize(subgroup_names_.size());
  for (std::size_t i = 0; i < subgroup_names_.size(); ++i)
    sub_groups[i] = parent_model_->getJointModelGroup(subgroup_names_[i]);
}

bool JointModelGroup::hasJointModel(const std::string& joint) const
{
  return joint_model_map_.find(joint) != joint_model_map_.end();
}

bool JointModelGroup::hasLinkModel(const std::string& link) const
{
  return link_model_map_.find(link) != link_model_map_.end();
}

const LinkModel* JointModelGroup::getLinkModel(const std::string& name) const
{
  LinkModelMapConst::const_iterator it = link_model_map_.find(name);
  if (it == link_model_map_.end())
  {
<<<<<<< HEAD
    RCLCPP_ERROR(LOGGER, "Link '%s' not found in group '%s'", name.c_str(), name_.c_str());
=======
    ROS_ERROR_NAMED(LOGNAME, "Link '%s' not found in group '%s'", name.c_str(), name_.c_str());
>>>>>>> 40cf17d6
    return nullptr;
  }
  return it->second;
}

const JointModel* JointModelGroup::getJointModel(const std::string& name) const
{
  JointModelMapConst::const_iterator it = joint_model_map_.find(name);
  if (it == joint_model_map_.end())
  {
<<<<<<< HEAD
    RCLCPP_ERROR(LOGGER, "Joint '%s' not found in group '%s'", name.c_str(), name_.c_str());
=======
    ROS_ERROR_NAMED(LOGNAME, "Joint '%s' not found in group '%s'", name.c_str(), name_.c_str());
>>>>>>> 40cf17d6
    return nullptr;
  }
  return it->second;
}

void JointModelGroup::getVariableRandomPositions(random_numbers::RandomNumberGenerator& rng, double* values,
                                                 const JointBoundsVector& active_joint_bounds) const
{
  assert(active_joint_bounds.size() == active_joint_model_vector_.size());
  for (std::size_t i = 0; i < active_joint_model_vector_.size(); ++i)
    active_joint_model_vector_[i]->getVariableRandomPositions(rng, values + active_joint_model_start_index_[i],
                                                              *active_joint_bounds[i]);

  updateMimicJoints(values);
}

void JointModelGroup::getVariableRandomPositionsNearBy(random_numbers::RandomNumberGenerator& rng, double* values,
                                                       const JointBoundsVector& active_joint_bounds, const double* near,
                                                       double distance) const
{
  assert(active_joint_bounds.size() == active_joint_model_vector_.size());
  for (std::size_t i = 0; i < active_joint_model_vector_.size(); ++i)
    active_joint_model_vector_[i]->getVariableRandomPositionsNearBy(
        rng, values + active_joint_model_start_index_[i], *active_joint_bounds[i],
        near + active_joint_model_start_index_[i], distance);
  updateMimicJoints(values);
}

void JointModelGroup::getVariableRandomPositionsNearBy(
    random_numbers::RandomNumberGenerator& rng, double* values, const JointBoundsVector& active_joint_bounds,
    const double* near, const std::map<JointModel::JointType, double>& distance_map) const
{
  assert(active_joint_bounds.size() == active_joint_model_vector_.size());
  for (std::size_t i = 0; i < active_joint_model_vector_.size(); ++i)
  {
    double distance = 0.0;
    std::map<JointModel::JointType, double>::const_iterator iter =
        distance_map.find(active_joint_model_vector_[i]->getType());
    if (iter != distance_map.end())
      distance = iter->second;
<<<<<<< HEAD
    else {
      RCLCPP_WARN(LOGGER, "Did not pass in distance for '%s'",
      active_joint_model_vector_[i]->getName().c_str());
    }
=======
    else
      ROS_WARN_NAMED(LOGNAME, "Did not pass in distance for '%s'", active_joint_model_vector_[i]->getName().c_str());
>>>>>>> 40cf17d6
    active_joint_model_vector_[i]->getVariableRandomPositionsNearBy(
        rng, values + active_joint_model_start_index_[i], *active_joint_bounds[i],
        near + active_joint_model_start_index_[i], distance);
  }
  updateMimicJoints(values);
}

void JointModelGroup::getVariableRandomPositionsNearBy(random_numbers::RandomNumberGenerator& rng, double* values,
                                                       const JointBoundsVector& active_joint_bounds, const double* near,
                                                       const std::vector<double>& distances) const
{
  assert(active_joint_bounds.size() == active_joint_model_vector_.size());
  if (distances.size() != active_joint_model_vector_.size())
    throw Exception("When sampling random values nearby for group '" + name_ +
                    "', distances vector should be of size " +
                    boost::lexical_cast<std::string>(active_joint_model_vector_.size()) + ", but it is of size " +
                    boost::lexical_cast<std::string>(distances.size()));
  for (std::size_t i = 0; i < active_joint_model_vector_.size(); ++i)
    active_joint_model_vector_[i]->getVariableRandomPositionsNearBy(
        rng, values + active_joint_model_start_index_[i], *active_joint_bounds[i],
        near + active_joint_model_start_index_[i], distances[i]);
  updateMimicJoints(values);
}

bool JointModelGroup::satisfiesPositionBounds(const double* state, const JointBoundsVector& active_joint_bounds,
                                              double margin) const
{
  assert(active_joint_bounds.size() == active_joint_model_vector_.size());
  for (std::size_t i = 0; i < active_joint_model_vector_.size(); ++i)
    if (!active_joint_model_vector_[i]->satisfiesPositionBounds(state + active_joint_model_start_index_[i],
                                                                *active_joint_bounds[i], margin))
      return false;
  return true;
}

bool JointModelGroup::enforcePositionBounds(double* state, const JointBoundsVector& active_joint_bounds) const
{
  assert(active_joint_bounds.size() == active_joint_model_vector_.size());
  bool change = false;
  for (std::size_t i = 0; i < active_joint_model_vector_.size(); ++i)
    if (active_joint_model_vector_[i]->enforcePositionBounds(state + active_joint_model_start_index_[i],
                                                             *active_joint_bounds[i]))
      change = true;
  if (change)
    updateMimicJoints(state);
  return change;
}

double JointModelGroup::getMaximumExtent(const JointBoundsVector& active_joint_bounds) const
{
  double max_distance = 0.0;
  for (std::size_t j = 0; j < active_joint_model_vector_.size(); ++j)
    max_distance += active_joint_model_vector_[j]->getMaximumExtent(*active_joint_bounds[j]) *
                    active_joint_model_vector_[j]->getDistanceFactor();
  return max_distance;
}

double JointModelGroup::distance(const double* state1, const double* state2) const
{
  double d = 0.0;
  for (std::size_t i = 0; i < active_joint_model_vector_.size(); ++i)
    d += active_joint_model_vector_[i]->getDistanceFactor() *
         active_joint_model_vector_[i]->distance(state1 + active_joint_model_start_index_[i],
                                                 state2 + active_joint_model_start_index_[i]);
  return d;
}

void JointModelGroup::interpolate(const double* from, const double* to, double t, double* state) const
{
  // we interpolate values only for active joint models (non-mimic)
  for (std::size_t i = 0; i < active_joint_model_vector_.size(); ++i)
    active_joint_model_vector_[i]->interpolate(from + active_joint_model_start_index_[i],
                                               to + active_joint_model_start_index_[i], t,
                                               state + active_joint_model_start_index_[i]);

  // now we update mimic as needed
  updateMimicJoints(state);
}

void JointModelGroup::updateMimicJoints(double* values) const
{
  // update mimic (only local joints as we are dealing with a local group state)
  for (std::size_t i = 0; i < group_mimic_update_.size(); ++i)
    values[group_mimic_update_[i].dest] =
        values[group_mimic_update_[i].src] * group_mimic_update_[i].factor + group_mimic_update_[i].offset;
}

void JointModelGroup::addDefaultState(const std::string& name, const std::map<std::string, double>& default_state)
{
  default_states_[name] = default_state;
  default_states_names_.push_back(name);
}

bool JointModelGroup::getVariableDefaultPositions(const std::string& name, std::map<std::string, double>& values) const
{
  std::map<std::string, std::map<std::string, double> >::const_iterator it = default_states_.find(name);
  if (it == default_states_.end())
    return false;
  values = it->second;
  return true;
}

void JointModelGroup::getVariableDefaultPositions(double* values) const
{
  for (std::size_t i = 0; i < active_joint_model_vector_.size(); ++i)
    active_joint_model_vector_[i]->getVariableDefaultPositions(values + active_joint_model_start_index_[i]);
  updateMimicJoints(values);
}

void JointModelGroup::getVariableDefaultPositions(std::map<std::string, double>& values) const
{
  std::vector<double> tmp(variable_count_);
  getVariableDefaultPositions(&tmp[0]);
  for (std::size_t i = 0; i < variable_names_.size(); ++i)
    values[variable_names_[i]] = tmp[i];
}

void JointModelGroup::setEndEffectorName(const std::string& name)
{
  end_effector_name_ = name;
}

void JointModelGroup::setEndEffectorParent(const std::string& group, const std::string& link)
{
  end_effector_parent_.first = group;
  end_effector_parent_.second = link;
}

void JointModelGroup::attachEndEffector(const std::string& eef_name)
{
  attached_end_effector_names_.push_back(eef_name);
}

bool JointModelGroup::getEndEffectorTips(std::vector<std::string>& tips) const
{
  // Get a vector of tip links
  std::vector<const LinkModel*> tip_links;
  if (!getEndEffectorTips(tip_links))
    return false;

  // Convert to string names
  tips.clear();
  for (const LinkModel* link_model : tip_links)
    tips.push_back(link_model->getName());
  return true;
}

bool JointModelGroup::getEndEffectorTips(std::vector<const LinkModel*>& tips) const
{
  tips.clear();
  for (const std::string& name : getAttachedEndEffectorNames())
  {
    const JointModelGroup* eef = parent_model_->getEndEffector(name);
    if (!eef)
    {
<<<<<<< HEAD
      RCLCPP_ERROR(LOGGER, "Unable to find joint model group for eef");
=======
      ROS_ERROR_NAMED(LOGNAME, "Unable to find joint model group for eef");
>>>>>>> 40cf17d6
      return false;
    }
    const std::string& eef_parent = eef->getEndEffectorParentGroup().second;

    const LinkModel* eef_link = parent_model_->getLinkModel(eef_parent);
    if (!eef_link)
    {
<<<<<<< HEAD
      RCLCPP_ERROR(LOGGER, "Unable to find end effector link for eef");
=======
      ROS_ERROR_NAMED(LOGNAME, "Unable to find end effector link for eef");
>>>>>>> 40cf17d6
      return false;
    }
    // insert eef_link into tips, maintaining a *sorted* vector, thus enabling use of std::lower_bound
    const auto insert_it = std::lower_bound(tips.cbegin(), tips.cend(), eef_link);
    if (insert_it == tips.end() || eef_link != *insert_it)  // only insert if not a duplicate
      tips.insert(insert_it, eef_link);
  }
  return true;
}

const LinkModel* JointModelGroup::getOnlyOneEndEffectorTip() const
{
  std::vector<const LinkModel*> tips;
  getEndEffectorTips(tips);
  if (tips.size() == 1)
    return tips.front();
<<<<<<< HEAD
  else if (tips.size() > 1) {
    RCLCPP_ERROR(LOGGER, "More than one end effector tip found for joint model group, so cannot return only one");
  }
  else {
    RCLCPP_ERROR(LOGGER, "No end effector tips found in joint model group");
  }
=======
  else if (tips.size() > 1)
    ROS_ERROR_NAMED(LOGNAME, "More than one end effector tip found for joint model group, "
                             "so cannot return only one");
  else
    ROS_ERROR_NAMED(LOGNAME, "No end effector tips found in joint model group");
>>>>>>> 40cf17d6
  return nullptr;
}

int JointModelGroup::getVariableGroupIndex(const std::string& variable) const
{
  VariableIndexMap::const_iterator it = joint_variables_index_map_.find(variable);
  if (it == joint_variables_index_map_.end())
  {
<<<<<<< HEAD
    RCLCPP_ERROR(LOGGER, "Variable '%s' is not part of group '%s'", variable.c_str(), name_.c_str());
=======
    ROS_ERROR_NAMED(LOGNAME, "Variable '%s' is not part of group '%s'", variable.c_str(), name_.c_str());
>>>>>>> 40cf17d6
    return -1;
  }
  return it->second;
}

void JointModelGroup::setDefaultIKTimeout(double ik_timeout)
{
  group_kinematics_.first.default_ik_timeout_ = ik_timeout;
  if (group_kinematics_.first.solver_instance_)
    group_kinematics_.first.solver_instance_->setDefaultTimeout(ik_timeout);
  for (KinematicsSolverMap::iterator it = group_kinematics_.second.begin(); it != group_kinematics_.second.end(); ++it)
    it->second.default_ik_timeout_ = ik_timeout;
}
// Re-added this as its needed to compile robot_state, this has been removed on https://github.com/ros-planning/moveit/pull/1288/files
void JointModelGroup::setDefaultIKAttempts(unsigned int ik_attempts)
{
  group_kinematics_.first.default_ik_attempts_ = ik_attempts;
  for (KinematicsSolverMap::iterator it = group_kinematics_.second.begin(); it != group_kinematics_.second.end(); ++it)
    it->second.default_ik_attempts_ = ik_attempts;
}

bool JointModelGroup::computeIKIndexBijection(const std::vector<std::string>& ik_jnames,
                                              std::vector<unsigned int>& joint_bijection) const
{
  joint_bijection.clear();
  for (std::size_t i = 0; i < ik_jnames.size(); ++i)
  {
    VariableIndexMap::const_iterator it = joint_variables_index_map_.find(ik_jnames[i]);
    if (it == joint_variables_index_map_.end())
    {
      // skip reported fixed joints
      if (hasJointModel(ik_jnames[i]) && getJointModel(ik_jnames[i])->getType() == JointModel::FIXED)
        continue;
<<<<<<< HEAD
      RCLCPP_ERROR(LOGGER, "IK solver computes joint values for joint '%s' "
                                         "but group '%s' does not contain such a joint.",
=======
      ROS_ERROR_NAMED(LOGNAME, "IK solver computes joint values for joint '%s' "
                               "but group '%s' does not contain such a joint.",
>>>>>>> 40cf17d6
                      ik_jnames[i].c_str(), getName().c_str());
      return false;
    }
    const JointModel* jm = getJointModel(ik_jnames[i]);
    for (unsigned int k = 0; k < jm->getVariableCount(); ++k)
      joint_bijection.push_back(it->second + k);
  }
  return true;
}

void JointModelGroup::setSolverAllocators(const std::pair<SolverAllocatorFn, SolverAllocatorMapFn>& solvers)
{
  if (solvers.first)
  {
    group_kinematics_.first.allocator_ = solvers.first;
    group_kinematics_.first.solver_instance_ = solvers.first(this);
    if (group_kinematics_.first.solver_instance_)
    {
      group_kinematics_.first.solver_instance_->setDefaultTimeout(group_kinematics_.first.default_ik_timeout_);
      if (!computeIKIndexBijection(group_kinematics_.first.solver_instance_->getJointNames(),
                                   group_kinematics_.first.bijection_))
        group_kinematics_.first.reset();
    }
  }
  else
    // we now compute a joint bijection only if we have a solver map
    for (SolverAllocatorMapFn::const_iterator it = solvers.second.begin(); it != solvers.second.end(); ++it)
      if (it->first->getSolverInstance())
      {
        KinematicsSolver& ks = group_kinematics_.second[it->first];
        ks.allocator_ = it->second;
        ks.solver_instance_ = const_cast<JointModelGroup*>(it->first)->getSolverInstance();
        ks.default_ik_timeout_ = group_kinematics_.first.default_ik_timeout_;
        ks.default_ik_attempts_ = group_kinematics_.first.default_ik_attempts_;
        if (!computeIKIndexBijection(ks.solver_instance_->getJointNames(), ks.bijection_))
        {
          group_kinematics_.second.clear();
          break;
        }
      }
}

bool JointModelGroup::canSetStateFromIK(const std::string& tip) const
{
  const kinematics::KinematicsBaseConstPtr& solver = getSolverInstance();
  if (!solver || tip.empty())
    return false;

  const std::vector<std::string>& tip_frames = solver->getTipFrames();

  if (tip_frames.empty())
  {
<<<<<<< HEAD
    RCLCPP_WARN(LOGGER, "Group %s has no tip frame(s)", name_.c_str());
=======
    ROS_DEBUG_NAMED(LOGNAME, "Group %s has no tip frame(s)", name_.c_str());
>>>>>>> 40cf17d6
    return false;
  }

  // loop through all tip frames supported by the JMG
  for (std::size_t i = 0; i < tip_frames.size(); ++i)
  {
    // remove frame reference, if specified
    const std::string& tip_local = tip[0] == '/' ? tip.substr(1) : tip;
    const std::string& tip_frame_local = tip_frames[i][0] == '/' ? tip_frames[i].substr(1) : tip_frames[i];
<<<<<<< HEAD
    RCLCPP_WARN(LOGGER, "comparing input tip: %s to this groups tip: %s ", tip_local.c_str(),
=======
    ROS_DEBUG_NAMED(LOGNAME, "comparing input tip: %s to this groups tip: %s ", tip_local.c_str(),
>>>>>>> 40cf17d6
                    tip_frame_local.c_str());

    // Check if the IK solver's tip is the same as the frame of inquiry
    if (tip_local != tip_frame_local)
    {
      // If not the same, check if this planning group includes the frame of inquiry
      if (hasLinkModel(tip_frame_local))
      {
        const LinkModel* lm = getLinkModel(tip_frame_local);
        const LinkTransformMap& fixed_links = lm->getAssociatedFixedTransforms();
        // Check if our frame of inquiry is located anywhere further down the chain (towards the tip of the arm)
        for (LinkTransformMap::const_iterator it = fixed_links.begin(); it != fixed_links.end(); ++it)
        {
          if (it->first->getName() == tip_local)
            return true;
        }
      }
    }
    else
      return true;
  }

  // Did not find any valid tip frame links to use
  return false;
}

void JointModelGroup::printGroupInfo(std::ostream& out) const
{
  out << "Group '" << name_ << "' using " << variable_count_ << " variables" << std::endl;
  out << "  * Joints:" << std::endl;
  for (std::size_t i = 0; i < joint_model_vector_.size(); ++i)
    out << "    '" << joint_model_vector_[i]->getName() << "' (" << joint_model_vector_[i]->getTypeName() << ")"
        << std::endl;
  out << "  * Variables:" << std::endl;
  for (std::size_t i = 0; i < variable_names_.size(); ++i)
  {
    int local_idx = joint_variables_index_map_.find(variable_names_[i])->second;
    const JointModel* jm = parent_model_->getJointOfVariable(variable_names_[i]);
    out << "    '" << variable_names_[i] << "', index "
        << (jm->getFirstVariableIndex() + jm->getLocalVariableIndex(variable_names_[i])) << " in full state, index "
        << local_idx << " in group state";
    if (jm->getMimic())
      out << ", mimic '" << jm->getMimic()->getName() << "'";
    out << std::endl;
    out << "        " << parent_model_->getVariableBounds(variable_names_[i]) << std::endl;
  }
  out << "  * Variables Index List:" << std::endl;
  out << "    ";
  for (std::size_t i = 0; i < variable_index_list_.size(); ++i)
    out << variable_index_list_[i] << " ";
  if (is_contiguous_index_list_)
    out << "(contiguous)";
  else
    out << "(non-contiguous)";
  out << std::endl;
  if (group_kinematics_.first)
  {
    out << "  * Kinematics solver bijection:" << std::endl;
    out << "    ";
    for (std::size_t i = 0; i < group_kinematics_.first.bijection_.size(); ++i)
      out << group_kinematics_.first.bijection_[i] << " ";
    out << std::endl;
  }
  if (!group_kinematics_.second.empty())
  {
    out << "  * Compound kinematics solver:" << std::endl;
    for (KinematicsSolverMap::const_iterator it = group_kinematics_.second.begin();
         it != group_kinematics_.second.end(); ++it)
    {
      out << "    " << it->first->getName() << ":";
      for (std::size_t i = 0; i < it->second.bijection_.size(); ++i)
        out << " " << it->second.bijection_[i];
      out << std::endl;
    }
  }

  if (!group_mimic_update_.empty())
  {
    out << "  * Local Mimic Updates:" << std::endl;
    for (std::size_t i = 0; i < group_mimic_update_.size(); ++i)
      out << "    [" << group_mimic_update_[i].dest << "] = " << group_mimic_update_[i].factor << " * ["
          << group_mimic_update_[i].src << "] + " << group_mimic_update_[i].offset << std::endl;
  }
  out << std::endl;
}

bool JointModelGroup::isValidVelocityMove(const std::vector<double>& from_joint_pose,
                                          const std::vector<double>& to_joint_pose, double dt) const
{
  // Check for equal sized arrays
  if (from_joint_pose.size() != to_joint_pose.size())
  {
    ROS_ERROR_NAMED(LOGNAME, "To and from joint poses are of different sizes.");
    return false;
  }

  return isValidVelocityMove(&from_joint_pose[0], &to_joint_pose[0], from_joint_pose.size(), dt);
}

bool JointModelGroup::isValidVelocityMove(const double* from_joint_pose, const double* to_joint_pose,
                                          std::size_t array_size, double dt) const
{
  const std::vector<const JointModel::Bounds*>& bounds = getActiveJointModelsBounds();
  const std::vector<unsigned int>& bij = getKinematicsSolverJointBijection();

  for (std::size_t i = 0; i < array_size; ++i)
  {
    double dtheta = std::abs(from_joint_pose[i] - to_joint_pose[i]);
    const std::vector<moveit::core::VariableBounds>* var_bounds = bounds[bij[i]];

    if (var_bounds->size() != 1)
    {
      // TODO(davetcoleman) Support multiple variables
      ROS_ERROR_NAMED(LOGNAME, "Attempting to check velocity bounds for waypoint move with joints that have multiple "
                               "variables");
      return false;
    }
    const double max_velocity = (*var_bounds)[0].max_velocity_;

    double max_dtheta = dt * max_velocity;
    if (dtheta > max_dtheta)
    {
      ROS_DEBUG_STREAM_NAMED(LOGNAME, "Not valid velocity move because of joint " << i);
      return false;
    }
  }

  return true;
}
}  // end of namespace core
}  // end of namespace moveit<|MERGE_RESOLUTION|>--- conflicted
+++ resolved
@@ -297,11 +297,7 @@
   LinkModelMapConst::const_iterator it = link_model_map_.find(name);
   if (it == link_model_map_.end())
   {
-<<<<<<< HEAD
     RCLCPP_ERROR(LOGGER, "Link '%s' not found in group '%s'", name.c_str(), name_.c_str());
-=======
-    ROS_ERROR_NAMED(LOGNAME, "Link '%s' not found in group '%s'", name.c_str(), name_.c_str());
->>>>>>> 40cf17d6
     return nullptr;
   }
   return it->second;
@@ -312,11 +308,7 @@
   JointModelMapConst::const_iterator it = joint_model_map_.find(name);
   if (it == joint_model_map_.end())
   {
-<<<<<<< HEAD
     RCLCPP_ERROR(LOGGER, "Joint '%s' not found in group '%s'", name.c_str(), name_.c_str());
-=======
-    ROS_ERROR_NAMED(LOGNAME, "Joint '%s' not found in group '%s'", name.c_str(), name_.c_str());
->>>>>>> 40cf17d6
     return nullptr;
   }
   return it->second;
@@ -357,15 +349,10 @@
         distance_map.find(active_joint_model_vector_[i]->getType());
     if (iter != distance_map.end())
       distance = iter->second;
-<<<<<<< HEAD
     else {
       RCLCPP_WARN(LOGGER, "Did not pass in distance for '%s'",
       active_joint_model_vector_[i]->getName().c_str());
     }
-=======
-    else
-      ROS_WARN_NAMED(LOGNAME, "Did not pass in distance for '%s'", active_joint_model_vector_[i]->getName().c_str());
->>>>>>> 40cf17d6
     active_joint_model_vector_[i]->getVariableRandomPositionsNearBy(
         rng, values + active_joint_model_start_index_[i], *active_joint_bounds[i],
         near + active_joint_model_start_index_[i], distance);
@@ -521,11 +508,7 @@
     const JointModelGroup* eef = parent_model_->getEndEffector(name);
     if (!eef)
     {
-<<<<<<< HEAD
       RCLCPP_ERROR(LOGGER, "Unable to find joint model group for eef");
-=======
-      ROS_ERROR_NAMED(LOGNAME, "Unable to find joint model group for eef");
->>>>>>> 40cf17d6
       return false;
     }
     const std::string& eef_parent = eef->getEndEffectorParentGroup().second;
@@ -533,11 +516,7 @@
     const LinkModel* eef_link = parent_model_->getLinkModel(eef_parent);
     if (!eef_link)
     {
-<<<<<<< HEAD
       RCLCPP_ERROR(LOGGER, "Unable to find end effector link for eef");
-=======
-      ROS_ERROR_NAMED(LOGNAME, "Unable to find end effector link for eef");
->>>>>>> 40cf17d6
       return false;
     }
     // insert eef_link into tips, maintaining a *sorted* vector, thus enabling use of std::lower_bound
@@ -554,20 +533,12 @@
   getEndEffectorTips(tips);
   if (tips.size() == 1)
     return tips.front();
-<<<<<<< HEAD
   else if (tips.size() > 1) {
     RCLCPP_ERROR(LOGGER, "More than one end effector tip found for joint model group, so cannot return only one");
   }
   else {
     RCLCPP_ERROR(LOGGER, "No end effector tips found in joint model group");
   }
-=======
-  else if (tips.size() > 1)
-    ROS_ERROR_NAMED(LOGNAME, "More than one end effector tip found for joint model group, "
-                             "so cannot return only one");
-  else
-    ROS_ERROR_NAMED(LOGNAME, "No end effector tips found in joint model group");
->>>>>>> 40cf17d6
   return nullptr;
 }
 
@@ -576,11 +547,7 @@
   VariableIndexMap::const_iterator it = joint_variables_index_map_.find(variable);
   if (it == joint_variables_index_map_.end())
   {
-<<<<<<< HEAD
     RCLCPP_ERROR(LOGGER, "Variable '%s' is not part of group '%s'", variable.c_str(), name_.c_str());
-=======
-    ROS_ERROR_NAMED(LOGNAME, "Variable '%s' is not part of group '%s'", variable.c_str(), name_.c_str());
->>>>>>> 40cf17d6
     return -1;
   }
   return it->second;
@@ -614,13 +581,8 @@
       // skip reported fixed joints
       if (hasJointModel(ik_jnames[i]) && getJointModel(ik_jnames[i])->getType() == JointModel::FIXED)
         continue;
-<<<<<<< HEAD
       RCLCPP_ERROR(LOGGER, "IK solver computes joint values for joint '%s' "
                                          "but group '%s' does not contain such a joint.",
-=======
-      ROS_ERROR_NAMED(LOGNAME, "IK solver computes joint values for joint '%s' "
-                               "but group '%s' does not contain such a joint.",
->>>>>>> 40cf17d6
                       ik_jnames[i].c_str(), getName().c_str());
       return false;
     }
@@ -673,11 +635,7 @@
 
   if (tip_frames.empty())
   {
-<<<<<<< HEAD
     RCLCPP_WARN(LOGGER, "Group %s has no tip frame(s)", name_.c_str());
-=======
-    ROS_DEBUG_NAMED(LOGNAME, "Group %s has no tip frame(s)", name_.c_str());
->>>>>>> 40cf17d6
     return false;
   }
 
@@ -687,11 +645,7 @@
     // remove frame reference, if specified
     const std::string& tip_local = tip[0] == '/' ? tip.substr(1) : tip;
     const std::string& tip_frame_local = tip_frames[i][0] == '/' ? tip_frames[i].substr(1) : tip_frames[i];
-<<<<<<< HEAD
     RCLCPP_WARN(LOGGER, "comparing input tip: %s to this groups tip: %s ", tip_local.c_str(),
-=======
-    ROS_DEBUG_NAMED(LOGNAME, "comparing input tip: %s to this groups tip: %s ", tip_local.c_str(),
->>>>>>> 40cf17d6
                     tip_frame_local.c_str());
 
     // Check if the IK solver's tip is the same as the frame of inquiry
