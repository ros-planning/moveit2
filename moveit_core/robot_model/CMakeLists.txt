--- conflicted
+++ resolved
@@ -23,28 +23,6 @@
   moveit_exceptions
   moveit_kinematics_base)
 
-<<<<<<< HEAD
-install(TARGETS ${MOVEIT_LIB_NAME}
-        LIBRARY DESTINATION lib
-        ARCHIVE DESTINATION lib)
-install(DIRECTORY include/ DESTINATION include)
-
-# if(BUILD_TESTING)
-#   find_package(ament_cmake_gtest REQUIRED)
-#   find_package(moveit_resources REQUIRED)
-#   include_directories(${moveit_resources_INCLUDE_DIRS})
-#   include_directories(../utils/include)
-#
-#   ament_add_gtest(test_robot_model test/test.cpp)
-#   target_link_libraries(test_robot_model
-#     moveit_test_utils
-#     ${rclcpp_LIBRARIES}
-#     ${rmw_implementation_LIBRARIES}
-#     ${urdfdom_LIBRARIES}
-#     ${urdfdom_headers_LIBRARIES}
-#     ${MOVEIT_LIB_NAME})
-# endif()
-=======
 if(BUILD_TESTING)
   find_package(ament_cmake_gtest REQUIRED)
   find_package(moveit_resources REQUIRED)
@@ -57,5 +35,4 @@
 install(TARGETS ${MOVEIT_LIB_NAME}
         LIBRARY DESTINATION lib
         ARCHIVE DESTINATION lib)
-install(DIRECTORY include/ DESTINATION include)
->>>>>>> 5fa885c2
+install(DIRECTORY include/ DESTINATION include)