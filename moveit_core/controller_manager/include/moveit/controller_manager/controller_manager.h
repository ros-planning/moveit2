/*********************************************************************
 * Software License Agreement (BSD License)
 *
 *  Copyright (c) 2012, Willow Garage, Inc.
 *  All rights reserved.
 *
 *  Redistribution and use in source and binary forms, with or without
 *  modification, are permitted provided that the following conditions
 *  are met:
 *
 *   * Redistributions of source code must retain the above copyright
 *     notice, this list of conditions and the following disclaimer.
 *   * Redistributions in binary form must reproduce the above
 *     copyright notice, this list of conditions and the following
 *     disclaimer in the documentation and/or other materials provided
 *     with the distribution.
 *   * Neither the name of Willow Garage nor the names of its
 *     contributors may be used to endorse or promote products derived
 *     from this software without specific prior written permission.
 *
 *  THIS SOFTWARE IS PROVIDED BY THE COPYRIGHT HOLDERS AND CONTRIBUTORS
 *  "AS IS" AND ANY EXPRESS OR IMPLIED WARRANTIES, INCLUDING, BUT NOT
 *  LIMITED TO, THE IMPLIED WARRANTIES OF MERCHANTABILITY AND FITNESS
 *  FOR A PARTICULAR PURPOSE ARE DISCLAIMED. IN NO EVENT SHALL THE
 *  COPYRIGHT OWNER OR CONTRIBUTORS BE LIABLE FOR ANY DIRECT, INDIRECT,
 *  INCIDENTAL, SPECIAL, EXEMPLARY, OR CONSEQUENTIAL DAMAGES (INCLUDING,
 *  BUT NOT LIMITED TO, PROCUREMENT OF SUBSTITUTE GOODS OR SERVICES;
 *  LOSS OF USE, DATA, OR PROFITS; OR BUSINESS INTERRUPTION) HOWEVER
 *  CAUSED AND ON ANY THEORY OF LIABILITY, WHETHER IN CONTRACT, STRICT
 *  LIABILITY, OR TORT (INCLUDING NEGLIGENCE OR OTHERWISE) ARISING IN
 *  ANY WAY OUT OF THE USE OF THIS SOFTWARE, EVEN IF ADVISED OF THE
 *  POSSIBILITY OF SUCH DAMAGE.
 *********************************************************************/

/* Author: Ioan Sucan */

#ifndef MOVEIT_MOVEIT_CONTROLLER_MANAGER_
#define MOVEIT_MOVEIT_CONTROLLER_MANAGER_

#include <vector>
#include <string>
#include <moveit_msgs/msg/robot_trajectory.hpp>
#include <moveit/macros/class_forward.h>

/// Namespace for the base class of a MoveIt! controller manager
namespace moveit_controller_manager
{
/// The reported execution status
struct ExecutionStatus
{
  enum Value
  {
    UNKNOWN,
    RUNNING,
    SUCCEEDED,
    PREEMPTED,
    TIMED_OUT,
    ABORTED,
    FAILED
  };

  ExecutionStatus(Value value = UNKNOWN) : status_(value)
  {
  }

  operator Value() const
  {
    return status_;
  }

  explicit operator bool() const
  {
    return status_ == SUCCEEDED;
  }

  /// Convert the execution status to a string
  std::string asString() const
  {
    switch (status_)
    {
      case RUNNING:
        return "RUNNING";
      case SUCCEEDED:
        return "SUCCEEDED";
      case PREEMPTED:
        return "PREEMPTED";
      case TIMED_OUT:
        return "TIMED_OUT";
      case ABORTED:
        return "ABORTED";
      case FAILED:
        return "FAILED";
      default:
        return "UNKNOWN";
    }
  }

private:
  Value status_;
};

MOVEIT_CLASS_FORWARD(MoveItControllerHandle);

/** \brief MoveIt! sends commands to a controller via a handle that satisfies this interface. */
class MoveItControllerHandle
{
public:
  /** \brief Each controller has a name. The handle is initialized with that name */
  MoveItControllerHandle(const std::string& name) : name_(name)
  {
  }

  virtual ~MoveItControllerHandle()
  {
  }

  /** \brief Get the name of the controller this handle can send commands to */
  const std::string& getName() const
  {
    return name_;
  }

  /** \brief Send a trajectory to the controller.
<<<<<<< HEAD
   *
   * The controller is expected to execute the trajectory, but this function call should not block.
   * Blocking is achievable by calling waitForExecution().
   * Return false when the controller cannot accept the trajectory. */
=======
     *
     * The controller is expected to execute the trajectory, but this function call should not block.
     * Blocking is achievable by calling waitForExecution().
     * Return false when the controller cannot accept the trajectory. */
>>>>>>> f071f988
  virtual bool sendTrajectory(const moveit_msgs::msg::RobotTrajectory& trajectory) = 0;

  /** \brief Cancel the execution of any motion using this controller.
   *
   * Report false if canceling is not possible.
   * If there is no execution in progress, this function is a no-op and returns true. */
  virtual bool cancelExecution() = 0;

  /** \brief Wait for the current execution to complete, or until the timeout is reached.
   *
   * Return true if the execution is complete (whether successful or not).
   * Return false if timeout was reached.
   * If timeout is 0 (default argument), wait until the execution is complete (no timeout). */
  virtual bool waitForExecution(const ros::Duration& timeout = ros::Duration(0)) = 0;

  /** \brief Return the execution status of the last trajectory sent to the controller. */
  virtual ExecutionStatus getLastExecutionStatus() = 0;

protected:
  std::string name_;
};

MOVEIT_CLASS_FORWARD(MoveItControllerManager);

/** @brief MoveIt! does not enforce how controllers are implemented.
    To make your controllers usable by MoveIt, this interface needs to be implemented.
    The main purpose of this interface is to expose the set of known controllers and
    potentially to allow activating and deactivating them, if multiple controllers are available.
 */
class MoveItControllerManager
{
public:
  /** \brief Each controller known to MoveIt! has a state. This
      structure describes that controller's state. */
  struct ControllerState
  {
    ControllerState() : active_(false), default_(false)
    {
    }

    /** \brief A controller can be active or inactive. This means that MoveIt! could activate the controller when
       needed, and de-activate controllers that overlap (control the same set of joints) */
    bool active_;

    /** \brief It is often the case that multiple controllers could be used to execute a motion. Marking a controller as
       default makes MoveIt! prefer this controller when multiple options are available. */
    bool default_;
  };

  /** \brief Default constructor. This needs to have no arguments so that the plugin system can construct the object. */
  MoveItControllerManager()
  {
  }

  virtual ~MoveItControllerManager()
  {
  }

  /** \brief Return a given named controller. */
  virtual MoveItControllerHandlePtr getControllerHandle(const std::string& name) = 0;

  /** \brief Get the list of known controller names. */
  virtual void getControllersList(std::vector<std::string>& names) = 0;

  /** \brief Get the list of active controllers.
   *
   * If there is only one controller in the system, this will be active.  When multiple controllers exist,
   * and they operate on overlaping sets of joints, not all controllers should be active at the same time. */
  virtual void getActiveControllers(std::vector<std::string>& names) = 0;

  /** \brief Report the joints a controller operates on, given the controller name.
   *
   * In order to decide which controller to use, it is necessary to reason about the joints a controller
   * operates on. */
  virtual void getControllerJoints(const std::string& name, std::vector<std::string>& joints) = 0;

  /** \brief Report the state of a controller, given its name. */
  virtual ControllerState getControllerState(const std::string& name) = 0;

  /** \brief Activate and deactivate controllers */
  virtual bool switchControllers(const std::vector<std::string>& activate,
                                 const std::vector<std::string>& deactivate) = 0;
};
}

#endif<|MERGE_RESOLUTION|>--- conflicted
+++ resolved
@@ -121,17 +121,14 @@
   }
 
   /** \brief Send a trajectory to the controller.
-<<<<<<< HEAD
    *
    * The controller is expected to execute the trajectory, but this function call should not block.
    * Blocking is achievable by calling waitForExecution().
    * Return false when the controller cannot accept the trajectory. */
-=======
-     *
-     * The controller is expected to execute the trajectory, but this function call should not block.
-     * Blocking is achievable by calling waitForExecution().
-     * Return false when the controller cannot accept the trajectory. */
->>>>>>> f071f988
+   *
+   * The controller is expected to execute the trajectory, but this function call should not block.
+   * Blocking is achievable by calling waitForExecution().
+   * Return false when the controller cannot accept the trajectory. */
   virtual bool sendTrajectory(const moveit_msgs::msg::RobotTrajectory& trajectory) = 0;
 
   /** \brief Cancel the execution of any motion using this controller.
