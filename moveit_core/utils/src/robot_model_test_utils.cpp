/*********************************************************************
 * Software License Agreement (BSD License)
 *
 *  Copyright (c) 2018, Bryce Willey.
 *  All rights reserved.
 *
 *  Redistribution and use in source and binary forms, with or without
 *  modification, are permitted provided that the following conditions
 *  are met:
 *
 *   * Redistributions of source code must retain the above copyright
 *     notice, this list of conditions and the following disclaimer.
 *   * Redistributions in binary form must reproduce the above
 *     copyright notice, this list of conditions and the following
 *     disclaimer in the documentation and/or other materials provided
 *     with the distribution.
 *   * Neither the name of MoveIt! nor the names of its
 *     contributors may be used to endorse or promote products derived
 *     from this software without specific prior written permission.
 *
 *  THIS SOFTWARE IS PROVIDED BY THE COPYRIGHT HOLDERS AND CONTRIBUTORS
 *  "AS IS" AND ANY EXPRESS OR IMPLIED WARRANTIES, INCLUDING, BUT NOT
 *  LIMITED TO, THE IMPLIED WARRANTIES OF MERCHANTABILITY AND FITNESS
 *  FOR A PARTICULAR PURPOSE ARE DISCLAIMED. IN NO EVENT SHALL THE
 *  COPYRIGHT OWNER OR CONTRIBUTORS BE LIABLE FOR ANY DIRECT, INDIRECT,
 *  INCIDENTAL, SPECIAL, EXEMPLARY, OR CONSEQUENTIAL DAMAGES (INCLUDING,
 *  BUT NOT LIMITED TO, PROCUREMENT OF SUBSTITUTE GOODS OR SERVICES;
 *  LOSS OF USE, DATA, OR PROFITS; OR BUSINESS INTERRUPTION) HOWEVER
 *  CAUSED AND ON ANY THEORY OF LIABILITY, WHETHER IN CONTRACT, STRICT
 *  LIABILITY, OR TORT (INCLUDING NEGLIGENCE OR OTHERWISE) ARISING IN
 *  ANY WAY OUT OF THE USE OF THIS SOFTWARE, EVEN IF ADVISED OF THE
 *  POSSIBILITY OF SUCH DAMAGE.
 *********************************************************************/

/* Author: Bryce Willey */

#include "rclcpp/rclcpp.hpp"
#include <boost/algorithm/string_regex.hpp>
#include <boost/math/constants/constants.hpp>
#include <geometry_msgs/msg/pose.hpp>
#include "moveit/utils/robot_model_test_utils.h"

namespace moveit
{
namespace core
{
rclcpp::Logger logger_robot_model_builder = rclcpp::get_logger("robot_model_builder");

moveit::core::RobotModelPtr loadTestingRobotModel(const std::string& robot_name)
{
  urdf::ModelInterfaceSharedPtr urdf = loadModelInterface(robot_name);
  srdf::ModelSharedPtr srdf = loadSRDFModel(robot_name);
  moveit::core::RobotModelPtr robot_model(new moveit::core::RobotModel(urdf, srdf));
  return robot_model;
}

urdf::ModelInterfaceSharedPtr loadModelInterface(const std::string& robot_name)
{
  boost::filesystem::path res_path(MOVEIT_TEST_RESOURCES_DIR);
  urdf::ModelInterfaceSharedPtr urdf_model = urdf::parseURDFFile((res_path / robot_name / "urdf/robot.xml").string());
  if (urdf_model == nullptr)
  {
    RCLCPP_ERROR(logger_robot_model_builder, "Cannot find URDF for %s. Make sure moveit_resources/your robot description is installed",
                    robot_name.c_str());
  }
  return urdf_model;
}

srdf::ModelSharedPtr loadSRDFModel(const std::string& robot_name)
{
  boost::filesystem::path res_path(MOVEIT_TEST_RESOURCES_DIR);
  urdf::ModelInterfaceSharedPtr urdf_model = loadModelInterface(robot_name);
  srdf::ModelSharedPtr srdf_model(new srdf::Model());
  srdf_model->initFile(*urdf_model, (res_path / robot_name / "srdf/robot.xml").string());
  return srdf_model;
}

RobotModelBuilder::RobotModelBuilder(const std::string& name, const std::string& base_link_name)
  : urdf_model_(new urdf::ModelInterface()), srdf_writer_(new srdf::SRDFWriter())
{
  urdf_model_->clear();
  urdf_model_->name_ = name;

  urdf::LinkSharedPtr base_link(new urdf::Link);
  base_link->name = base_link_name;
  urdf_model_->links_.insert(std::make_pair(base_link_name, base_link));

  srdf_writer_->robot_name_ = name;
}

void RobotModelBuilder::addChain(const std::string& section, const std::string& type,
                                 const std::vector<geometry_msgs::msg::Pose>& joint_origins)
{
  std::vector<std::string> link_names;
  boost::split_regex(link_names, section, boost::regex("->"));
  if (link_names.empty())
  {
    RCLCPP_ERROR(logger_robot_model_builder, "No links specified (empty section?)");
    is_valid_ = false;
    return;
  }
  // First link should already be added.
  if (not urdf_model_->getLink(link_names[0]))
  {
    RCLCPP_ERROR(logger_robot_model_builder, "Link %s not present in builder yet!", link_names[0].c_str());
    is_valid_ = false;
    return;
  }

  if (not joint_origins.empty() && link_names.size() - 1 != joint_origins.size())
  {
    RCLCPP_ERROR(logger_robot_model_builder, "There should be one more link (%zu) than there are joint origins (%zu)",
                    link_names.size(), joint_origins.size());
    is_valid_ = false;
    return;
  }

  // Iterate through each link.
  for (size_t i = 1; i < link_names.size(); ++i)
  {
    // These links shouldn't be present already.
    if (urdf_model_->getLink(link_names[i]))
    {
      RCLCPP_ERROR(logger_robot_model_builder, "Link %s is already specified", link_names[i].c_str());
      is_valid_ = false;
      return;
    }
    urdf::LinkSharedPtr link(new urdf::Link);
    link->name = link_names[i];
    urdf_model_->links_.insert(std::make_pair(link_names[i], link));
    urdf::JointSharedPtr joint(new urdf::Joint);
    joint->name = link_names[i - 1] + "-" + link_names[i] + "-joint";
    // Default to Identity transform for origins.
    joint->parent_to_joint_origin_transform.clear();
    if (not joint_origins.empty())
    {
      geometry_msgs::msg::Pose o = joint_origins[i - 1];
      joint->parent_to_joint_origin_transform.position = urdf::Vector3(o.position.x, o.position.y, o.position.z);
      joint->parent_to_joint_origin_transform.rotation =
          urdf::Rotation(o.orientation.x, o.orientation.y, o.orientation.z, o.orientation.w);
    }

    joint->parent_link_name = link_names[i - 1];
    joint->child_link_name = link_names[i];
    if (type == "planar")
      joint->type = urdf::Joint::PLANAR;
    else if (type == "floating")
      joint->type = urdf::Joint::FLOATING;
    else if (type == "revolute")
      joint->type = urdf::Joint::REVOLUTE;
    else if (type == "continuous")
      joint->type = urdf::Joint::CONTINUOUS;
    else if (type == "prismatic")
      joint->type = urdf::Joint::PRISMATIC;
    else if (type == "fixed")
      joint->type = urdf::Joint::FIXED;
    else
    {
      RCLCPP_ERROR(logger_robot_model_builder, "No such joint type as %s", type.c_str());
      is_valid_ = false;
      return;
    }

    joint->axis = urdf::Vector3(1.0, 0.0, 0.0);
    if (joint->type == urdf::Joint::REVOLUTE || joint->type == urdf::Joint::PRISMATIC)
    {
      urdf::JointLimitsSharedPtr limits(new urdf::JointLimits);
      limits->lower = -boost::math::constants::pi<double>();
      limits->upper = boost::math::constants::pi<double>();

      joint->limits = limits;
    }
    urdf_model_->joints_.insert(std::make_pair(joint->name, joint));
  }
}

void RobotModelBuilder::addInertial(const std::string& link_name, double mass, geometry_msgs::msg::Pose origin, double ixx,
                                    double ixy, double ixz, double iyy, double iyz, double izz)
{
  if (not urdf_model_->getLink(link_name))
  {
    RCLCPP_ERROR(logger_robot_model_builder, "Link %s not present in builder yet!", link_name.c_str());
    is_valid_ = false;
    return;
  }

  urdf::InertialSharedPtr inertial(new urdf::Inertial);
  inertial->origin.position = urdf::Vector3(origin.position.x, origin.position.y, origin.position.z);
  inertial->origin.rotation =
      urdf::Rotation(origin.orientation.x, origin.orientation.y, origin.orientation.z, origin.orientation.w);
  inertial->mass = mass;
  inertial->ixx = ixx;
  inertial->ixy = ixy;
  inertial->ixz = ixz;
  inertial->iyy = iyy;
  inertial->iyz = iyz;
  inertial->izz = izz;

  urdf::LinkSharedPtr link;
  urdf_model_->getLink(link_name, link);
  link->inertial = inertial;
}

void RobotModelBuilder::addVisualBox(const std::string& link_name, const std::vector<double>& size,
                                     geometry_msgs::msg::Pose origin)
{
  urdf::VisualSharedPtr vis(new urdf::Visual);
  urdf::BoxSharedPtr geometry(new urdf::Box);
  geometry->dim = urdf::Vector3(size[0], size[1], size[2]);
  vis->geometry = geometry;
  addLinkVisual(link_name, vis, origin);
}

void RobotModelBuilder::addCollisionBox(const std::string& link_name, const std::vector<double>& dims,
                                        geometry_msgs::msg::Pose origin)
{
  if (dims.size() != 3)
  {
    RCLCPP_ERROR(logger_robot_model_builder,"There can only be 3 dimensions of a box (given %zu!)");
    is_valid_ = false;
    return;
  }
  urdf::CollisionSharedPtr coll(new urdf::Collision);
  urdf::BoxSharedPtr geometry(new urdf::Box);
  geometry->dim = urdf::Vector3(dims[0], dims[1], dims[2]);
  coll->geometry = geometry;
  addLinkCollision(link_name, coll, origin);
}

void RobotModelBuilder::addCollisionMesh(const std::string& link_name, const std::string& filename,
                                         geometry_msgs::msg::Pose origin)
{
  urdf::CollisionSharedPtr coll(new urdf::Collision);
  urdf::MeshSharedPtr geometry(new urdf::Mesh);
  geometry->filename = filename;
  coll->geometry = geometry;
  addLinkCollision(link_name, coll, origin);
}

<<<<<<< HEAD
void RobotModelBuilder::addLinkCollision(const std::string& link_name, urdf::CollisionSharedPtr collision,
                                         geometry_msgs::msg::Pose origin)
=======
void RobotModelBuilder::addLinkCollision(const std::string& link_name, const urdf::CollisionSharedPtr& collision,
                                         geometry_msgs::Pose origin)
>>>>>>> 97c24bf1
{
  if (not urdf_model_->getLink(link_name))
  {
    RCLCPP_ERROR(logger_robot_model_builder, "Link %s not present in builder yet!", link_name.c_str());
    is_valid_ = false;
    return;
  }
  collision->origin.position = urdf::Vector3(origin.position.x, origin.position.y, origin.position.z);
  collision->origin.rotation =
      urdf::Rotation(origin.orientation.x, origin.orientation.y, origin.orientation.z, origin.orientation.w);

  urdf::LinkSharedPtr link;
  urdf_model_->getLink(link_name, link);
  link->collision_array.push_back(collision);
}

<<<<<<< HEAD
void RobotModelBuilder::addLinkVisual(const std::string& link_name, urdf::VisualSharedPtr vis,
                                      geometry_msgs::msg::Pose origin)
=======
void RobotModelBuilder::addLinkVisual(const std::string& link_name, const urdf::VisualSharedPtr& vis,
                                      geometry_msgs::Pose origin)
>>>>>>> 97c24bf1
{
  if (not urdf_model_->getLink(link_name))
  {
    RCLCPP_ERROR(logger_robot_model_builder, "Link %s not present in builder yet!", link_name.c_str());
    is_valid_ = false;
    return;
  }
  vis->origin.position = urdf::Vector3(origin.position.x, origin.position.y, origin.position.z);
  vis->origin.rotation =
      urdf::Rotation(origin.orientation.x, origin.orientation.y, origin.orientation.z, origin.orientation.w);

  urdf::LinkSharedPtr link;
  urdf_model_->getLink(link_name, link);
  if (not link->visual_array.empty())
  {
    link->visual_array.push_back(vis);
  }
  else if (link->visual)
  {
    link->visual_array.push_back(link->visual);
    link->visual.reset();
    link->visual_array.push_back(vis);
  }
  else
  {
    link->visual = vis;
  }
}

void RobotModelBuilder::addVirtualJoint(const std::string& parent_frame, const std::string& child_link,
                                        const std::string& type, const std::string& name)
{
  srdf::Model::VirtualJoint new_virtual_joint;
  if (name.empty())
    new_virtual_joint.name_ = parent_frame + "-" + child_link + "-virtual_joint";
  else
    new_virtual_joint.name_ = name;
  new_virtual_joint.type_ = type;
  new_virtual_joint.parent_frame_ = parent_frame;
  new_virtual_joint.child_link_ = child_link;
  srdf_writer_->virtual_joints_.push_back(new_virtual_joint);
}

void RobotModelBuilder::addGroupChain(const std::string& base_link, const std::string& tip_link,
                                      const std::string& name)
{
  srdf::Model::Group new_group;
  if (name.empty())
    new_group.name_ = base_link + "-" + tip_link + "-chain-group";
  else
    new_group.name_ = name;
  new_group.chains_.push_back(std::make_pair(base_link, tip_link));
  srdf_writer_->groups_.push_back(new_group);
}

void RobotModelBuilder::addGroup(const std::vector<std::string>& links, const std::vector<std::string>& joints,
                                 const std::string& name)
{
  srdf::Model::Group new_group;
  new_group.name_ = name;
  new_group.links_ = links;
  new_group.joints_ = joints;
  srdf_writer_->groups_.push_back(new_group);
}

bool RobotModelBuilder::isValid()
{
  return is_valid_;
}

moveit::core::RobotModelPtr RobotModelBuilder::build()
{
  moveit::core::RobotModelPtr robot_model;
  std::map<std::string, std::string> parent_link_tree;
  parent_link_tree.clear();

  try
  {
    urdf_model_->initTree(parent_link_tree);
  }
  catch (urdf::ParseError& e)
  {
    RCLCPP_ERROR(logger_robot_model_builder, "Failed to build tree: %s", e.what());
    return robot_model;
  }

  // find the root link
  try
  {
    urdf_model_->initRoot(parent_link_tree);
  }
  catch (urdf::ParseError& e)
  {
    RCLCPP_ERROR(logger_robot_model_builder, "Failed to find root link: %s", e.what());
    return robot_model;
  }
  srdf_writer_->updateSRDFModel(*urdf_model_);
  robot_model.reset(new moveit::core::RobotModel(urdf_model_, srdf_writer_->srdf_model_));
  return robot_model;
}
}  // namespace core
}  // namespace moveit<|MERGE_RESOLUTION|>--- conflicted
+++ resolved
@@ -237,13 +237,8 @@
   addLinkCollision(link_name, coll, origin);
 }
 
-<<<<<<< HEAD
 void RobotModelBuilder::addLinkCollision(const std::string& link_name, urdf::CollisionSharedPtr collision,
                                          geometry_msgs::msg::Pose origin)
-=======
-void RobotModelBuilder::addLinkCollision(const std::string& link_name, const urdf::CollisionSharedPtr& collision,
-                                         geometry_msgs::Pose origin)
->>>>>>> 97c24bf1
 {
   if (not urdf_model_->getLink(link_name))
   {
@@ -260,13 +255,8 @@
   link->collision_array.push_back(collision);
 }
 
-<<<<<<< HEAD
 void RobotModelBuilder::addLinkVisual(const std::string& link_name, urdf::VisualSharedPtr vis,
                                       geometry_msgs::msg::Pose origin)
-=======
-void RobotModelBuilder::addLinkVisual(const std::string& link_name, const urdf::VisualSharedPtr& vis,
-                                      geometry_msgs::Pose origin)
->>>>>>> 97c24bf1
 {
   if (not urdf_model_->getLink(link_name))
   {
