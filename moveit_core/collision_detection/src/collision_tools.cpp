--- conflicted
+++ resolved
@@ -62,12 +62,8 @@
 }
 
 void getCostMarkers(visualization_msgs::msg::MarkerArray& arr, const std::string& frame_id,
-<<<<<<< HEAD
-                    std::set<CostSource>& cost_sources, const std_msgs::msg::ColorRGBA& color, const rclcpp::Duration& lifetime)
-=======
                     std::set<CostSource>& cost_sources, const std_msgs::msg::ColorRGBA& color,
                     const rclcpp::Duration& lifetime)
->>>>>>> 8152ab5f
 {
   int id = 0;
   for (const auto& cost_source : cost_sources)
@@ -282,11 +278,7 @@
 void contactToMsg(const Contact& contact, moveit_msgs::msg::ContactInformation& msg)
 {
   msg.position = tf2::toMsg(contact.pos);
-<<<<<<< HEAD
-  tf2::toMsg(contact.normal);
-=======
   msg.normal = tf2::toMsg(contact.normal);
->>>>>>> 8152ab5f
   msg.depth = contact.depth;
   msg.contact_body_1 = contact.body_name_1;
   msg.contact_body_2 = contact.body_name_2;
