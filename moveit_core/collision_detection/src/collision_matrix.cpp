/*********************************************************************
 * Software License Agreement (BSD License)
 *
 *  Copyright (c) 2011, Willow Garage, Inc.
 *  All rights reserved.
 *
 *  Redistribution and use in source and binary forms, with or without
 *  modification, are permitted provided that the following conditions
 *  are met:
 *
 *   * Redistributions of source code must retain the above copyright
 *     notice, this list of conditions and the following disclaimer.
 *   * Redistributions in binary form must reproduce the above
 *     copyright notice, this list of conditions and the following
 *     disclaimer in the documentation and/or other materials provided
 *     with the distribution.
 *   * Neither the name of Willow Garage nor the names of its
 *     contributors may be used to endorse or promote products derived
 *     from this software without specific prior written permission.
 *
 *  THIS SOFTWARE IS PROVIDED BY THE COPYRIGHT HOLDERS AND CONTRIBUTORS
 *  "AS IS" AND ANY EXPRESS OR IMPLIED WARRANTIES, INCLUDING, BUT NOT
 *  LIMITED TO, THE IMPLIED WARRANTIES OF MERCHANTABILITY AND FITNESS
 *  FOR A PARTICULAR PURPOSE ARE DISCLAIMED. IN NO EVENT SHALL THE
 *  COPYRIGHT OWNER OR CONTRIBUTORS BE LIABLE FOR ANY DIRECT, INDIRECT,
 *  INCIDENTAL, SPECIAL, EXEMPLARY, OR CONSEQUENTIAL DAMAGES (INCLUDING,
 *  BUT NOT LIMITED TO, PROCUREMENT OF SUBSTITUTE GOODS OR SERVICES;
 *  LOSS OF USE, DATA, OR PROFITS; OR BUSINESS INTERRUPTION) HOWEVER
 *  CAUSED AND ON ANY THEORY OF LIABILITY, WHETHER IN CONTRACT, STRICT
 *  LIABILITY, OR TORT (INCLUDING NEGLIGENCE OR OTHERWISE) ARISING IN
 *  ANY WAY OUT OF THE USE OF THIS SOFTWARE, EVEN IF ADVISED OF THE
 *  POSSIBILITY OF SUCH DAMAGE.
 *********************************************************************/

/* Author: Ioan Sucan, E. Gil Jones */

#include <moveit/collision_detection/collision_matrix.h>
#include <boost/bind.hpp>
#include <iomanip>
#include "rclcpp/rclcpp.hpp"

namespace collision_detection
{
<<<<<<< HEAD
=======
// Logger
rclcpp::Logger LOGGER = rclcpp::get_logger("collision_detection");
>>>>>>> 8152ab5f

AllowedCollisionMatrix::AllowedCollisionMatrix()
{
}

AllowedCollisionMatrix::AllowedCollisionMatrix(const std::vector<std::string>& names, bool allowed)
{
  for (std::size_t i = 0; i < names.size(); ++i)
    for (std::size_t j = i; j < names.size(); ++j)
      setEntry(names[i], names[j], allowed);
}

AllowedCollisionMatrix::AllowedCollisionMatrix(const moveit_msgs::msg::AllowedCollisionMatrix& msg)
{
  if (msg.entry_names.size() != msg.entry_values.size() ||
<<<<<<< HEAD
      msg.default_entry_names.size() != msg.default_entry_values.size()){
        RCLCPP_ERROR(logger_collision_detection, "The number of links does not match the number of entries in AllowedCollisionMatrix message");
      }
  else
  {
    for (std::size_t i = 0; i < msg.entry_names.size(); ++i) {
      if (msg.entry_values[i].enabled.size() != msg.entry_names.size()){
        RCLCPP_ERROR(logger_collision_detection,
          "Number of entries is incorrect for link '%s' in AllowedCollisionMatrix message",
          msg.entry_names[i].c_str());
      } else {
        for (std::size_t j = i + 1; j < msg.entry_values[i].enabled.size(); ++j){
=======
      msg.default_entry_names.size() != msg.default_entry_values.size())
  {
    RCLCPP_ERROR(LOGGER, "The number of links does not match the number of entries in AllowedCollisionMatrix message");
  }
  else
  {
    for (std::size_t i = 0; i < msg.entry_names.size(); ++i)
    {
      if (msg.entry_values[i].enabled.size() != msg.entry_names.size())
      {
        RCLCPP_ERROR(LOGGER, "Number of entries is incorrect for link '%s' in AllowedCollisionMatrix message",
                     msg.entry_names[i].c_str());
      }
      else
      {
        for (std::size_t j = i + 1; j < msg.entry_values[i].enabled.size(); ++j)
        {
>>>>>>> 8152ab5f
          setEntry(msg.entry_names[i], msg.entry_names[j], msg.entry_values[i].enabled[j]);
        }
      }
    }

    for (std::size_t i = 0; i < msg.default_entry_names.size(); ++i)
      setDefaultEntry(msg.default_entry_names[i], msg.default_entry_values[i]);
  }
}

AllowedCollisionMatrix::AllowedCollisionMatrix(const AllowedCollisionMatrix& acm)
{
  entries_ = acm.entries_;
  allowed_contacts_ = acm.allowed_contacts_;
  default_entries_ = acm.default_entries_;
  default_allowed_contacts_ = acm.default_allowed_contacts_;
}

bool AllowedCollisionMatrix::getEntry(const std::string& name1, const std::string& name2, DecideContactFn& fn) const
{
  auto it1 = allowed_contacts_.find(name1);
  if (it1 == allowed_contacts_.end())
    return false;
  auto it2 = it1->second.find(name2);
  if (it2 == it1->second.end())
    return false;
  fn = it2->second;
  return true;
}

bool AllowedCollisionMatrix::getEntry(const std::string& name1, const std::string& name2,
                                      AllowedCollision::Type& allowed_collision) const
{
  auto it1 = entries_.find(name1);
  if (it1 == entries_.end())
    return false;
  auto it2 = it1->second.find(name2);
  if (it2 == it1->second.end())
    return false;
  allowed_collision = it2->second;
  return true;
}

bool AllowedCollisionMatrix::hasEntry(const std::string& name) const
{
  return entries_.find(name) != entries_.end();
}

bool AllowedCollisionMatrix::hasEntry(const std::string& name1, const std::string& name2) const
{
  auto it1 = entries_.find(name1);
  if (it1 == entries_.end())
    return false;
  auto it2 = it1->second.find(name2);
  return it2 != it1->second.end();
}

void AllowedCollisionMatrix::setEntry(const std::string& name1, const std::string& name2, bool allowed)
{
  const AllowedCollision::Type v = allowed ? AllowedCollision::ALWAYS : AllowedCollision::NEVER;
  entries_[name1][name2] = entries_[name2][name1] = v;

  // remove boost::function pointers, if any
  auto it = allowed_contacts_.find(name1);
  if (it != allowed_contacts_.end())
  {
    auto jt = it->second.find(name2);
    if (jt != it->second.end())
      it->second.erase(jt);
  }
  it = allowed_contacts_.find(name2);
  if (it != allowed_contacts_.end())
  {
    auto jt = it->second.find(name1);
    if (jt != it->second.end())
      it->second.erase(jt);
  }
}

void AllowedCollisionMatrix::setEntry(const std::string& name1, const std::string& name2, DecideContactFn& fn)
{
  entries_[name1][name2] = entries_[name2][name1] = AllowedCollision::CONDITIONAL;
  allowed_contacts_[name1][name2] = allowed_contacts_[name2][name1] = fn;
}

void AllowedCollisionMatrix::removeEntry(const std::string& name)
{
  entries_.erase(name);
  allowed_contacts_.erase(name);
  for (auto& entry : entries_)
    entry.second.erase(name);
  for (auto& allowed_contact : allowed_contacts_)
    allowed_contact.second.erase(name);
}

void AllowedCollisionMatrix::removeEntry(const std::string& name1, const std::string& name2)
{
  auto jt = entries_.find(name1);
  if (jt != entries_.end())
  {
    auto it = jt->second.find(name2);
    if (it != jt->second.end())
      jt->second.erase(it);
  }
  jt = entries_.find(name2);
  if (jt != entries_.end())
  {
    auto it = jt->second.find(name1);
    if (it != jt->second.end())
      jt->second.erase(it);
  }

  auto it = allowed_contacts_.find(name1);
  if (it != allowed_contacts_.end())
  {
    auto jt = it->second.find(name2);
    if (jt != it->second.end())
      it->second.erase(jt);
  }
  it = allowed_contacts_.find(name2);
  if (it != allowed_contacts_.end())
  {
    auto jt = it->second.find(name1);
    if (jt != it->second.end())
      it->second.erase(jt);
  }
}

void AllowedCollisionMatrix::setEntry(const std::string& name, const std::vector<std::string>& other_names,
                                      bool allowed)
{
  for (const auto& other_name : other_names)
    if (other_name != name)
      setEntry(other_name, name, allowed);
}

void AllowedCollisionMatrix::setEntry(const std::vector<std::string>& names1, const std::vector<std::string>& names2,
                                      bool allowed)
{
  for (const auto& name1 : names1)
    setEntry(name1, names2, allowed);
}

void AllowedCollisionMatrix::setEntry(const std::string& name, bool allowed)
{
  std::string last = name;
  for (auto& entry : entries_)
    if (name != entry.first && last != entry.first)
    {
      last = entry.first;
      setEntry(name, entry.first, allowed);
    }
}

void AllowedCollisionMatrix::setEntry(bool allowed)
{
  const AllowedCollision::Type v = allowed ? AllowedCollision::ALWAYS : AllowedCollision::NEVER;
  for (auto& entry : entries_)
    for (auto& it2 : entry.second)
      it2.second = v;
}

void AllowedCollisionMatrix::setDefaultEntry(const std::string& name, bool allowed)
{
  const AllowedCollision::Type v = allowed ? AllowedCollision::ALWAYS : AllowedCollision::NEVER;
  default_entries_[name] = v;
  default_allowed_contacts_.erase(name);
}

void AllowedCollisionMatrix::setDefaultEntry(const std::string& name, DecideContactFn& fn)
{
  default_entries_[name] = AllowedCollision::CONDITIONAL;
  default_allowed_contacts_[name] = fn;
}

bool AllowedCollisionMatrix::getDefaultEntry(const std::string& name, AllowedCollision::Type& allowed_collision) const
{
  auto it = default_entries_.find(name);
  if (it == default_entries_.end())
    return false;
  allowed_collision = it->second;
  return true;
}

bool AllowedCollisionMatrix::getDefaultEntry(const std::string& name, DecideContactFn& fn) const
{
  auto it = default_allowed_contacts_.find(name);
  if (it == default_allowed_contacts_.end())
    return false;
  fn = it->second;
  return true;
}

static bool andDecideContact(const DecideContactFn& f1, const DecideContactFn& f2, Contact& contact)
{
  return f1(contact) && f2(contact);
}

bool AllowedCollisionMatrix::getAllowedCollision(const std::string& name1, const std::string& name2,
                                                 DecideContactFn& fn) const
{
  DecideContactFn fn1, fn2;
  bool found1 = getDefaultEntry(name1, fn1);
  bool found2 = getDefaultEntry(name2, fn2);

  if (!found1 && !found2)
    return getEntry(name1, name2, fn);
  else
  {
    if (found1 && !found2)
      fn = fn1;
    else if (!found1 && found2)
      fn = fn2;
    else if (found1 && found2)
      fn = boost::bind(&andDecideContact, fn1, fn2, _1);
    else
      return false;
    return true;
  }
}

bool AllowedCollisionMatrix::getAllowedCollision(const std::string& name1, const std::string& name2,
                                                 AllowedCollision::Type& allowed_collision) const
{
  AllowedCollision::Type t1, t2;
  bool found1 = getDefaultEntry(name1, t1);
  bool found2 = getDefaultEntry(name2, t2);

  if (!found1 && !found2)
    return getEntry(name1, name2, allowed_collision);
  else
  {
    if (found1 && !found2)
      allowed_collision = t1;
    else if (!found1 && found2)
      allowed_collision = t2;
    else if (found1 && found2)
    {
      if (t1 == AllowedCollision::NEVER || t2 == AllowedCollision::NEVER)
        allowed_collision = AllowedCollision::NEVER;
      else if (t1 == AllowedCollision::CONDITIONAL || t2 == AllowedCollision::CONDITIONAL)
        allowed_collision = AllowedCollision::CONDITIONAL;
      else  // ALWAYS is the only remaining case
        allowed_collision = AllowedCollision::ALWAYS;
    }
    else
      return false;
    return true;
  }
}

void AllowedCollisionMatrix::clear()
{
  entries_.clear();
  allowed_contacts_.clear();
  default_entries_.clear();
  default_allowed_contacts_.clear();
}

void AllowedCollisionMatrix::getAllEntryNames(std::vector<std::string>& names) const
{
  names.clear();
  for (const auto& entry : entries_)
    if (!names.empty() && names.back() == entry.first)
      continue;
    else
      names.push_back(entry.first);
}

void AllowedCollisionMatrix::getMessage(moveit_msgs::msg::AllowedCollisionMatrix& msg) const
{
  msg.entry_names.clear();
  msg.entry_values.clear();
  msg.default_entry_names.clear();
  msg.default_entry_values.clear();

  getAllEntryNames(msg.entry_names);
  std::sort(msg.entry_names.begin(), msg.entry_names.end());

  msg.entry_values.resize(msg.entry_names.size());
  for (std::size_t i = 0; i < msg.entry_names.size(); ++i)
    msg.entry_values[i].enabled.resize(msg.entry_names.size(), false);

  // there is an approximation here: if we use a boost function to decide
  // whether a collision is allowed or not, we just assume the collision is not allowed.
  for (std::size_t i = 0; i < msg.entry_names.size(); ++i)
  {
    AllowedCollision::Type dtype;
    bool dfound = getDefaultEntry(msg.entry_names[i], dtype);
    if (dfound)
    {
      msg.default_entry_names.push_back(msg.entry_names[i]);
      msg.default_entry_values.push_back(dtype == AllowedCollision::ALWAYS);
    }

    for (std::size_t j = i; j < msg.entry_names.size(); ++j)
    {
      AllowedCollision::Type type;
      bool found = getEntry(msg.entry_names[i], msg.entry_names[j], type);
      if (found)
        msg.entry_values[i].enabled[j] = msg.entry_values[j].enabled[i] = type == AllowedCollision::ALWAYS;
    }
  }
}

void AllowedCollisionMatrix::print(std::ostream& out) const
{
  std::vector<std::string> names;
  getAllEntryNames(names);
  std::sort(names.begin(), names.end());

  std::size_t spacing = 4;
  for (auto& name : names)
  {
    std::size_t length = name.length();
    if (length > spacing)
      spacing = length;
  }
  ++spacing;

  std::size_t number_digits = 2;
  while (names.size() > pow(10, number_digits) - 1)
    number_digits++;

  // print indices along the top of the matrix
  for (std::size_t j = 0; j < number_digits; ++j)
  {
    out << std::setw(spacing + number_digits + 4) << "";
    for (std::size_t i = 0; i < names.size(); ++i)
    {
      std::stringstream ss;
      ss << std::setw(number_digits) << i;
      out << std::setw(3) << ss.str().c_str()[j];
    }
    out << std::endl;
  }

  for (std::size_t i = 0; i < names.size(); ++i)
  {
    out << std::setw(spacing) << names[i];
    out << std::setw(number_digits + 1) << i;
    out << " | ";
    for (std::size_t j = 0; j < names.size(); ++j)
    {
      AllowedCollision::Type type;
      bool found = getAllowedCollision(names[i], names[j], type);
      if (found)
        out << std::setw(3) << (type == AllowedCollision::ALWAYS ? '1' : (type == AllowedCollision::NEVER ? '0' : '?'));
      else
        out << std::setw(3) << '-';
    }
    out << std::endl;
  }
}

}  // end of namespace collision_detection<|MERGE_RESOLUTION|>--- conflicted
+++ resolved
@@ -41,11 +41,8 @@
 
 namespace collision_detection
 {
-<<<<<<< HEAD
-=======
 // Logger
 rclcpp::Logger LOGGER = rclcpp::get_logger("collision_detection");
->>>>>>> 8152ab5f
 
 AllowedCollisionMatrix::AllowedCollisionMatrix()
 {
@@ -61,20 +58,6 @@
 AllowedCollisionMatrix::AllowedCollisionMatrix(const moveit_msgs::msg::AllowedCollisionMatrix& msg)
 {
   if (msg.entry_names.size() != msg.entry_values.size() ||
-<<<<<<< HEAD
-      msg.default_entry_names.size() != msg.default_entry_values.size()){
-        RCLCPP_ERROR(logger_collision_detection, "The number of links does not match the number of entries in AllowedCollisionMatrix message");
-      }
-  else
-  {
-    for (std::size_t i = 0; i < msg.entry_names.size(); ++i) {
-      if (msg.entry_values[i].enabled.size() != msg.entry_names.size()){
-        RCLCPP_ERROR(logger_collision_detection,
-          "Number of entries is incorrect for link '%s' in AllowedCollisionMatrix message",
-          msg.entry_names[i].c_str());
-      } else {
-        for (std::size_t j = i + 1; j < msg.entry_values[i].enabled.size(); ++j){
-=======
       msg.default_entry_names.size() != msg.default_entry_values.size())
   {
     RCLCPP_ERROR(LOGGER, "The number of links does not match the number of entries in AllowedCollisionMatrix message");
@@ -92,7 +75,6 @@
       {
         for (std::size_t j = i + 1; j < msg.entry_values[i].enabled.size(); ++j)
         {
->>>>>>> 8152ab5f
           setEntry(msg.entry_names[i], msg.entry_names[j], msg.entry_values[i].enabled[j]);
         }
       }
