--- conflicted
+++ resolved
@@ -53,11 +53,7 @@
 WorldDiff::WorldDiff(const WorldPtr& world) : world_(world)
 {
   observer_handle_ =
-<<<<<<< HEAD
-      world->addObserver(std::bind(&WorldDiff::notify, this, std::placeholders::_1, std::placeholders::_2));
-=======
       world->addObserver([this](const World::ObjectConstPtr& object, World::Action action) { notify(object, action); });
->>>>>>> 7f2927c6
 }
 
 WorldDiff::WorldDiff(WorldDiff& other)
@@ -68,13 +64,8 @@
     changes_ = other.changes_;
 
     WorldWeakPtr(world).swap(world_);
-<<<<<<< HEAD
-    observer_handle_ =
-        world->addObserver(std::bind(&WorldDiff::notify, this, std::placeholders::_1, std::placeholders::_2));
-=======
     observer_handle_ = world->addObserver(
         [this](const World::ObjectConstPtr& object, World::Action action) { notify(object, action); });
->>>>>>> 7f2927c6
   }
 }
 
@@ -99,11 +90,7 @@
 
   WorldWeakPtr(world).swap(world_);
   observer_handle_ =
-<<<<<<< HEAD
-      world->addObserver(std::bind(&WorldDiff::notify, this, std::placeholders::_1, std::placeholders::_2));
-=======
       world->addObserver([this](const World::ObjectConstPtr& object, World::Action action) { notify(object, action); });
->>>>>>> 7f2927c6
 }
 
 void WorldDiff::setWorld(const WorldPtr& world)
@@ -118,11 +105,7 @@
   WorldWeakPtr(world).swap(world_);
 
   observer_handle_ =
-<<<<<<< HEAD
-      world->addObserver(std::bind(&WorldDiff::notify, this, std::placeholders::_1, std::placeholders::_2));
-=======
       world->addObserver([this](const World::ObjectConstPtr& object, World::Action action) { notify(object, action); });
->>>>>>> 7f2927c6
   world->notifyObserverAllObjects(observer_handle_, World::CREATE | World::ADD_SHAPE);
 }
 
