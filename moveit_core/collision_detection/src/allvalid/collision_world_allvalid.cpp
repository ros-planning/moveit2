/*********************************************************************
 * Software License Agreement (BSD License)
 *
 *  Copyright (c) 2011, Willow Garage, Inc.
 *  All rights reserved.
 *
 *  Redistribution and use in source and binary forms, with or without
 *  modification, are permitted provided that the following conditions
 *  are met:
 *
 *   * Redistributions of source code must retain the above copyright
 *     notice, this list of conditions and the following disclaimer.
 *   * Redistributions in binary form must reproduce the above
 *     copyright notice, this list of conditions and the following
 *     disclaimer in the documentation and/or other materials provided
 *     with the distribution.
 *   * Neither the name of Willow Garage nor the names of its
 *     contributors may be used to endorse or promote products derived
 *     from this software without specific prior written permission.
 *
 *  THIS SOFTWARE IS PROVIDED BY THE COPYRIGHT HOLDERS AND CONTRIBUTORS
 *  "AS IS" AND ANY EXPRESS OR IMPLIED WARRANTIES, INCLUDING, BUT NOT
 *  LIMITED TO, THE IMPLIED WARRANTIES OF MERCHANTABILITY AND FITNESS
 *  FOR A PARTICULAR PURPOSE ARE DISCLAIMED. IN NO EVENT SHALL THE
 *  COPYRIGHT OWNER OR CONTRIBUTORS BE LIABLE FOR ANY DIRECT, INDIRECT,
 *  INCIDENTAL, SPECIAL, EXEMPLARY, OR CONSEQUENTIAL DAMAGES (INCLUDING,
 *  BUT NOT LIMITED TO, PROCUREMENT OF SUBSTITUTE GOODS OR SERVICES;
 *  LOSS OF USE, DATA, OR PROFITS; OR BUSINESS INTERRUPTION) HOWEVER
 *  CAUSED AND ON ANY THEORY OF LIABILITY, WHETHER IN CONTRACT, STRICT
 *  LIABILITY, OR TORT (INCLUDING NEGLIGENCE OR OTHERWISE) ARISING IN
 *  ANY WAY OUT OF THE USE OF THIS SOFTWARE, EVEN IF ADVISED OF THE
 *  POSSIBILITY OF SUCH DAMAGE.
 *********************************************************************/

/* Author: Ioan Sucan */

#include <moveit/collision_detection/allvalid/collision_world_allvalid.h>
<<<<<<< HEAD
#include <moveit/collision_detection/collision_log.h>
=======
#include "rclcpp/rclcpp.hpp"

// Logger
rclcpp::Logger LOGGER = rclcpp::get_logger("collision_detection");
>>>>>>> 8152ab5f

collision_detection::CollisionWorldAllValid::CollisionWorldAllValid() : CollisionWorld()
{
}

collision_detection::CollisionWorldAllValid::CollisionWorldAllValid(const WorldPtr& world) : CollisionWorld(world)
{
}

collision_detection::CollisionWorldAllValid::CollisionWorldAllValid(const CollisionWorld& other, const WorldPtr& world)
  : CollisionWorld(other, world)
{
}

void collision_detection::CollisionWorldAllValid::checkRobotCollision(const CollisionRequest& req, CollisionResult& res,
                                                                      const CollisionRobot& robot,
                                                                      const robot_state::RobotState& state) const
{
  res.collision = false;
  if (req.verbose)
<<<<<<< HEAD
    RCLCPP_INFO(collision_detection::logger_collision_detection, "Using AllValid collision detection. No collision checking is performed.");
=======
    RCLCPP_INFO(LOGGER, "Using AllValid collision detection. No collision checking is performed.");
>>>>>>> 8152ab5f
}

void collision_detection::CollisionWorldAllValid::checkRobotCollision(const CollisionRequest& req, CollisionResult& res,
                                                                      const CollisionRobot& robot,
                                                                      const robot_state::RobotState& state,
                                                                      const AllowedCollisionMatrix& acm) const
{
  res.collision = false;
  if (req.verbose)
<<<<<<< HEAD
    RCLCPP_INFO(collision_detection::logger_collision_detection, "Using AllValid collision detection. No collision checking is performed.");
=======
    RCLCPP_INFO(LOGGER, "Using AllValid collision detection. No collision checking is performed.");
>>>>>>> 8152ab5f
}

void collision_detection::CollisionWorldAllValid::checkRobotCollision(const CollisionRequest& req, CollisionResult& res,
                                                                      const CollisionRobot& robot,
                                                                      const robot_state::RobotState& state1,
                                                                      const robot_state::RobotState& state2) const
{
  res.collision = false;
  if (req.verbose)
<<<<<<< HEAD
    RCLCPP_INFO(collision_detection::logger_collision_detection, "Using AllValid collision detection. No collision checking is performed.");
=======
    RCLCPP_INFO(LOGGER, "Using AllValid collision detection. No collision checking is performed.");
>>>>>>> 8152ab5f
}

void collision_detection::CollisionWorldAllValid::checkRobotCollision(const CollisionRequest& req, CollisionResult& res,
                                                                      const CollisionRobot& robot,
                                                                      const robot_state::RobotState& state1,
                                                                      const robot_state::RobotState& state2,
                                                                      const AllowedCollisionMatrix& acm) const
{
  res.collision = false;
  if (req.verbose)
<<<<<<< HEAD
    RCLCPP_INFO(collision_detection::logger_collision_detection, "Using AllValid collision detection. No collision checking is performed.");
=======
    RCLCPP_INFO(LOGGER, "Using AllValid collision detection. No collision checking is performed.");
>>>>>>> 8152ab5f
}

void collision_detection::CollisionWorldAllValid::checkWorldCollision(const CollisionRequest& req, CollisionResult& res,
                                                                      const CollisionWorld& other_world) const
{
  res.collision = false;
  if (req.verbose)
<<<<<<< HEAD
    RCLCPP_INFO(collision_detection::logger_collision_detection, "Using AllValid collision detection. No collision checking is performed.");
=======
    RCLCPP_INFO(LOGGER, "Using AllValid collision detection. No collision checking is performed.");
>>>>>>> 8152ab5f
}

void collision_detection::CollisionWorldAllValid::checkWorldCollision(const CollisionRequest& req, CollisionResult& res,
                                                                      const CollisionWorld& other_world,
                                                                      const AllowedCollisionMatrix& acm) const
{
  res.collision = false;
  if (req.verbose)
<<<<<<< HEAD
    RCLCPP_INFO(collision_detection::logger_collision_detection, "Using AllValid collision detection. No collision checking is performed.");
=======
    RCLCPP_INFO(LOGGER, "Using AllValid collision detection. No collision checking is performed.");
>>>>>>> 8152ab5f
}

double collision_detection::CollisionWorldAllValid::distanceRobot(const CollisionRobot& robot,
                                                                  const robot_state::RobotState& state) const
{
  return 0.0;
}

double collision_detection::CollisionWorldAllValid::distanceRobot(const CollisionRobot& robot,
                                                                  const robot_state::RobotState& state,
                                                                  const AllowedCollisionMatrix& acm) const
{
  return 0.0;
}

void collision_detection::CollisionWorldAllValid::distanceRobot(const collision_detection::DistanceRequest& req,
                                                                collision_detection::DistanceResult& res,
                                                                const collision_detection::CollisionRobot& robot,
                                                                const moveit::core::RobotState& state) const
{
  res.collision = false;
}

double collision_detection::CollisionWorldAllValid::distanceWorld(const CollisionWorld& world) const
{
  return 0.0;
}

double collision_detection::CollisionWorldAllValid::distanceWorld(const CollisionWorld& world,
                                                                  const AllowedCollisionMatrix& acm) const
{
  return 0.0;
}

void collision_detection::CollisionWorldAllValid::distanceWorld(const collision_detection::DistanceRequest& req,
                                                                collision_detection::DistanceResult& res,
                                                                const collision_detection::CollisionWorld& world) const
{
  res.collision = false;
}

#include <moveit/collision_detection/allvalid/collision_detector_allocator_allvalid.h>
const std::string collision_detection::CollisionDetectorAllocatorAllValid::NAME_("ALL_VALID");<|MERGE_RESOLUTION|>--- conflicted
+++ resolved
@@ -35,14 +35,10 @@
 /* Author: Ioan Sucan */
 
 #include <moveit/collision_detection/allvalid/collision_world_allvalid.h>
-<<<<<<< HEAD
-#include <moveit/collision_detection/collision_log.h>
-=======
 #include "rclcpp/rclcpp.hpp"
 
 // Logger
 rclcpp::Logger LOGGER = rclcpp::get_logger("collision_detection");
->>>>>>> 8152ab5f
 
 collision_detection::CollisionWorldAllValid::CollisionWorldAllValid() : CollisionWorld()
 {
@@ -63,11 +59,7 @@
 {
   res.collision = false;
   if (req.verbose)
-<<<<<<< HEAD
-    RCLCPP_INFO(collision_detection::logger_collision_detection, "Using AllValid collision detection. No collision checking is performed.");
-=======
     RCLCPP_INFO(LOGGER, "Using AllValid collision detection. No collision checking is performed.");
->>>>>>> 8152ab5f
 }
 
 void collision_detection::CollisionWorldAllValid::checkRobotCollision(const CollisionRequest& req, CollisionResult& res,
@@ -77,11 +69,7 @@
 {
   res.collision = false;
   if (req.verbose)
-<<<<<<< HEAD
-    RCLCPP_INFO(collision_detection::logger_collision_detection, "Using AllValid collision detection. No collision checking is performed.");
-=======
     RCLCPP_INFO(LOGGER, "Using AllValid collision detection. No collision checking is performed.");
->>>>>>> 8152ab5f
 }
 
 void collision_detection::CollisionWorldAllValid::checkRobotCollision(const CollisionRequest& req, CollisionResult& res,
@@ -91,11 +79,7 @@
 {
   res.collision = false;
   if (req.verbose)
-<<<<<<< HEAD
-    RCLCPP_INFO(collision_detection::logger_collision_detection, "Using AllValid collision detection. No collision checking is performed.");
-=======
     RCLCPP_INFO(LOGGER, "Using AllValid collision detection. No collision checking is performed.");
->>>>>>> 8152ab5f
 }
 
 void collision_detection::CollisionWorldAllValid::checkRobotCollision(const CollisionRequest& req, CollisionResult& res,
@@ -106,11 +90,7 @@
 {
   res.collision = false;
   if (req.verbose)
-<<<<<<< HEAD
-    RCLCPP_INFO(collision_detection::logger_collision_detection, "Using AllValid collision detection. No collision checking is performed.");
-=======
     RCLCPP_INFO(LOGGER, "Using AllValid collision detection. No collision checking is performed.");
->>>>>>> 8152ab5f
 }
 
 void collision_detection::CollisionWorldAllValid::checkWorldCollision(const CollisionRequest& req, CollisionResult& res,
@@ -118,11 +98,7 @@
 {
   res.collision = false;
   if (req.verbose)
-<<<<<<< HEAD
-    RCLCPP_INFO(collision_detection::logger_collision_detection, "Using AllValid collision detection. No collision checking is performed.");
-=======
     RCLCPP_INFO(LOGGER, "Using AllValid collision detection. No collision checking is performed.");
->>>>>>> 8152ab5f
 }
 
 void collision_detection::CollisionWorldAllValid::checkWorldCollision(const CollisionRequest& req, CollisionResult& res,
@@ -131,11 +107,7 @@
 {
   res.collision = false;
   if (req.verbose)
-<<<<<<< HEAD
-    RCLCPP_INFO(collision_detection::logger_collision_detection, "Using AllValid collision detection. No collision checking is performed.");
-=======
     RCLCPP_INFO(LOGGER, "Using AllValid collision detection. No collision checking is performed.");
->>>>>>> 8152ab5f
 }
 
 double collision_detection::CollisionWorldAllValid::distanceRobot(const CollisionRobot& robot,
