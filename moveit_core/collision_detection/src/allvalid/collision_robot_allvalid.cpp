/*********************************************************************
 * Software License Agreement (BSD License)
 *
 *  Copyright (c) 2011, Willow Garage, Inc.
 *  All rights reserved.
 *
 *  Redistribution and use in source and binary forms, with or without
 *  modification, are permitted provided that the following conditions
 *  are met:
 *
 *   * Redistributions of source code must retain the above copyright
 *     notice, this list of conditions and the following disclaimer.
 *   * Redistributions in binary form must reproduce the above
 *     copyright notice, this list of conditions and the following
 *     disclaimer in the documentation and/or other materials provided
 *     with the distribution.
 *   * Neither the name of Willow Garage nor the names of its
 *     contributors may be used to endorse or promote products derived
 *     from this software without specific prior written permission.
 *
 *  THIS SOFTWARE IS PROVIDED BY THE COPYRIGHT HOLDERS AND CONTRIBUTORS
 *  "AS IS" AND ANY EXPRESS OR IMPLIED WARRANTIES, INCLUDING, BUT NOT
 *  LIMITED TO, THE IMPLIED WARRANTIES OF MERCHANTABILITY AND FITNESS
 *  FOR A PARTICULAR PURPOSE ARE DISCLAIMED. IN NO EVENT SHALL THE
 *  COPYRIGHT OWNER OR CONTRIBUTORS BE LIABLE FOR ANY DIRECT, INDIRECT,
 *  INCIDENTAL, SPECIAL, EXEMPLARY, OR CONSEQUENTIAL DAMAGES (INCLUDING,
 *  BUT NOT LIMITED TO, PROCUREMENT OF SUBSTITUTE GOODS OR SERVICES;
 *  LOSS OF USE, DATA, OR PROFITS; OR BUSINESS INTERRUPTION) HOWEVER
 *  CAUSED AND ON ANY THEORY OF LIABILITY, WHETHER IN CONTRACT, STRICT
 *  LIABILITY, OR TORT (INCLUDING NEGLIGENCE OR OTHERWISE) ARISING IN
 *  ANY WAY OUT OF THE USE OF THIS SOFTWARE, EVEN IF ADVISED OF THE
 *  POSSIBILITY OF SUCH DAMAGE.
 *********************************************************************/

/* Author: Ioan Sucan, Jia Pan */

#include <moveit/collision_detection/allvalid/collision_robot_allvalid.h>
<<<<<<< HEAD
#include <moveit/collision_detection/collision_log.h>
=======
#include "rclcpp/rclcpp.hpp"

// Logger
rclcpp::Logger LOGGER = rclcpp::get_logger("collision_detection");
>>>>>>> 8152ab5f

collision_detection::CollisionRobotAllValid::CollisionRobotAllValid(const robot_model::RobotModelConstPtr& robot_model,
                                                                    double padding, double scale)
  : CollisionRobot(robot_model, padding, scale)
{
}

collision_detection::CollisionRobotAllValid::CollisionRobotAllValid(const CollisionRobot& other) : CollisionRobot(other)
{
}

void collision_detection::CollisionRobotAllValid::checkSelfCollision(const CollisionRequest& req, CollisionResult& res,
                                                                     const robot_state::RobotState& state) const
{
  res.collision = false;
  if (req.verbose)
<<<<<<< HEAD
    RCLCPP_INFO(collision_detection::logger_collision_detection, "Using AllValid collision detection. No collision checking is performed.");
=======
    RCLCPP_INFO(LOGGER, "Using AllValid collision detection. No collision checking is performed.");
>>>>>>> 8152ab5f
}

void collision_detection::CollisionRobotAllValid::checkSelfCollision(const CollisionRequest& req, CollisionResult& res,
                                                                     const robot_state::RobotState& state,
                                                                     const AllowedCollisionMatrix& acm) const
{
  res.collision = false;
  if (req.verbose)
<<<<<<< HEAD
    RCLCPP_INFO(collision_detection::logger_collision_detection, "Using AllValid collision detection. No collision checking is performed.");
=======
    RCLCPP_INFO(LOGGER, "Using AllValid collision detection. No collision checking is performed.");
>>>>>>> 8152ab5f
}

void collision_detection::CollisionRobotAllValid::checkSelfCollision(const CollisionRequest& req, CollisionResult& res,
                                                                     const robot_state::RobotState& state1,
                                                                     const robot_state::RobotState& state2) const
{
  res.collision = false;
  if (req.verbose)
<<<<<<< HEAD
    RCLCPP_INFO(collision_detection::logger_collision_detection, "Using AllValid collision detection. No collision checking is performed.");
=======
    RCLCPP_INFO(LOGGER, "Using AllValid collision detection. No collision checking is performed.");
>>>>>>> 8152ab5f
}

void collision_detection::CollisionRobotAllValid::checkSelfCollision(const CollisionRequest& req, CollisionResult& res,
                                                                     const robot_state::RobotState& state1,
                                                                     const robot_state::RobotState& state2,
                                                                     const AllowedCollisionMatrix& acm) const
{
  res.collision = false;
  if (req.verbose)
<<<<<<< HEAD
    RCLCPP_INFO(collision_detection::logger_collision_detection, "Using AllValid collision detection. No collision checking is performed.");
=======
    RCLCPP_INFO(LOGGER, "Using AllValid collision detection. No collision checking is performed.");
>>>>>>> 8152ab5f
}

void collision_detection::CollisionRobotAllValid::checkOtherCollision(const CollisionRequest& req, CollisionResult& res,
                                                                      const robot_state::RobotState& state,
                                                                      const CollisionRobot& other_robot,
                                                                      const robot_state::RobotState& other_state) const
{
  res.collision = false;
  if (req.verbose)
<<<<<<< HEAD
    RCLCPP_INFO(collision_detection::logger_collision_detection, "Using AllValid collision detection. No collision checking is performed.");
=======
    RCLCPP_INFO(LOGGER, "Using AllValid collision detection. No collision checking is performed.");
>>>>>>> 8152ab5f
}

void collision_detection::CollisionRobotAllValid::checkOtherCollision(const CollisionRequest& req, CollisionResult& res,
                                                                      const robot_state::RobotState& state,
                                                                      const CollisionRobot& other_robot,
                                                                      const robot_state::RobotState& other_state,
                                                                      const AllowedCollisionMatrix& acm) const
{
  res.collision = false;
  if (req.verbose)
<<<<<<< HEAD
    RCLCPP_INFO(collision_detection::logger_collision_detection, "Using AllValid collision detection. No collision checking is performed.");
=======
    RCLCPP_INFO(LOGGER, "Using AllValid collision detection. No collision checking is performed.");
>>>>>>> 8152ab5f
}

void collision_detection::CollisionRobotAllValid::checkOtherCollision(const CollisionRequest& req, CollisionResult& res,
                                                                      const robot_state::RobotState& state1,
                                                                      const robot_state::RobotState& state2,
                                                                      const CollisionRobot& other_robot,
                                                                      const robot_state::RobotState& other_state1,
                                                                      const robot_state::RobotState& other_state2) const
{
  res.collision = false;
  if (req.verbose)
<<<<<<< HEAD
    RCLCPP_INFO(collision_detection::logger_collision_detection, "Using AllValid collision detection. No collision checking is performed.");
=======
    RCLCPP_INFO(LOGGER, "Using AllValid collision detection. No collision checking is performed.");
>>>>>>> 8152ab5f
}

void collision_detection::CollisionRobotAllValid::checkOtherCollision(const CollisionRequest& req, CollisionResult& res,
                                                                      const robot_state::RobotState& state1,
                                                                      const robot_state::RobotState& state2,
                                                                      const CollisionRobot& other_robot,
                                                                      const robot_state::RobotState& other_state1,
                                                                      const robot_state::RobotState& other_state2,
                                                                      const AllowedCollisionMatrix& acm) const
{
  res.collision = false;
  if (req.verbose)
<<<<<<< HEAD
    RCLCPP_INFO(collision_detection::logger_collision_detection, "Using AllValid collision detection. No collision checking is performed.");
=======
    RCLCPP_INFO(LOGGER, "Using AllValid collision detection. No collision checking is performed.");
>>>>>>> 8152ab5f
}

double collision_detection::CollisionRobotAllValid::distanceSelf(const robot_state::RobotState& state) const
{
  return 0.0;
}

double collision_detection::CollisionRobotAllValid::distanceSelf(const robot_state::RobotState& state,
                                                                 const AllowedCollisionMatrix& acm) const
{
  return 0.0;
}

void collision_detection::CollisionRobotAllValid::distanceSelf(const collision_detection::DistanceRequest& req,
                                                               collision_detection::DistanceResult& res,
                                                               const moveit::core::RobotState& state) const
{
  res.collision = false;
}

double collision_detection::CollisionRobotAllValid::distanceOther(const robot_state::RobotState& state,
                                                                  const CollisionRobot& other_robot,
                                                                  const robot_state::RobotState& other_state) const
{
  return 0.0;
}

double collision_detection::CollisionRobotAllValid::distanceOther(const robot_state::RobotState& state,
                                                                  const CollisionRobot& other_robot,
                                                                  const robot_state::RobotState& other_state,
                                                                  const AllowedCollisionMatrix& acm) const
{
  return 0.0;
}

void collision_detection::CollisionRobotAllValid::distanceOther(const collision_detection::DistanceRequest& req,
                                                                collision_detection::DistanceResult& res,
                                                                const moveit::core::RobotState& state,
                                                                const collision_detection::CollisionRobot& other_robot,
                                                                const moveit::core::RobotState& other_state) const
{
  res.collision = false;
}<|MERGE_RESOLUTION|>--- conflicted
+++ resolved
@@ -35,14 +35,10 @@
 /* Author: Ioan Sucan, Jia Pan */
 
 #include <moveit/collision_detection/allvalid/collision_robot_allvalid.h>
-<<<<<<< HEAD
-#include <moveit/collision_detection/collision_log.h>
-=======
 #include "rclcpp/rclcpp.hpp"
 
 // Logger
 rclcpp::Logger LOGGER = rclcpp::get_logger("collision_detection");
->>>>>>> 8152ab5f
 
 collision_detection::CollisionRobotAllValid::CollisionRobotAllValid(const robot_model::RobotModelConstPtr& robot_model,
                                                                     double padding, double scale)
@@ -59,11 +55,7 @@
 {
   res.collision = false;
   if (req.verbose)
-<<<<<<< HEAD
-    RCLCPP_INFO(collision_detection::logger_collision_detection, "Using AllValid collision detection. No collision checking is performed.");
-=======
     RCLCPP_INFO(LOGGER, "Using AllValid collision detection. No collision checking is performed.");
->>>>>>> 8152ab5f
 }
 
 void collision_detection::CollisionRobotAllValid::checkSelfCollision(const CollisionRequest& req, CollisionResult& res,
@@ -72,11 +64,7 @@
 {
   res.collision = false;
   if (req.verbose)
-<<<<<<< HEAD
-    RCLCPP_INFO(collision_detection::logger_collision_detection, "Using AllValid collision detection. No collision checking is performed.");
-=======
     RCLCPP_INFO(LOGGER, "Using AllValid collision detection. No collision checking is performed.");
->>>>>>> 8152ab5f
 }
 
 void collision_detection::CollisionRobotAllValid::checkSelfCollision(const CollisionRequest& req, CollisionResult& res,
@@ -85,11 +73,7 @@
 {
   res.collision = false;
   if (req.verbose)
-<<<<<<< HEAD
-    RCLCPP_INFO(collision_detection::logger_collision_detection, "Using AllValid collision detection. No collision checking is performed.");
-=======
     RCLCPP_INFO(LOGGER, "Using AllValid collision detection. No collision checking is performed.");
->>>>>>> 8152ab5f
 }
 
 void collision_detection::CollisionRobotAllValid::checkSelfCollision(const CollisionRequest& req, CollisionResult& res,
@@ -99,11 +83,7 @@
 {
   res.collision = false;
   if (req.verbose)
-<<<<<<< HEAD
-    RCLCPP_INFO(collision_detection::logger_collision_detection, "Using AllValid collision detection. No collision checking is performed.");
-=======
     RCLCPP_INFO(LOGGER, "Using AllValid collision detection. No collision checking is performed.");
->>>>>>> 8152ab5f
 }
 
 void collision_detection::CollisionRobotAllValid::checkOtherCollision(const CollisionRequest& req, CollisionResult& res,
@@ -113,11 +93,7 @@
 {
   res.collision = false;
   if (req.verbose)
-<<<<<<< HEAD
-    RCLCPP_INFO(collision_detection::logger_collision_detection, "Using AllValid collision detection. No collision checking is performed.");
-=======
     RCLCPP_INFO(LOGGER, "Using AllValid collision detection. No collision checking is performed.");
->>>>>>> 8152ab5f
 }
 
 void collision_detection::CollisionRobotAllValid::checkOtherCollision(const CollisionRequest& req, CollisionResult& res,
@@ -128,11 +104,7 @@
 {
   res.collision = false;
   if (req.verbose)
-<<<<<<< HEAD
-    RCLCPP_INFO(collision_detection::logger_collision_detection, "Using AllValid collision detection. No collision checking is performed.");
-=======
     RCLCPP_INFO(LOGGER, "Using AllValid collision detection. No collision checking is performed.");
->>>>>>> 8152ab5f
 }
 
 void collision_detection::CollisionRobotAllValid::checkOtherCollision(const CollisionRequest& req, CollisionResult& res,
@@ -144,11 +116,7 @@
 {
   res.collision = false;
   if (req.verbose)
-<<<<<<< HEAD
-    RCLCPP_INFO(collision_detection::logger_collision_detection, "Using AllValid collision detection. No collision checking is performed.");
-=======
     RCLCPP_INFO(LOGGER, "Using AllValid collision detection. No collision checking is performed.");
->>>>>>> 8152ab5f
 }
 
 void collision_detection::CollisionRobotAllValid::checkOtherCollision(const CollisionRequest& req, CollisionResult& res,
@@ -161,11 +129,7 @@
 {
   res.collision = false;
   if (req.verbose)
-<<<<<<< HEAD
-    RCLCPP_INFO(collision_detection::logger_collision_detection, "Using AllValid collision detection. No collision checking is performed.");
-=======
     RCLCPP_INFO(LOGGER, "Using AllValid collision detection. No collision checking is performed.");
->>>>>>> 8152ab5f
 }
 
 double collision_detection::CollisionRobotAllValid::distanceSelf(const robot_state::RobotState& state) const
