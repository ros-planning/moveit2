--- conflicted
+++ resolved
@@ -35,10 +35,7 @@
 /* Author: Acorn Pooley, Ioan Sucan */
 
 #include <moveit/collision_detection/world.h>
-<<<<<<< HEAD
-=======
 #include "rclcpp/rclcpp.hpp"
->>>>>>> 8152ab5f
 
 namespace collision_detection
 {
@@ -72,12 +69,8 @@
 {
   if (shapes.size() != poses.size())
   {
-<<<<<<< HEAD
-    RCLCPP_ERROR(logger_collision_detection, "Number of shapes and number of poses do not match. Not adding this object to collision world.");
-=======
     RCLCPP_ERROR(LOGGER,
                  "Number of shapes and number of poses do not match. Not adding this object to collision world.");
->>>>>>> 8152ab5f
     return;
   }
 
