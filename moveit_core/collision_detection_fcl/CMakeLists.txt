--- conflicted
+++ resolved
@@ -17,30 +17,19 @@
   Boost
   visualization_msgs)
 
-<<<<<<< HEAD
-install(TARGETS ${MOVEIT_LIB_NAME}
-        LIBRARY DESTINATION lib
-        ARCHIVE DESTINATION lib)
-
-install(DIRECTORY include/ DESTINATION include)
-=======
 add_library(collision_detector_fcl_plugin src/collision_detector_fcl_plugin_loader.cpp)
 set_target_properties(collision_detector_fcl_plugin PROPERTIES VERSION "${${PROJECT_NAME}_VERSION}")
-target_link_libraries(collision_detector_fcl_plugin ${catkin_LIBRARIES} ${MOVEIT_LIB_NAME})
-
+ament_target_dependencies(collision_detector_fcl_plugin
+  rclcpp
+  rmw_implementation
+  ${MOVEIT_LIB_NAME})
 
 install(TARGETS ${MOVEIT_LIB_NAME} collision_detector_fcl_plugin
-        LIBRARY DESTINATION ${CATKIN_PACKAGE_LIB_DESTINATION}
-        ARCHIVE DESTINATION ${CATKIN_PACKAGE_LIB_DESTINATION})
+          LIBRARY DESTINATION lib
+          ARCHIVE DESTINATION lib)
+install(DIRECTORY include/ DESTINATION include)
 
-install(DIRECTORY include/ DESTINATION ${CATKIN_GLOBAL_INCLUDE_DESTINATION})
-
-install(FILES ../collision_detector_fcl_description.xml DESTINATION ${CATKIN_PACKAGE_SHARE_DESTINATION})
-
-if(CATKIN_ENABLE_TESTING)
-  find_package(moveit_resources REQUIRED)
-  include_directories(${moveit_resources_INCLUDE_DIRS})
->>>>>>> 929e94c0
+install(FILES ../collision_detector_fcl_description.xml DESTINATION share/${PROJECT_NAME})
 
 # if(BUILD_TESTING)
 #   find_package(moveit_resources REQUIRED)
