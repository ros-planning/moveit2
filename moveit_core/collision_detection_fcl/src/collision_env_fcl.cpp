--- conflicted
+++ resolved
@@ -107,11 +107,7 @@
 
   // request notifications about changes to new world
   observer_handle_ = getWorld()->addObserver(
-<<<<<<< HEAD
-      std::bind(&CollisionEnvFCL::notifyObjectChange, this, std::placeholders::_1, std::placeholders::_2));
-=======
       [this](const World::ObjectConstPtr& object, World::Action action) { notifyObjectChange(object, action); });
->>>>>>> 7f2927c6
 }
 
 CollisionEnvFCL::CollisionEnvFCL(const moveit::core::RobotModelConstPtr& model, const WorldPtr& world, double padding,
@@ -147,11 +143,7 @@
 
   // request notifications about changes to new world
   observer_handle_ = getWorld()->addObserver(
-<<<<<<< HEAD
-      std::bind(&CollisionEnvFCL::notifyObjectChange, this, std::placeholders::_1, std::placeholders::_2));
-=======
       [this](const World::ObjectConstPtr& object, World::Action action) { notifyObjectChange(object, action); });
->>>>>>> 7f2927c6
   getWorld()->notifyObserverAllObjects(observer_handle_, World::CREATE);
 }
 
@@ -174,11 +166,7 @@
 
   // request notifications about changes to new world
   observer_handle_ = getWorld()->addObserver(
-<<<<<<< HEAD
-      std::bind(&CollisionEnvFCL::notifyObjectChange, this, std::placeholders::_1, std::placeholders::_2));
-=======
       [this](const World::ObjectConstPtr& object, World::Action action) { notifyObjectChange(object, action); });
->>>>>>> 7f2927c6
 }
 
 void CollisionEnvFCL::getAttachedBodyObjects(const moveit::core::AttachedBody* ab,
@@ -420,11 +408,7 @@
 
   // request notifications about changes to new world
   observer_handle_ = getWorld()->addObserver(
-<<<<<<< HEAD
-      std::bind(&CollisionEnvFCL::notifyObjectChange, this, std::placeholders::_1, std::placeholders::_2));
-=======
       [this](const World::ObjectConstPtr& object, World::Action action) { notifyObjectChange(object, action); });
->>>>>>> 7f2927c6
 
   // get notifications any objects already in the new world
   getWorld()->notifyObserverAllObjects(observer_handle_, World::CREATE);
