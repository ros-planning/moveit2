--- conflicted
+++ resolved
@@ -813,11 +813,7 @@
 
 private:
   moveit_msgs::msg::CollisionObject* obj_;
-<<<<<<< HEAD
   const geometry_msgs::msg::Pose* pose_;
-=======
-  const geometry_msgs::Pose* pose_;
->>>>>>> 97c24bf1
 };
 }  // namespace
 
@@ -1526,13 +1522,8 @@
         // we clear the world objects with the same name, since we got an update on their geometry
         if (world_->removeObject(object.object.id))
         {
-<<<<<<< HEAD
           if (object.object.operation == moveit_msgs::msg::CollisionObject::ADD){
             RCLCPP_DEBUG(logger, "Removing world object with the same name as newly attached object: '%s'",
-=======
-          if (object.object.operation == moveit_msgs::msg::CollisionObject::ADD)
-            ROS_DEBUG_NAMED(LOGNAME, "Removing world object with the same name as newly attached object: '%s'",
->>>>>>> 97c24bf1
                             object.object.id.c_str());
           }
           else{
