--- conflicted
+++ resolved
@@ -124,18 +124,15 @@
 }
 
 PlanningScene::PlanningScene(const robot_model::RobotModelConstPtr& robot_model,
-<<<<<<< HEAD
                              collision_detection::WorldPtr world)
-=======
-                             const collision_detection::WorldPtr& world)
->>>>>>> e23dc1d0
+
   : robot_model_(robot_model), world_(world), world_const_(world)
 {
   initialize();
 }
 
 PlanningScene::PlanningScene(const urdf::ModelInterfaceSharedPtr& urdf_model,
-                             const srdf::ModelConstSharedPtr& srdf_model, const collision_detection::WorldPtr& world)
+                             const srdf::ModelConstSharedPtr& srdf_model, collision_detection::WorldPtr world)
   : world_(world), world_const_(world)
 {
   if (!urdf_model)
