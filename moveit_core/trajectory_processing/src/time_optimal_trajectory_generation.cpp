--- conflicted
+++ resolved
@@ -926,11 +926,7 @@
     max_velocity[j] = 1.0;
     if (bounds.velocity_bounded_)
     {
-<<<<<<< HEAD
-      if (bounds.max_velocity_ < std::numeric_limits<double>::epsilon())
-=======
       if (bounds.max_velocity_ <= 0.0)
->>>>>>> 7f2927c6
       {
         RCLCPP_ERROR(LOGGER, "Invalid max_velocity %f specified for '%s', must be greater than 0.0",
                      bounds.max_velocity_, vars[j].c_str());
@@ -938,25 +934,18 @@
       }
       max_velocity[j] =
           std::min(std::fabs(bounds.max_velocity_), std::fabs(bounds.min_velocity_)) * velocity_scaling_factor;
-<<<<<<< HEAD
-=======
     }
     else
     {
       RCLCPP_WARN_STREAM_ONCE(
           LOGGER, "Joint velocity limits are not defined. Using the default "
                       << max_velocity[j] << " rad/s. You can define velocity limits in the URDF or joint_limits.yaml.");
->>>>>>> 7f2927c6
     }
 
     max_acceleration[j] = 1.0;
     if (bounds.acceleration_bounded_)
     {
-<<<<<<< HEAD
-      if (bounds.max_acceleration_ < std::numeric_limits<double>::epsilon())
-=======
       if (bounds.max_acceleration_ < 0.0)
->>>>>>> 7f2927c6
       {
         RCLCPP_ERROR(LOGGER, "Invalid max_acceleration %f specified for '%s', must be greater than 0.0",
                      bounds.max_acceleration_, vars[j].c_str());
