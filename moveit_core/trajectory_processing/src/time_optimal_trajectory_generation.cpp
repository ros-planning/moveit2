--- conflicted
+++ resolved
@@ -48,11 +48,9 @@
 
 namespace trajectory_processing
 {
-<<<<<<< HEAD
+
 rclcpp::Logger LOGGER_TIME_OPTIMAL_TRAJECTORY_GENERATION = rclcpp::get_logger("moveit").get_child("trajectory_processing.time_optimal_trajectory_generation");
-=======
-rclcpp::Logger logger_trajectory_processing_optimal = rclcpp::get_logger("trajectory_processing.time_optimal_trajectory_generation");
->>>>>>> 7ecc18b4
+
 constexpr double EPS = 0.000001;
 class LinearPathSegment : public PathSegment
 {
@@ -556,11 +554,7 @@
     else if (path_vel < 0.0)
     {
       valid_ = false;
-<<<<<<< HEAD
       RCLCPP_ERROR(LOGGER_TIME_OPTIMAL_TRAJECTORY_GENERATION, "Error while integrating forward: Negative path velocity");
-=======
-      RCLCPP_ERROR(logger_trajectory_processing_optimal, "Error while integrating forward: Negative path velocity");
->>>>>>> 7ecc18b4
       return true;
     }
 
@@ -657,11 +651,7 @@
       if (path_vel < 0.0)
       {
         valid_ = false;
-<<<<<<< HEAD
         RCLCPP_ERROR(LOGGER_TIME_OPTIMAL_TRAJECTORY_GENERATION, "Error while integrating backward: Negative path velocity");
-=======
-        RCLCPP_ERROR(logger_trajectory_processing_optimal, "Error while integrating backward: Negative path velocity");
->>>>>>> 7ecc18b4
         end_trajectory_ = trajectory;
         return;
       }
@@ -690,11 +680,7 @@
   }
 
   valid_ = false;
-<<<<<<< HEAD
   RCLCPP_ERROR(LOGGER_TIME_OPTIMAL_TRAJECTORY_GENERATION, "Error while integrating backward: Did not hit start trajectory");
-=======
-  RCLCPP_ERROR(logger_trajectory_processing_optimal, "Error while integrating backward: Did not hit start trajectory");
->>>>>>> 7ecc18b4
   end_trajectory_ = trajectory;
 }
 
@@ -895,11 +881,7 @@
   const robot_model::JointModelGroup* group = trajectory.getGroup();
   if (!group)
   {
-<<<<<<< HEAD
     RCLCPP_ERROR(LOGGER_TIME_OPTIMAL_TRAJECTORY_GENERATION, "It looks like the planner did not set the group the plan was computed for");
-=======
-    RCLCPP_ERROR(logger_trajectory_processing_optimal, "It looks like the planner did not set the group the plan was computed for");
->>>>>>> 7ecc18b4
     return false;
   }
 
@@ -911,20 +893,12 @@
   }
   else if (max_velocity_scaling_factor == 0.0)
   {
-<<<<<<< HEAD
     RCLCPP_DEBUG(LOGGER_TIME_OPTIMAL_TRAJECTORY_GENERATION, "A max_velocity_scaling_factor of 0.0 was specified, defaulting to %f instead.",
-=======
-    RCLCPP_DEBUG(logger_trajectory_processing_optimal, "A max_velocity_scaling_factor of 0.0 was specified, defaulting to %f instead.",
->>>>>>> 7ecc18b4
                     velocity_scaling_factor);
   }
   else
   {
-<<<<<<< HEAD
     RCLCPP_WARN(LOGGER_TIME_OPTIMAL_TRAJECTORY_GENERATION, "Invalid max_velocity_scaling_factor %f specified, defaulting to %f instead.",
-=======
-    RCLCPP_WARN(logger_trajectory_processing_optimal, "Invalid max_velocity_scaling_factor %f specified, defaulting to %f instead.",
->>>>>>> 7ecc18b4
                    max_velocity_scaling_factor, velocity_scaling_factor);
   }
 
@@ -935,20 +909,12 @@
   }
   else if (max_acceleration_scaling_factor == 0.0)
   {
-<<<<<<< HEAD
     RCLCPP_DEBUG(LOGGER_TIME_OPTIMAL_TRAJECTORY_GENERATION, "A max_acceleration_scaling_factor of 0.0 was specified, defaulting to %f instead.",
-=======
-    RCLCPP_DEBUG(logger_trajectory_processing_optimal, "A max_acceleration_scaling_factor of 0.0 was specified, defaulting to %f instead.",
->>>>>>> 7ecc18b4
                     acceleration_scaling_factor);
   }
   else
   {
-<<<<<<< HEAD
     RCLCPP_WARN(LOGGER_TIME_OPTIMAL_TRAJECTORY_GENERATION, "Invalid max_acceleration_scaling_factor %f specified, defaulting to %f instead.",
-=======
-    RCLCPP_WARN(logger_trajectory_processing_optimal, "Invalid max_acceleration_scaling_factor %f specified, defaulting to %f instead.",
->>>>>>> 7ecc18b4
                    max_acceleration_scaling_factor, acceleration_scaling_factor);
   }
 
@@ -1009,11 +975,7 @@
   // Return trajectory with only the first waypoint if there are not multiple diverse points
   if (points.size() == 1)
   {
-<<<<<<< HEAD
     RCLCPP_WARN(LOGGER_TIME_OPTIMAL_TRAJECTORY_GENERATION, "Trajectory is not being parameterized since it only contains a single distinct waypoint.");
-=======
-    RCLCPP_WARN(logger_trajectory_processing_optimal, "Trajectory is not being parameterized since it only contains a single distinct waypoint.");
->>>>>>> 7ecc18b4
     robot_state::RobotState waypoint = robot_state::RobotState(trajectory.getWayPoint(0));
     trajectory.clear();
     trajectory.addSuffixWayPoint(waypoint, 0.0);
@@ -1024,11 +986,7 @@
   Trajectory parameterized(Path(points, path_tolerance_), max_velocity, max_acceleration, 0.001);
   if (!parameterized.isValid())
   {
-<<<<<<< HEAD
     RCLCPP_ERROR(LOGGER_TIME_OPTIMAL_TRAJECTORY_GENERATION, "Unable to parameterize trajectory.");
-=======
-    RCLCPP_ERROR(logger_trajectory_processing_optimal, "Unable to parameterize trajectory.");
->>>>>>> 7ecc18b4
     return false;
   }
 
