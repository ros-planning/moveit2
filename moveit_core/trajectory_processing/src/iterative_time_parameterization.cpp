/*********************************************************************
 * Software License Agreement (BSD License)
 *
 *  Copyright (c) 2009, Willow Garage, Inc.
 *  All rights reserved.
 *
 *  Redistribution and use in source and binary forms, with or without
 *  modification, are permitted provided that the following conditions
 *  are met:
 *
 *   * Redistributions of source code must retain the above copyright
 *     notice, this list of conditions and the following disclaimer.
 *   * Redistributions in binary form must reproduce the above
 *     copyright notice, this list of conditions and the following
 *     disclaimer in the documentation and/or other materials provided
 *     with the distribution.
 *   * Neither the name of Willow Garage nor the names of its
 *     contributors may be used to endorse or promote products derived
 *     from this software without specific prior written permission.
 *
 *  THIS SOFTWARE IS PROVIDED BY THE COPYRIGHT HOLDERS AND CONTRIBUTORS
 *  "AS IS" AND ANY EXPRESS OR IMPLIED WARRANTIES, INCLUDING, BUT NOT
 *  LIMITED TO, THE IMPLIED WARRANTIES OF MERCHANTABILITY AND FITNESS
 *  FOR A PARTICULAR PURPOSE ARE DISCLAIMED. IN NO EVENT SHALL THE
 *  COPYRIGHT OWNER OR CONTRIBUTORS BE LIABLE FOR ANY DIRECT, INDIRECT,
 *  INCIDENTAL, SPECIAL, EXEMPLARY, OR CONSEQUENTIAL DAMAGES (INCLUDING,
 *  BUT NOT LIMITED TO, PROCUREMENT OF SUBSTITUTE GOODS OR SERVICES;
 *  LOSS OF USE, DATA, OR PROFITS; OR BUSINESS INTERRUPTION) HOWEVER
 *  CAUSED AND ON ANY THEORY OF LIABILITY, WHETHER IN CONTRACT, STRICT
 *  LIABILITY, OR TORT (INCLUDING NEGLIGENCE OR OTHERWISE) ARISING IN
 *  ANY WAY OUT OF THE USE OF THIS SOFTWARE, EVEN IF ADVISED OF THE
 *  POSSIBILITY OF SUCH DAMAGE.
 *********************************************************************/

/* Author: Ken Anderson */

#include <moveit/trajectory_processing/iterative_time_parameterization.h>
#include <moveit_msgs/msg/joint_limits.hpp>
#include <moveit/robot_state/conversions.h>

namespace trajectory_processing
{
static const double DEFAULT_VEL_MAX = 1.0;
static const double DEFAULT_ACCEL_MAX = 1.0;
static const double ROUNDING_THRESHOLD = 0.01;

rclcpp::Logger logger_trajectory_processing_time = rclcpp::get_logger("trajectory_processing.iterative_time_parameterization");

IterativeParabolicTimeParameterization::IterativeParabolicTimeParameterization(unsigned int max_iterations,
                                                                               double max_time_change_per_it)
  : max_iterations_(max_iterations), max_time_change_per_it_(max_time_change_per_it)
{
}

IterativeParabolicTimeParameterization::~IterativeParabolicTimeParameterization() = default;

namespace
{
void printPoint(const trajectory_msgs::msg::JointTrajectoryPoint& point, std::size_t i)
{
  RCLCPP_DEBUG(logger_trajectory_processing_time, " time   [%zu]= %f", i,
                  point.time_from_start.sec);
  if (point.positions.size() >= 7)
  {
    RCLCPP_DEBUG(logger_trajectory_processing_time, " pos_   [%zu]= %f %f %f %f %f %f %f", i,
                    point.positions[0], point.positions[1], point.positions[2], point.positions[3], point.positions[4],
                    point.positions[5], point.positions[6]);
  }
  if (point.velocities.size() >= 7)
  {
    RCLCPP_DEBUG(logger_trajectory_processing_time, "  vel_  [%zu]= %f %f %f %f %f %f %f", i,
                    point.velocities[0], point.velocities[1], point.velocities[2], point.velocities[3],
                    point.velocities[4], point.velocities[5], point.velocities[6]);
  }
  if (point.accelerations.size() >= 7)
  {
    RCLCPP_DEBUG(logger_trajectory_processing_time, "   acc_ [%zu]= %f %f %f %f %f %f %f", i,
                    point.accelerations[0], point.accelerations[1], point.accelerations[2], point.accelerations[3],
                    point.accelerations[4], point.accelerations[5], point.accelerations[6]);
  }
}

<<<<<<< HEAD
void printStats(const trajectory_msgs::msg::JointTrajectory& trajectory, const std::vector<moveit_msgs::msg::JointLimits>& limits)
=======
void printStats(const trajectory_msgs::JointTrajectory& trajectory, const std::vector<moveit_msgs::msg::JointLimits>& limits)
>>>>>>> 97c24bf1
{
  RCLCPP_DEBUG(logger_trajectory_processing_time, "jointNames= %s %s %s %s %s %s %s",
                  limits[0].joint_name.c_str(), limits[1].joint_name.c_str(), limits[2].joint_name.c_str(),
                  limits[3].joint_name.c_str(), limits[4].joint_name.c_str(), limits[5].joint_name.c_str(),
                  limits[6].joint_name.c_str());
  RCLCPP_DEBUG(logger_trajectory_processing_time, "maxVelocities= %f %f %f %f %f %f %f",
                  limits[0].max_velocity, limits[1].max_velocity, limits[2].max_velocity, limits[3].max_velocity,
                  limits[4].max_velocity, limits[5].max_velocity, limits[6].max_velocity);
  RCLCPP_DEBUG(logger_trajectory_processing_time, "maxAccelerations= %f %f %f %f %f %f %f",
                  limits[0].max_acceleration, limits[1].max_acceleration, limits[2].max_acceleration,
                  limits[3].max_acceleration, limits[4].max_acceleration, limits[5].max_acceleration,
                  limits[6].max_acceleration);
  // for every point in time:
  for (std::size_t i = 0; i < trajectory.points.size(); ++i)
    printPoint(trajectory.points[i], i);
}
}  // namespace

// Applies velocity
void IterativeParabolicTimeParameterization::applyVelocityConstraints(robot_trajectory::RobotTrajectory& rob_trajectory,
                                                                      std::vector<double>& time_diff,
                                                                      const double max_velocity_scaling_factor) const
{
  const robot_model::JointModelGroup* group = rob_trajectory.getGroup();
  const std::vector<std::string>& vars = group->getVariableNames();
  const std::vector<int>& idx = group->getVariableIndexList();
  const robot_model::RobotModel& rmodel = group->getParentModel();
  const int num_points = rob_trajectory.getWayPointCount();

  double velocity_scaling_factor = 1.0;

  if (max_velocity_scaling_factor > 0.0 && max_velocity_scaling_factor <= 1.0)
    velocity_scaling_factor = max_velocity_scaling_factor;
  else if (max_velocity_scaling_factor == 0.0){
    RCLCPP_DEBUG(logger_trajectory_processing_time,
                    "A max_velocity_scaling_factor of 0.0 was specified, defaulting to %f instead.",
                    velocity_scaling_factor);
  }
  else{
    RCLCPP_WARN(logger_trajectory_processing_time,
                   "Invalid max_velocity_scaling_factor %f specified, defaulting to %f instead.",
                   max_velocity_scaling_factor, velocity_scaling_factor);
  }
  for (int i = 0; i < num_points - 1; ++i)
  {
    const robot_state::RobotStatePtr& curr_waypoint = rob_trajectory.getWayPointPtr(i);
    const robot_state::RobotStatePtr& next_waypoint = rob_trajectory.getWayPointPtr(i + 1);

    for (std::size_t j = 0; j < vars.size(); ++j)
    {
      double v_max = DEFAULT_VEL_MAX;
      const robot_model::VariableBounds& b = rmodel.getVariableBounds(vars[j]);
      if (b.velocity_bounded_)
        v_max =
            std::min(fabs(b.max_velocity_ * velocity_scaling_factor), fabs(b.min_velocity_ * velocity_scaling_factor));
      const double dq1 = curr_waypoint->getVariablePosition(idx[j]);
      const double dq2 = next_waypoint->getVariablePosition(idx[j]);
      const double t_min = std::abs(dq2 - dq1) / v_max;
      if (t_min > time_diff[i])
        time_diff[i] = t_min;
    }
  }
}

// Iteratively expand dt1 interval by a constant factor until within acceleration constraint
// In the future we may want to solve to quadratic equation to get the exact timing interval.
// To do this, use the CubicTrajectory::quadSolve() function in cubic_trajectory.h
double IterativeParabolicTimeParameterization::findT1(const double dq1, const double dq2, double dt1, const double dt2,
                                                      const double a_max) const
{
  const double mult_factor = 1.01;
  double v1 = (dq1) / dt1;
  double v2 = (dq2) / dt2;
  double a = 2.0 * (v2 - v1) / (dt1 + dt2);

  while (std::abs(a) > a_max)
  {
    v1 = (dq1) / dt1;
    v2 = (dq2) / dt2;
    a = 2.0 * (v2 - v1) / (dt1 + dt2);
    dt1 *= mult_factor;
  }

  return dt1;
}

double IterativeParabolicTimeParameterization::findT2(const double dq1, const double dq2, const double dt1, double dt2,
                                                      const double a_max) const
{
  const double mult_factor = 1.01;
  double v1 = (dq1) / dt1;
  double v2 = (dq2) / dt2;
  double a = 2.0 * (v2 - v1) / (dt1 + dt2);

  while (std::abs(a) > a_max)
  {
    v1 = (dq1) / dt1;
    v2 = (dq2) / dt2;
    a = 2.0 * (v2 - v1) / (dt1 + dt2);
    dt2 *= mult_factor;
  }

  return dt2;
}

namespace
{
// Takes the time differences, and updates the timestamps, velocities and accelerations
// in the trajectory.
void updateTrajectory(robot_trajectory::RobotTrajectory& rob_trajectory, const std::vector<double>& time_diff)
{
  // Error check
  if (time_diff.empty())
    return;

  double time_sum = 0.0;

  robot_state::RobotStatePtr prev_waypoint;
  robot_state::RobotStatePtr curr_waypoint;
  robot_state::RobotStatePtr next_waypoint;

  const robot_model::JointModelGroup* group = rob_trajectory.getGroup();
  const std::vector<std::string>& vars = group->getVariableNames();
  const std::vector<int>& idx = group->getVariableIndexList();

  int num_points = rob_trajectory.getWayPointCount();

  rob_trajectory.setWayPointDurationFromPrevious(0, time_sum);

  // Times
  for (int i = 1; i < num_points; ++i)
    // Update the time between the waypoints in the robot_trajectory.
    rob_trajectory.setWayPointDurationFromPrevious(i, time_diff[i - 1]);

  // Return if there is only one point in the trajectory!
  if (num_points <= 1)
    return;

  // Accelerations
  for (int i = 0; i < num_points; ++i)
  {
    curr_waypoint = rob_trajectory.getWayPointPtr(i);

    if (i > 0)
      prev_waypoint = rob_trajectory.getWayPointPtr(i - 1);

    if (i < num_points - 1)
      next_waypoint = rob_trajectory.getWayPointPtr(i + 1);

    for (std::size_t j = 0; j < vars.size(); ++j)
    {
      double q1;
      double q2;
      double q3;
      double dt1;
      double dt2;

      if (i == 0)
      {
        // First point
        q1 = next_waypoint->getVariablePosition(idx[j]);
        q2 = curr_waypoint->getVariablePosition(idx[j]);
        q3 = q1;

        dt1 = dt2 = time_diff[i];
      }
      else if (i < num_points - 1)
      {
        // middle points
        q1 = prev_waypoint->getVariablePosition(idx[j]);
        q2 = curr_waypoint->getVariablePosition(idx[j]);
        q3 = next_waypoint->getVariablePosition(idx[j]);

        dt1 = time_diff[i - 1];
        dt2 = time_diff[i];
      }
      else
      {
        // last point
        q1 = prev_waypoint->getVariablePosition(idx[j]);
        q2 = curr_waypoint->getVariablePosition(idx[j]);
        q3 = q1;

        dt1 = dt2 = time_diff[i - 1];
      }

      double v1, v2, a;

      bool start_velocity = false;
      if (dt1 == 0.0 || dt2 == 0.0)
      {
        v1 = 0.0;
        v2 = 0.0;
        a = 0.0;
      }
      else
      {
        if (i == 0)
        {
          if (curr_waypoint->hasVelocities())
          {
            start_velocity = true;
            v1 = curr_waypoint->getVariableVelocity(idx[j]);
          }
        }
        v1 = start_velocity ? v1 : (q2 - q1) / dt1;
        // v2 = (q3-q2)/dt2;
        v2 = start_velocity ? v1 : (q3 - q2) / dt2;  // Needed to ensure continuous velocity for first point
        a = 2.0 * (v2 - v1) / (dt1 + dt2);
      }

      curr_waypoint->setVariableVelocity(idx[j], (v2 + v1) / 2.0);
      curr_waypoint->setVariableAcceleration(idx[j], a);
    }
  }
}
}  // namespace

// Applies Acceleration constraints
void IterativeParabolicTimeParameterization::applyAccelerationConstraints(
    robot_trajectory::RobotTrajectory& rob_trajectory, std::vector<double>& time_diff,
    const double max_acceleration_scaling_factor) const
{
  robot_state::RobotStatePtr prev_waypoint;
  robot_state::RobotStatePtr curr_waypoint;
  robot_state::RobotStatePtr next_waypoint;

  const robot_model::JointModelGroup* group = rob_trajectory.getGroup();
  const std::vector<std::string>& vars = group->getVariableNames();
  const std::vector<int>& idx = group->getVariableIndexList();
  const robot_model::RobotModel& rmodel = group->getParentModel();

  const int num_points = rob_trajectory.getWayPointCount();
  const unsigned int num_joints = group->getVariableCount();
  int num_updates = 0;
  int iteration = 0;
  bool backwards = false;
  double q1;
  double q2;
  double q3;
  double dt1;
  double dt2;
  double v1;
  double v2;
  double a;

  double acceleration_scaling_factor = 1.0;

  if (max_acceleration_scaling_factor > 0.0 && max_acceleration_scaling_factor <= 1.0)
    acceleration_scaling_factor = max_acceleration_scaling_factor;
  else if (max_acceleration_scaling_factor == 0.0){
    RCLCPP_DEBUG(logger_trajectory_processing_time,
                    "A max_acceleration_scaling_factor of 0.0 was specified, defaulting to %f instead.",
                    acceleration_scaling_factor);
  }
  else{
    RCLCPP_WARN(logger_trajectory_processing_time,
                   "Invalid max_acceleration_scaling_factor %f specified, defaulting to %f instead.",
                   max_acceleration_scaling_factor, acceleration_scaling_factor);
  }
  do
  {
    num_updates = 0;
    iteration++;

    // In this case we iterate through the joints on the outer loop.
    // This is so that any time interval increases have a chance to get propogated through the trajectory
    for (unsigned int j = 0; j < num_joints; ++j)
    {
      // Loop forwards, then backwards
      for (int count = 0; count < 2; ++count)
      {
        for (int i = 0; i < num_points - 1; ++i)
        {
          int index = backwards ? (num_points - 1) - i : i;

          curr_waypoint = rob_trajectory.getWayPointPtr(index);

          if (index > 0)
            prev_waypoint = rob_trajectory.getWayPointPtr(index - 1);

          if (index < num_points - 1)
            next_waypoint = rob_trajectory.getWayPointPtr(index + 1);

          // Get acceleration limits
          double a_max = DEFAULT_ACCEL_MAX;
          const robot_model::VariableBounds& b = rmodel.getVariableBounds(vars[j]);
          if (b.acceleration_bounded_)
            a_max = std::min(fabs(b.max_acceleration_ * acceleration_scaling_factor),
                             fabs(b.min_acceleration_ * acceleration_scaling_factor));

          if (index == 0)
          {
            // First point
            q1 = next_waypoint->getVariablePosition(idx[j]);
            q2 = curr_waypoint->getVariablePosition(idx[j]);
            q3 = next_waypoint->getVariablePosition(idx[j]);

            dt1 = dt2 = time_diff[index];
            assert(!backwards);
          }
          else if (index < num_points - 1)
          {
            // middle points
            q1 = prev_waypoint->getVariablePosition(idx[j]);
            q2 = curr_waypoint->getVariablePosition(idx[j]);
            q3 = next_waypoint->getVariablePosition(idx[j]);

            dt1 = time_diff[index - 1];
            dt2 = time_diff[index];
          }
          else
          {
            // last point - careful, there are only numpoints-1 time intervals
            q1 = prev_waypoint->getVariablePosition(idx[j]);
            q2 = curr_waypoint->getVariablePosition(idx[j]);
            q3 = prev_waypoint->getVariablePosition(idx[j]);

            dt1 = dt2 = time_diff[index - 1];
            assert(backwards);
          }

          if (dt1 == 0.0 || dt2 == 0.0)
          {
            v1 = 0.0;
            v2 = 0.0;
            a = 0.0;
          }
          else
          {
            bool start_velocity = false;
            if (index == 0)
            {
              if (curr_waypoint->hasVelocities())
              {
                start_velocity = true;
                v1 = curr_waypoint->getVariableVelocity(idx[j]);
              }
            }
            v1 = start_velocity ? v1 : (q2 - q1) / dt1;
            v2 = (q3 - q2) / dt2;
            a = 2.0 * (v2 - v1) / (dt1 + dt2);
          }

          if (fabs(a) > a_max + ROUNDING_THRESHOLD)
          {
            if (!backwards)
            {
              dt2 = std::min(dt2 + max_time_change_per_it_, findT2(q2 - q1, q3 - q2, dt1, dt2, a_max));
              time_diff[index] = dt2;
            }
            else
            {
              dt1 = std::min(dt1 + max_time_change_per_it_, findT1(q2 - q1, q3 - q2, dt1, dt2, a_max));
              time_diff[index - 1] = dt1;
            }
            num_updates++;

            if (dt1 == 0.0 || dt2 == 0.0)
            {
              v1 = 0.0;
              v2 = 0.0;
              a = 0.0;
            }
            else
            {
              v1 = (q2 - q1) / dt1;
              v2 = (q3 - q2) / dt2;
              a = 2 * (v2 - v1) / (dt1 + dt2);
            }
          }
        }
        backwards = !backwards;
      }
    }
    // RCLCPP_DEBUG(logger_trajectory_processing_time, "applyAcceleration: num_updates=%i",
    // num_updates);
  } while (num_updates > 0 && iteration < static_cast<int>(max_iterations_));
}

bool IterativeParabolicTimeParameterization::computeTimeStamps(robot_trajectory::RobotTrajectory& trajectory,
                                                               const double max_velocity_scaling_factor,
                                                               const double max_acceleration_scaling_factor) const
{
  if (trajectory.empty())
    return true;

  const robot_model::JointModelGroup* group = trajectory.getGroup();
  if (!group)
  {
    RCLCPP_ERROR(logger_trajectory_processing_time, "It looks like the planner did not set "
                                                                             "the group the plan was computed for");
    return false;
  }

  // this lib does not actually work properly when angles wrap around, so we need to unwind the path first
  trajectory.unwind();

  const int num_points = trajectory.getWayPointCount();
  std::vector<double> time_diff(num_points - 1, 0.0);  // the time difference between adjacent points

  applyVelocityConstraints(trajectory, time_diff, max_velocity_scaling_factor);
  applyAccelerationConstraints(trajectory, time_diff, max_acceleration_scaling_factor);

  updateTrajectory(trajectory, time_diff);
  return true;
}
}  // namespace trajectory_processing<|MERGE_RESOLUTION|>--- conflicted
+++ resolved
@@ -80,11 +80,7 @@
   }
 }
 
-<<<<<<< HEAD
 void printStats(const trajectory_msgs::msg::JointTrajectory& trajectory, const std::vector<moveit_msgs::msg::JointLimits>& limits)
-=======
-void printStats(const trajectory_msgs::JointTrajectory& trajectory, const std::vector<moveit_msgs::msg::JointLimits>& limits)
->>>>>>> 97c24bf1
 {
   RCLCPP_DEBUG(logger_trajectory_processing_time, "jointNames= %s %s %s %s %s %s %s",
                   limits[0].joint_name.c_str(), limits[1].joint_name.c_str(), limits[2].joint_name.c_str(),
