set(MOVEIT_LIB_NAME moveit_kinematic_constraints)

add_library(${MOVEIT_LIB_NAME}
  src/kinematic_constraint.cpp
  src/utils.cpp)
set_target_properties(${MOVEIT_LIB_NAME} PROPERTIES VERSION "${${PROJECT_NAME}_VERSION}")

<<<<<<< HEAD
target_link_libraries(${MOVEIT_LIB_NAME}
  moveit_robot_model moveit_kinematics_base moveit_robot_state moveit_collision_detection_fcl
  ${rclcpp_LIBRARIES} ${rmw_implementation_LIBRARIES} ${urdfdom_LIBRARIES} ${urdfdom_headers_LIBRARIES} ${Boost_LIBRARIES})
=======
ament_target_dependencies(${MOVEIT_LIB_NAME}
  urdf
  urdfdom
  urdfdom_headers
  moveit_robot_model
  tf2_geometry_msgs
  visualization_msgs
  moveit_kinematics_base
  moveit_robot_state
  tf2_eigen
  moveit_collision_detection_fcl)
>>>>>>> c7c1aa91

install(TARGETS ${MOVEIT_LIB_NAME}
        LIBRARY DESTINATION lib
        ARCHIVE DESTINATION lib)

install(DIRECTORY include/ DESTINATION include)

<<<<<<< HEAD
#TODO: Fix this so it can be built with colcon
# if(BUILD_TESTING)
#   find_package(moveit_resources REQUIRED)
#   include_directories(${moveit_resources_INCLUDE_DIRS})
#
#   catkin_add_gtest(test_constraints test/test_constraints.cpp)
=======
#TODO: Review once moveit_resources has been ported
# if(BUILD_TESTING)
#   find_package(ament_cmake_gtest REQUIRED)
#   find_package(moveit_resources REQUIRED)
#   include_directories(${moveit_resources_INCLUDE_DIRS})
#
#   ament_add_gtest(test_constraints test/test_constraints.cpp)
>>>>>>> c7c1aa91
#   target_link_libraries(test_constraints moveit_test_utils ${MOVEIT_LIB_NAME})
# endif()<|MERGE_RESOLUTION|>--- conflicted
+++ resolved
@@ -5,11 +5,6 @@
   src/utils.cpp)
 set_target_properties(${MOVEIT_LIB_NAME} PROPERTIES VERSION "${${PROJECT_NAME}_VERSION}")
 
-<<<<<<< HEAD
-target_link_libraries(${MOVEIT_LIB_NAME}
-  moveit_robot_model moveit_kinematics_base moveit_robot_state moveit_collision_detection_fcl
-  ${rclcpp_LIBRARIES} ${rmw_implementation_LIBRARIES} ${urdfdom_LIBRARIES} ${urdfdom_headers_LIBRARIES} ${Boost_LIBRARIES})
-=======
 ament_target_dependencies(${MOVEIT_LIB_NAME}
   urdf
   urdfdom
@@ -21,7 +16,6 @@
   moveit_robot_state
   tf2_eigen
   moveit_collision_detection_fcl)
->>>>>>> c7c1aa91
 
 install(TARGETS ${MOVEIT_LIB_NAME}
         LIBRARY DESTINATION lib
@@ -29,14 +23,6 @@
 
 install(DIRECTORY include/ DESTINATION include)
 
-<<<<<<< HEAD
-#TODO: Fix this so it can be built with colcon
-# if(BUILD_TESTING)
-#   find_package(moveit_resources REQUIRED)
-#   include_directories(${moveit_resources_INCLUDE_DIRS})
-#
-#   catkin_add_gtest(test_constraints test/test_constraints.cpp)
-=======
 #TODO: Review once moveit_resources has been ported
 # if(BUILD_TESTING)
 #   find_package(ament_cmake_gtest REQUIRED)
@@ -44,6 +30,5 @@
 #   include_directories(${moveit_resources_INCLUDE_DIRS})
 #
 #   ament_add_gtest(test_constraints test/test_constraints.cpp)
->>>>>>> c7c1aa91
 #   target_link_libraries(test_constraints moveit_test_utils ${MOVEIT_LIB_NAME})
 # endif()