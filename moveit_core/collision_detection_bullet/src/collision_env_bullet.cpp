/*********************************************************************
 * Software License Agreement (BSD License)
 *
 *  Copyright (c) 2019, Jens Petit
 *  All rights reserved.
 *
 *  Redistribution and use in source and binary forms, with or without
 *  modification, are permitted provided that the following conditions
 *  are met:
 *
 *   * Redistributions of source code must retain the above copyright
 *     notice, this list of conditions and the following disclaimer.
 *   * Redistributions in binary form must reproduce the above
 *     copyright notice, this list of conditions and the following
 *     disclaimer in the documentation and/or other materials provided
 *     with the distribution.
 *   * Neither the name of the copyright holder nor the names of its
 *     contributors may be used to endorse or promote products derived
 *     from this software without specific prior written permission.
 *
 *  THIS SOFTWARE IS PROVIDED BY THE COPYRIGHT HOLDERS AND CONTRIBUTORS
 *  "AS IS" AND ANY EXPRESS OR IMPLIED WARRANTIES, INCLUDING, BUT NOT
 *  LIMITED TO, THE IMPLIED WARRANTIES OF MERCHANTABILITY AND FITNESS
 *  FOR A PARTICULAR PURPOSE ARE DISCLAIMED. IN NO EVENT SHALL THE
 *  COPYRIGHT OWNER OR CONTRIBUTORS BE LIABLE FOR ANY DIRECT, INDIRECT,
 *  INCIDENTAL, SPECIAL, EXEMPLARY, OR CONSEQUENTIAL DAMAGES (INCLUDING,
 *  BUT NOT LIMITED TO, PROCUREMENT OF SUBSTITUTE GOODS OR SERVICES;
 *  LOSS OF USE, DATA, OR PROFITS; OR BUSINESS INTERRUPTION) HOWEVER
 *  CAUSED AND ON ANY THEORY OF LIABILITY, WHETHER IN CONTRACT, STRICT
 *  LIABILITY, OR TORT (INCLUDING NEGLIGENCE OR OTHERWISE) ARISING IN
 *  ANY WAY OUT OF THE USE OF THIS SOFTWARE, EVEN IF ADVISED OF THE
 *  POSSIBILITY OF SUCH DAMAGE.
 *********************************************************************/

/* Author: Jens Petit */

#include <moveit/collision_detection_bullet/collision_env_bullet.h>
#include <moveit/collision_detection_bullet/collision_detector_allocator_bullet.h>
#include <moveit/collision_detection_bullet/bullet_integration/ros_bullet_utils.h>
#include <moveit/collision_detection_bullet/bullet_integration/contact_checker_common.h>
#include <functional>
#include <bullet/btBulletCollisionCommon.h>

namespace collision_detection
{
static const rclcpp::Logger LOGGER = rclcpp::get_logger("moveit.core.collision_detection.bullet");
const std::string CollisionDetectorAllocatorBullet::NAME("Bullet");
const double MAX_DISTANCE_MARGIN = 99;

CollisionEnvBullet::CollisionEnvBullet(const moveit::core::RobotModelConstPtr& model, double padding, double scale)
  : CollisionEnv(model, padding, scale)
{
  // request notifications about changes to new world
  observer_handle_ = getWorld()->addObserver(
<<<<<<< HEAD
      std::bind(&CollisionEnvBullet::notifyObjectChange, this, std::placeholders::_1, std::placeholders::_2));
=======
      [this](const World::ObjectConstPtr& object, World::Action action) { notifyObjectChange(object, action); });
>>>>>>> 7f2927c6

  for (const std::pair<const std::string, urdf::LinkSharedPtr>& link : robot_model_->getURDF()->links_)
  {
    addLinkAsCollisionObject(link.second);
  }
}

CollisionEnvBullet::CollisionEnvBullet(const moveit::core::RobotModelConstPtr& model, const WorldPtr& world,
                                       double padding, double scale)
  : CollisionEnv(model, world, padding, scale)
{
  // request notifications about changes to new world
  observer_handle_ = getWorld()->addObserver(
<<<<<<< HEAD
      std::bind(&CollisionEnvBullet::notifyObjectChange, this, std::placeholders::_1, std::placeholders::_2));
=======
      [this](const World::ObjectConstPtr& object, World::Action action) { notifyObjectChange(object, action); });
>>>>>>> 7f2927c6

  for (const std::pair<const std::string, urdf::LinkSharedPtr>& link : robot_model_->getURDF()->links_)
  {
    addLinkAsCollisionObject(link.second);
  }

  getWorld()->notifyObserverAllObjects(observer_handle_, World::CREATE);
}

CollisionEnvBullet::CollisionEnvBullet(const CollisionEnvBullet& other, const WorldPtr& world)
  : CollisionEnv(other, world)
{
  // request notifications about changes to new world
  observer_handle_ = getWorld()->addObserver(
<<<<<<< HEAD
      std::bind(&CollisionEnvBullet::notifyObjectChange, this, std::placeholders::_1, std::placeholders::_2));
=======
      [this](const World::ObjectConstPtr& object, World::Action action) { notifyObjectChange(object, action); });
>>>>>>> 7f2927c6

  for (const std::pair<const std::string, urdf::LinkSharedPtr>& link : other.robot_model_->getURDF()->links_)
  {
    addLinkAsCollisionObject(link.second);
  }

  // get notifications any objects already in the new world
  getWorld()->notifyObserverAllObjects(observer_handle_, World::CREATE);
}

CollisionEnvBullet::~CollisionEnvBullet()
{
  getWorld()->removeObserver(observer_handle_);
}

void CollisionEnvBullet::checkSelfCollision(const CollisionRequest& req, CollisionResult& res,
                                            const moveit::core::RobotState& state) const
{
  checkSelfCollisionHelper(req, res, state, nullptr);
}

void CollisionEnvBullet::checkSelfCollision(const CollisionRequest& req, CollisionResult& res,
                                            const moveit::core::RobotState& state,
                                            const AllowedCollisionMatrix& acm) const
{
  checkSelfCollisionHelper(req, res, state, &acm);
}

void CollisionEnvBullet::checkSelfCollisionHelper(const CollisionRequest& req, CollisionResult& res,
                                                  const moveit::core::RobotState& state,
                                                  const AllowedCollisionMatrix* acm) const
{
  std::lock_guard<std::mutex> guard(collision_env_mutex_);

  std::vector<collision_detection_bullet::CollisionObjectWrapperPtr> cows;
  addAttachedOjects(state, cows);

  if (req.distance)
  {
    manager_->setContactDistanceThreshold(MAX_DISTANCE_MARGIN);
  }

  for (const collision_detection_bullet::CollisionObjectWrapperPtr& cow : cows)
  {
    manager_->addCollisionObject(cow);
    manager_->setCollisionObjectsTransform(
        cow->getName(), state.getAttachedBody(cow->getName())->getGlobalCollisionBodyTransforms()[0]);
  }

  // updating link positions with the current robot state
  for (const std::string& link : active_)
  {
    manager_->setCollisionObjectsTransform(link, state.getCollisionBodyTransform(link, 0));
  }

  manager_->contactTest(res, req, acm, true);

  for (const collision_detection_bullet::CollisionObjectWrapperPtr& cow : cows)
  {
    manager_->removeCollisionObject(cow->getName());
  }
}

void CollisionEnvBullet::checkRobotCollision(const CollisionRequest& req, CollisionResult& res,
                                             const moveit::core::RobotState& state) const
{
  checkRobotCollisionHelper(req, res, state, nullptr);
}

void CollisionEnvBullet::checkRobotCollision(const CollisionRequest& req, CollisionResult& res,
                                             const moveit::core::RobotState& state,
                                             const AllowedCollisionMatrix& acm) const
{
  checkRobotCollisionHelper(req, res, state, &acm);
}

void CollisionEnvBullet::checkRobotCollision(const CollisionRequest& req, CollisionResult& res,
                                             const moveit::core::RobotState& state1,
                                             const moveit::core::RobotState& state2) const
{
  checkRobotCollisionHelperCCD(req, res, state1, state2, nullptr);
}

void CollisionEnvBullet::checkRobotCollision(const CollisionRequest& req, CollisionResult& res,
                                             const moveit::core::RobotState& state1,
                                             const moveit::core::RobotState& state2,
                                             const AllowedCollisionMatrix& acm) const
{
  checkRobotCollisionHelperCCD(req, res, state1, state2, &acm);
}

void CollisionEnvBullet::checkRobotCollisionHelper(const CollisionRequest& req, CollisionResult& res,
                                                   const moveit::core::RobotState& state,
                                                   const AllowedCollisionMatrix* acm) const
{
  std::lock_guard<std::mutex> guard(collision_env_mutex_);

  if (req.distance)
  {
    manager_->setContactDistanceThreshold(MAX_DISTANCE_MARGIN);
  }

  std::vector<collision_detection_bullet::CollisionObjectWrapperPtr> attached_cows;
  addAttachedOjects(state, attached_cows);
  updateTransformsFromState(state, manager_);

  for (const collision_detection_bullet::CollisionObjectWrapperPtr& cow : attached_cows)
  {
    manager_->addCollisionObject(cow);
    manager_->setCollisionObjectsTransform(
        cow->getName(), state.getAttachedBody(cow->getName())->getGlobalCollisionBodyTransforms()[0]);
  }

  manager_->contactTest(res, req, acm, false);

  for (const collision_detection_bullet::CollisionObjectWrapperPtr& cow : attached_cows)
  {
    manager_->removeCollisionObject(cow->getName());
  }
}

void CollisionEnvBullet::checkRobotCollisionHelperCCD(const CollisionRequest& req, CollisionResult& res,
                                                      const moveit::core::RobotState& state1,
                                                      const moveit::core::RobotState& state2,
                                                      const AllowedCollisionMatrix* acm) const
{
  std::lock_guard<std::mutex> guard(collision_env_mutex_);

  std::vector<collision_detection_bullet::CollisionObjectWrapperPtr> attached_cows;
  addAttachedOjects(state1, attached_cows);

  for (const collision_detection_bullet::CollisionObjectWrapperPtr& cow : attached_cows)
  {
    manager_CCD_->addCollisionObject(cow);
    manager_CCD_->setCastCollisionObjectsTransform(
        cow->getName(), state1.getAttachedBody(cow->getName())->getGlobalCollisionBodyTransforms()[0],
        state2.getAttachedBody(cow->getName())->getGlobalCollisionBodyTransforms()[0]);
  }

  for (const std::string& link : active_)
  {
    manager_CCD_->setCastCollisionObjectsTransform(link, state1.getCollisionBodyTransform(link, 0),
                                                   state2.getCollisionBodyTransform(link, 0));
  }

  manager_CCD_->contactTest(res, req, acm, false);

  for (const collision_detection_bullet::CollisionObjectWrapperPtr& cow : attached_cows)
  {
    manager_CCD_->removeCollisionObject(cow->getName());
  }
}

void CollisionEnvBullet::distanceSelf(const DistanceRequest& /*req*/, DistanceResult& /*res*/,
                                      const moveit::core::RobotState& /*state*/) const
{
  RCLCPP_INFO(LOGGER, "distanceSelf is not implemented for Bullet.");
}

void CollisionEnvBullet::distanceRobot(const DistanceRequest& /*req*/, DistanceResult& /*res*/,
                                       const moveit::core::RobotState& /*state*/) const
{
  RCLCPP_INFO(LOGGER, "distanceRobot is not implemented for Bullet.");
}

void CollisionEnvBullet::addToManager(const World::Object* obj)
{
  std::vector<collision_detection_bullet::CollisionObjectType> collision_object_types;

  for (const shapes::ShapeConstPtr& shape : obj->shapes_)
  {
    if (shape->type == shapes::MESH)
      collision_object_types.push_back(collision_detection_bullet::CollisionObjectType::CONVEX_HULL);
    else
      collision_object_types.push_back(collision_detection_bullet::CollisionObjectType::USE_SHAPE_TYPE);
  }

  auto cow = std::make_shared<collision_detection_bullet::CollisionObjectWrapper>(
      obj->id_, collision_detection::BodyType::WORLD_OBJECT, obj->shapes_, obj->global_shape_poses_,
      collision_object_types, false);

  manager_->addCollisionObject(cow);
  manager_CCD_->addCollisionObject(cow->clone());
}

void CollisionEnvBullet::updateManagedObject(const std::string& id)
{
  if (getWorld()->hasObject(id))
  {
    auto it = getWorld()->find(id);
    if (manager_->hasCollisionObject(id))
    {
      manager_->removeCollisionObject(id);
      manager_CCD_->removeCollisionObject(id);
      addToManager(it->second.get());
    }
    else
    {
      addToManager(it->second.get());
    }
  }
  else
  {
    if (manager_->hasCollisionObject(id))
    {
      manager_->removeCollisionObject(id);
      manager_CCD_->removeCollisionObject(id);
    }
  }
}

void CollisionEnvBullet::setWorld(const WorldPtr& world)
{
  if (world == getWorld())
    return;

  // turn off notifications about old world
  getWorld()->removeObserver(observer_handle_);

  CollisionEnv::setWorld(world);

  // request notifications about changes to new world
  observer_handle_ = getWorld()->addObserver(
<<<<<<< HEAD
      std::bind(&CollisionEnvBullet::notifyObjectChange, this, std::placeholders::_1, std::placeholders::_2));
=======
      [this](const World::ObjectConstPtr& object, World::Action action) { notifyObjectChange(object, action); });
>>>>>>> 7f2927c6

  // get notifications any objects already in the new world
  getWorld()->notifyObserverAllObjects(observer_handle_, World::CREATE);
}

void CollisionEnvBullet::notifyObjectChange(const ObjectConstPtr& obj, World::Action action)
{
  std::lock_guard<std::mutex> guard(collision_env_mutex_);
  if (action == World::DESTROY)
  {
    manager_->removeCollisionObject(obj->id_);
    manager_CCD_->removeCollisionObject(obj->id_);
  }
  else
  {
    updateManagedObject(obj->id_);
  }
}

void CollisionEnvBullet::addAttachedOjects(const moveit::core::RobotState& state,
                                           std::vector<collision_detection_bullet::CollisionObjectWrapperPtr>& cows) const
{
  std::vector<const moveit::core::AttachedBody*> attached_bodies;
  state.getAttachedBodies(attached_bodies);

  for (const moveit::core::AttachedBody*& body : attached_bodies)
  {
    const EigenSTL::vector_Isometry3d& attached_body_transform = body->getGlobalCollisionBodyTransforms();

    std::vector<collision_detection_bullet::CollisionObjectType> collision_object_types(
        attached_body_transform.size(), collision_detection_bullet::CollisionObjectType::USE_SHAPE_TYPE);

    try
    {
      collision_detection_bullet::CollisionObjectWrapperPtr cow =
          std::make_shared<collision_detection_bullet::CollisionObjectWrapper>(
              body->getName(), collision_detection::BodyType::ROBOT_ATTACHED, body->getShapes(),
              attached_body_transform, collision_object_types, body->getTouchLinks());
      cows.push_back(cow);
    }
    catch (std::exception&)
    {
      RCLCPP_ERROR_STREAM(LOGGER, "Not adding " << body->getName() << " due to bad arguments.");
    }
  }
}

void CollisionEnvBullet::updatedPaddingOrScaling(const std::vector<std::string>& links)
{
  for (const std::string& link : links)
  {
    if (robot_model_->getURDF()->links_.find(link) != robot_model_->getURDF()->links_.end())
    {
      addLinkAsCollisionObject(robot_model_->getURDF()->links_[link]);
    }
    else
    {
      RCLCPP_ERROR(LOGGER, "Updating padding or scaling for unknown link: '%s'", link.c_str());
    }
  }
}

void CollisionEnvBullet::updateTransformsFromState(
    const moveit::core::RobotState& state, const collision_detection_bullet::BulletDiscreteBVHManagerPtr& manager) const
{
  // updating link positions with the current robot state
  for (const std::string& link : active_)
  {
    // select the first of the transformations for each link (composed of multiple shapes...)
    manager->setCollisionObjectsTransform(link, state.getCollisionBodyTransform(link, 0));
  }
}

void CollisionEnvBullet::addLinkAsCollisionObject(const urdf::LinkSharedPtr& link)
{
  if (!link->collision_array.empty())
  {
    const std::vector<urdf::CollisionSharedPtr>& col_array =
        link->collision_array.empty() ? std::vector<urdf::CollisionSharedPtr>(1, link->collision) :
                                        link->collision_array;

    std::vector<shapes::ShapeConstPtr> shapes;
    collision_detection_bullet::AlignedVector<Eigen::Isometry3d> shape_poses;
    std::vector<collision_detection_bullet::CollisionObjectType> collision_object_types;

    for (const auto& i : col_array)
    {
      if (i && i->geometry)
      {
        shapes::ShapePtr shape = collision_detection_bullet::constructShape(i->geometry.get());

        if (shape)
        {
          if (fabs(getLinkScale(link->name) - 1.0) >= std::numeric_limits<double>::epsilon() ||
              fabs(getLinkPadding(link->name)) >= std::numeric_limits<double>::epsilon())
          {
            shape->scaleAndPadd(getLinkScale(link->name), getLinkPadding(link->name));
          }

          shapes.push_back(shape);
          shape_poses.push_back(collision_detection_bullet::urdfPose2Eigen(i->origin));

          if (shape->type == shapes::MESH)
          {
            collision_object_types.push_back(collision_detection_bullet::CollisionObjectType::CONVEX_HULL);
          }
          else
          {
            collision_object_types.push_back(collision_detection_bullet::CollisionObjectType::USE_SHAPE_TYPE);
          }
        }
      }
    }

    if (manager_->hasCollisionObject(link->name))
    {
      manager_->removeCollisionObject(link->name);
      manager_CCD_->removeCollisionObject(link->name);
    }

    try
    {
      collision_detection_bullet::CollisionObjectWrapperPtr cow =
          std::make_shared<collision_detection_bullet::CollisionObjectWrapper>(
              link->name, collision_detection::BodyType::ROBOT_LINK, shapes, shape_poses, collision_object_types, true);
      manager_->addCollisionObject(cow);
      manager_CCD_->addCollisionObject(cow->clone());
      active_.push_back(cow->getName());
    }
    catch (std::exception&)
    {
      RCLCPP_ERROR_STREAM(LOGGER, "Not adding " << link->name << " due to bad arguments.");
    }
  }
}

}  // end of namespace collision_detection<|MERGE_RESOLUTION|>--- conflicted
+++ resolved
@@ -52,11 +52,7 @@
 {
   // request notifications about changes to new world
   observer_handle_ = getWorld()->addObserver(
-<<<<<<< HEAD
-      std::bind(&CollisionEnvBullet::notifyObjectChange, this, std::placeholders::_1, std::placeholders::_2));
-=======
       [this](const World::ObjectConstPtr& object, World::Action action) { notifyObjectChange(object, action); });
->>>>>>> 7f2927c6
 
   for (const std::pair<const std::string, urdf::LinkSharedPtr>& link : robot_model_->getURDF()->links_)
   {
@@ -70,11 +66,7 @@
 {
   // request notifications about changes to new world
   observer_handle_ = getWorld()->addObserver(
-<<<<<<< HEAD
-      std::bind(&CollisionEnvBullet::notifyObjectChange, this, std::placeholders::_1, std::placeholders::_2));
-=======
       [this](const World::ObjectConstPtr& object, World::Action action) { notifyObjectChange(object, action); });
->>>>>>> 7f2927c6
 
   for (const std::pair<const std::string, urdf::LinkSharedPtr>& link : robot_model_->getURDF()->links_)
   {
@@ -89,11 +81,7 @@
 {
   // request notifications about changes to new world
   observer_handle_ = getWorld()->addObserver(
-<<<<<<< HEAD
-      std::bind(&CollisionEnvBullet::notifyObjectChange, this, std::placeholders::_1, std::placeholders::_2));
-=======
       [this](const World::ObjectConstPtr& object, World::Action action) { notifyObjectChange(object, action); });
->>>>>>> 7f2927c6
 
   for (const std::pair<const std::string, urdf::LinkSharedPtr>& link : other.robot_model_->getURDF()->links_)
   {
@@ -317,11 +305,7 @@
 
   // request notifications about changes to new world
   observer_handle_ = getWorld()->addObserver(
-<<<<<<< HEAD
-      std::bind(&CollisionEnvBullet::notifyObjectChange, this, std::placeholders::_1, std::placeholders::_2));
-=======
       [this](const World::ObjectConstPtr& object, World::Action action) { notifyObjectChange(object, action); });
->>>>>>> 7f2927c6
 
   // get notifications any objects already in the new world
   getWorld()->notifyObserverAllObjects(observer_handle_, World::CREATE);
