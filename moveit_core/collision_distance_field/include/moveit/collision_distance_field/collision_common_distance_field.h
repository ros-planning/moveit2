--- conflicted
+++ resolved
@@ -178,12 +178,7 @@
 PosedBodyPointDecompositionVectorPtr getAttachedBodyPointDecomposition(const robot_state::AttachedBody* att,
                                                                        double resolution);
 
-<<<<<<< HEAD
-void getBodySphereVisualizationMarkers(GroupStateRepresentationPtr& gsr, std::string reference_frame,
-                                       visualization_msgs::msg::MarkerArray& body_marker_array);
-=======
 void getBodySphereVisualizationMarkers(const GroupStateRepresentationPtr& gsr, const std::string& reference_frame,
                                        visualization_msgs::MarkerArray& body_marker_array);
->>>>>>> 97c24bf1
 }
 #endif