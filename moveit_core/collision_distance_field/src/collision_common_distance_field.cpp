/*********************************************************************
 * Software License Agreement (BSD License)
 *
 *  Copyright (c) 2012, Willow Garage, Inc.
 *  All rights reserved.
 *
 *  Redistribution and use in source and binary forms, with or without
 *  modification, are permitted provided that the following conditions
 *  are met:
 *
 *   * Redistributions of source code must retain the above copyright
 *     notice, this list of conditions and the following disclaimer.
 *   * Redistributions in binary form must reproduce the above
 *     copyright notice, this list of conditions and the following
 *     disclaimer in the documentation and/or other materials provided
 *     with the distribution.
 *   * Neither the name of the Willow Garage nor the names of its
 *     contributors may be used to endorse or promote products derived
 *     from this software without specific prior written permission.
 *
 *  THIS SOFTWARE IS PROVIDED BY THE COPYRIGHT HOLDERS AND CONTRIBUTORS
 *  "AS IS" AND ANY EXPRESS OR IMPLIED WARRANTIES, INCLUDING, BUT NOT
 *  LIMITED TO, THE IMPLIED WARRANTIES OF MERCHANTABILITY AND FITNESS
 *  FOR A PARTICULAR PURPOSE ARE DISCLAIMED. IN NO EVENT SHALL THE
 *  COPYRIGHT OWNER OR CONTRIBUTORS BE LIABLE FOR ANY DIRECT, INDIRECT,
 *  INCIDENTAL, SPECIAL, EXEMPLARY, OR CONSEQUENTIAL DAMAGES (INCLUDING,
 *  BUT NOT LIMITED TO, PROCUREMENT OF SUBSTITUTE GOODS OR SERVICES;
 *  LOSS OF USE, DATA, OR PROFITS; OR BUSINESS INTERRUPTION) HOWEVER
 *  CAUSED AND ON ANY THEORY OF LIABILITY, WHETHER IN CONTRACT, STRICT
 *  LIABILITY, OR TORT (INCLUDING NEGLIGENCE OR OTHERWISE) ARISING IN
 *  ANY WAY OUT OF THE USE OF THIS SOFTWARE, EVEN IF ADVISED OF THE
 *  POSSIBILITY OF SUCH DAMAGE.
 *********************************************************************/

/* Author: E. Gil Jones */

#include <moveit/collision_distance_field/collision_common_distance_field.h>
#include <boost/thread/mutex.hpp>
#include <tf2_eigen/tf2_eigen.h>
#include <memory>

namespace collision_detection
{
struct BodyDecompositionCache
{
  using Comperator = std::owner_less<shapes::ShapeConstWeakPtr>;
  using Map = std::map<shapes::ShapeConstWeakPtr, BodyDecompositionConstPtr, Comperator>;

  BodyDecompositionCache() : clean_count_(0)
  {
  }
  static const unsigned int MAX_CLEAN_COUNT = 100;
  Map map_;
  unsigned int clean_count_;
  boost::mutex lock_;
};

BodyDecompositionCache& getBodyDecompositionCache()
{
  static BodyDecompositionCache cache;
  return cache;
}

BodyDecompositionConstPtr getBodyDecompositionCacheEntry(const shapes::ShapeConstPtr& shape, double resolution)
{
  // TODO - deal with changing resolution?
  BodyDecompositionCache& cache = getBodyDecompositionCache();
  shapes::ShapeConstWeakPtr wptr(shape);
  {
    boost::mutex::scoped_lock slock(cache.lock_);
    BodyDecompositionCache::Map::const_iterator cache_it = cache.map_.find(wptr);
    if (cache_it != cache.map_.end())
    {
      return cache_it->second;
    }
  }

  BodyDecompositionConstPtr bdcp(new BodyDecomposition(shape, resolution));
  {
    boost::mutex::scoped_lock slock(cache.lock_);
    cache.map_[wptr] = bdcp;
    cache.clean_count_++;
    return bdcp;
  }
  // TODO - clean cache
}

PosedBodyPointDecompositionVectorPtr getCollisionObjectPointDecomposition(const collision_detection::World::Object& obj,
                                                                          double resolution)
{
  PosedBodyPointDecompositionVectorPtr ret(new PosedBodyPointDecompositionVector());
  for (unsigned int i = 0; i < obj.shapes_.size(); i++)
  {
    PosedBodyPointDecompositionPtr pbd(
        new PosedBodyPointDecomposition(getBodyDecompositionCacheEntry(obj.shapes_[i], resolution)));
    ret->addToVector(pbd);
    ret->updatePose(ret->getSize() - 1, obj.shape_poses_[i]);
  }
  return ret;
}

PosedBodySphereDecompositionVectorPtr getAttachedBodySphereDecomposition(const robot_state::AttachedBody* att,
                                                                         double resolution)
{
  PosedBodySphereDecompositionVectorPtr ret(new PosedBodySphereDecompositionVector());
  for (unsigned int i = 0; i < att->getShapes().size(); i++)
  {
    PosedBodySphereDecompositionPtr pbd(
        new PosedBodySphereDecomposition(getBodyDecompositionCacheEntry(att->getShapes()[i], resolution)));
    pbd->updatePose(att->getGlobalCollisionBodyTransforms()[i]);
    ret->addToVector(pbd);
  }
  return ret;
}

PosedBodyPointDecompositionVectorPtr getAttachedBodyPointDecomposition(const robot_state::AttachedBody* att,
                                                                       double resolution)
{
  PosedBodyPointDecompositionVectorPtr ret(new PosedBodyPointDecompositionVector());
  for (unsigned int i = 0; i < att->getShapes().size(); i++)
  {
    PosedBodyPointDecompositionPtr pbd(
        new PosedBodyPointDecomposition(getBodyDecompositionCacheEntry(att->getShapes()[i], resolution)));
    ret->addToVector(pbd);
    ret->updatePose(ret->getSize() - 1, att->getGlobalCollisionBodyTransforms()[i]);
  }
  return ret;
}

<<<<<<< HEAD
void getBodySphereVisualizationMarkers(GroupStateRepresentationConstPtr& gsr, std::string reference_frame,
                                       visualization_msgs::msg::MarkerArray& body_marker_array)
=======
void getBodySphereVisualizationMarkers(const GroupStateRepresentationConstPtr& gsr, const std::string& reference_frame,
                                       visualization_msgs::MarkerArray& body_marker_array)
>>>>>>> 97c24bf1
{
  // creating namespaces
  std::string robot_ns = gsr->dfce_->group_name_ + "_sphere_decomposition";
  std::string attached_ns = "attached_sphere_decomposition";

  // creating colors
  std_msgs::msg::ColorRGBA robot_color;
  robot_color.r = 0;
  robot_color.b = 0.8f;
  robot_color.g = 0;
  robot_color.a = 0.5;

  std_msgs::msg::ColorRGBA attached_color;
  attached_color.r = 1;
  attached_color.g = 1;
  attached_color.b = 0;
  attached_color.a = 0.5;

  // creating sphere marker
  visualization_msgs::msg::Marker sphere_marker;
  sphere_marker.header.frame_id = reference_frame;
  sphere_marker.header.stamp = rclcpp::Time(0);
  sphere_marker.ns = robot_ns;
  sphere_marker.id = 0;
  sphere_marker.type = visualization_msgs::msg::Marker::SPHERE;
  sphere_marker.action = visualization_msgs::msg::Marker::ADD;
  sphere_marker.pose.orientation.x = 0;
  sphere_marker.pose.orientation.y = 0;
  sphere_marker.pose.orientation.z = 0;
  sphere_marker.pose.orientation.w = 1;
  sphere_marker.color = robot_color;
  sphere_marker.lifetime = rclcpp::Duration(0,0);

  const moveit::core::RobotState& state = *(gsr->dfce_->state_);
  unsigned int id = 0;
  for (unsigned int i = 0; i < gsr->dfce_->link_names_.size(); i++)
  {
    const moveit::core::LinkModel* ls = state.getLinkModel(gsr->dfce_->link_names_[i]);
    if (gsr->dfce_->link_has_geometry_[i])
    {
      gsr->link_body_decompositions_[i]->updatePose(state.getFrameTransform(ls->getName()));

      collision_detection::PosedBodySphereDecompositionConstPtr sphere_representation =
          gsr->link_body_decompositions_[i];
      for (unsigned int j = 0; j < sphere_representation->getCollisionSpheres().size(); j++)
      {
        sphere_marker.pose.position = tf2::toMsg(sphere_representation->getSphereCenters()[j]);
        sphere_marker.scale.x = sphere_marker.scale.y = sphere_marker.scale.z =
            sphere_representation->getCollisionSpheres()[j].radius_;
        sphere_marker.id = id;
        id++;

        body_marker_array.markers.push_back(sphere_marker);
      }
    }
  }

  sphere_marker.ns = attached_ns;
  sphere_marker.color = attached_color;
  for (unsigned int i = 0; i < gsr->dfce_->attached_body_names_.size(); i++)
  {
    const moveit::core::AttachedBody* att = state.getAttachedBody(gsr->dfce_->attached_body_names_[i]);
    if (!att)
    {
      RCLCPP_WARN(logger,"Attached body '%s' was not found, skipping sphere "
               "decomposition visualization",
               gsr->dfce_->attached_body_names_[i].c_str());
      continue;
    }

    if (gsr->attached_body_decompositions_[i]->getSize() != att->getShapes().size())
    {
      RCLCPP_WARN(logger,"Attached body size discrepancy");
      continue;
    }

    for (unsigned int j = 0; j < att->getShapes().size(); j++)
    {
      PosedBodySphereDecompositionVectorPtr sphere_decp = gsr->attached_body_decompositions_[i];
      sphere_decp->updatePose(j, att->getGlobalCollisionBodyTransforms()[j]);

      sphere_marker.pose.position = tf2::toMsg(sphere_decp->getSphereCenters()[j]);
      sphere_marker.scale.x = sphere_marker.scale.y = sphere_marker.scale.z =
          sphere_decp->getCollisionSpheres()[j].radius_;
      sphere_marker.id = id;
      body_marker_array.markers.push_back(sphere_marker);
      id++;
    }
  }
}
}  // namespace collision_detection<|MERGE_RESOLUTION|>--- conflicted
+++ resolved
@@ -127,13 +127,8 @@
   return ret;
 }
 
-<<<<<<< HEAD
-void getBodySphereVisualizationMarkers(GroupStateRepresentationConstPtr& gsr, std::string reference_frame,
-                                       visualization_msgs::msg::MarkerArray& body_marker_array)
-=======
 void getBodySphereVisualizationMarkers(const GroupStateRepresentationConstPtr& gsr, const std::string& reference_frame,
                                        visualization_msgs::MarkerArray& body_marker_array)
->>>>>>> 97c24bf1
 {
   // creating namespaces
   std::string robot_ns = gsr->dfce_->group_name_ + "_sphere_decomposition";
