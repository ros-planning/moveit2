/*********************************************************************
 * Software License Agreement (BSD License)
 *
 *  Copyright (c) 2010, Willow Garage, Inc.
 *  All rights reserved.
 *
 *  Redistribution and use in source and binary forms, with or without
 *  modification, are permitted provided that the following conditions
 *  are met:
 *
 *   * Redistributions of source code must retain the above copyright
 *     notice, this list of conditions and the following disclaimer.
 *   * Redistributions in binary form must reproduce the above
 *     copyright notice, this list of conditions and the following
 *     disclaimer in the documentation and/or other materials provided
 *     with the distribution.
 *   * Neither the name of the Willow Garage nor the names of its
 *     contributors may be used to endorse or promote products derived
 *     from this software without specific prior written permission.
 *
 *  THIS SOFTWARE IS PROVIDED BY THE COPYRIGHT HOLDERS AND CONTRIBUTORS
 *  "AS IS" AND ANY EXPRESS OR IMPLIED WARRANTIES, INCLUDING, BUT NOT
 *  LIMITED TO, THE IMPLIED WARRANTIES OF MERCHANTABILITY AND FITNESS
 *  FOR A PARTICULAR PURPOSE ARE DISCLAIMED. IN NO EVENT SHALL THE
 *  COPYRIGHT OWNER OR CONTRIBUTORS BE LIABLE FOR ANY DIRECT, INDIRECT,
 *  INCIDENTAL, SPECIAL, EXEMPLARY, OR CONSEQUENTIAL DAMAGES (INCLUDING,
 *  BUT NOT LIMITED TO, PROCUREMENT OF SUBSTITUTE GOODS OR SERVICES;
 *  LOSS OF USE, DATA, OR PROFITS; OR BUSINESS INTERRUPTION) HOWEVER
 *  CAUSED AND ON ANY THEORY OF LIABILITY, WHETHER IN CONTRACT, STRICT
 *  LIABILITY, OR TORT (INCLUDING NEGLIGENCE OR OTHERWISE) ARISING IN
 *  ANY WAY OUT OF THE USE OF THIS SOFTWARE, EVEN IF ADVISED OF THE
 *  POSSIBILITY OF SUCH DAMAGE.
 *********************************************************************/

/* Author: E. Gil Jones */

#include <moveit/collision_distance_field/collision_distance_field_types.h>
#include <geometric_shapes/body_operations.h>
#include <moveit/distance_field/distance_field.h>
#include <moveit/distance_field/find_internal_points.h>
#include <memory>

const static double EPSILON = 0.0001;

namespace collision_detection
{
<<<<<<< HEAD
static const rclcpp::Logger LOGGER =
    rclcpp::get_logger("moveit_collision_distance_field.collision_distance_field_types");

std::vector<CollisionSphere> determineCollisionSpheres(const bodies::Body* body, Eigen::Isometry3d& relative_transform)
{
  std::vector<CollisionSphere> css;

  bodies::BoundingCylinder cyl;
  body->computeBoundingCylinder(cyl);
  unsigned int num_points = ceil(cyl.length / (cyl.radius / 2.0));
  double spacing = cyl.length / ((num_points * 1.0) - 1.0);
  relative_transform = cyl.pose;

  for (unsigned int i = 1; i < num_points - 1; ++i)
  {
    CollisionSphere cs(relative_transform * Eigen::Vector3d(0, 0, (-cyl.length / 2.0) + i * spacing), cyl.radius);
=======
  std::vector<collision_detection::CollisionSphere> css;
  if (body->getType() == shapes::ShapeType::SPHERE)
  {
    collision_detection::CollisionSphere cs(body->getPose().translation(), body->getDimensions()[0]);
>>>>>>> 72d91929
    css.push_back(cs);
  }
  else
  {
    bodies::BoundingCylinder cyl;
    body->computeBoundingCylinder(cyl);
    unsigned int num_points = ceil(cyl.length / (cyl.radius / 2.0));
    double spacing = cyl.length / ((num_points * 1.0) - 1.0);
    relative_transform = cyl.pose;

    for (unsigned int i = 1; i < num_points - 1; i++)
    {
      collision_detection::CollisionSphere cs(
          relative_transform * Eigen::Vector3d(0, 0, (-cyl.length / 2.0) + i * spacing), cyl.radius);
      css.push_back(cs);
    }
  }

  return css;
}

bool PosedDistanceField::getCollisionSphereGradients(const std::vector<CollisionSphere>& sphere_list,
                                                     const EigenSTL::vector_Vector3d& sphere_centers,
                                                     GradientInfo& gradient, const CollisionType& type,
                                                     double tolerance, bool subtract_radii, double maximum_value,
                                                     bool stop_at_first_collision)
{
  // assumes gradient is properly initialized

  bool in_collision = false;
  for (unsigned int i = 0; i < sphere_list.size(); ++i)
  {
    Eigen::Vector3d p = sphere_centers[i];
    Eigen::Vector3d grad(0, 0, 0);
    bool in_bounds;
    double dist = this->getDistanceGradient(p.x(), p.y(), p.z(), grad.x(), grad.y(), grad.z(), in_bounds);
    if (!in_bounds && grad.norm() > 0)
    {
      // out of bounds
      return true;
    }

    if (dist < maximum_value)
    {
      if (subtract_radii)
      {
        dist -= sphere_list[i].radius_;

        if ((dist < 0) && (-dist >= tolerance))
        {
          in_collision = true;
        }

        dist = std::abs(dist);
      }
      else
      {
        if (sphere_list[i].radius_ - dist > tolerance)
        {
          in_collision = true;
        }
      }

      if (dist < gradient.closest_distance)
      {
        gradient.closest_distance = dist;
      }

      if (dist < gradient.distances[i])
      {
        gradient.types[i] = type;
        gradient.distances[i] = dist;
        gradient.gradients[i] = grad;
      }
    }

    if (stop_at_first_collision && in_collision)
    {
      return true;
    }
  }
  return in_collision;
}

bool getCollisionSphereGradients(const distance_field::DistanceField* distance_field,
                                 const std::vector<CollisionSphere>& sphere_list,
                                 const EigenSTL::vector_Vector3d& sphere_centers, GradientInfo& gradient,
                                 const CollisionType& type, double tolerance, bool subtract_radii, double maximum_value,
                                 bool stop_at_first_collision)
{
  // assumes gradient is properly initialized

  bool in_collision = false;
  for (unsigned int i = 0; i < sphere_list.size(); ++i)
  {
    Eigen::Vector3d p = sphere_centers[i];
    Eigen::Vector3d grad;
    bool in_bounds;
    double dist = distance_field->getDistanceGradient(p.x(), p.y(), p.z(), grad.x(), grad.y(), grad.z(), in_bounds);
    if (!in_bounds && grad.norm() > EPSILON)
    {
      RCLCPP_DEBUG(LOGGER, "Collision sphere point is out of bounds %lf, %lf, %lf", p.x(), p.y(), p.z());
      return true;
    }

    if (dist < maximum_value)
    {
      if (subtract_radii)
      {
        dist -= sphere_list[i].radius_;

        if ((dist < 0) && (-dist >= tolerance))
        {
          in_collision = true;
        }
      }
      else
      {
        if (sphere_list[i].radius_ - dist > tolerance)
        {
          in_collision = true;
        }
      }

      if (dist < gradient.closest_distance)
      {
        gradient.closest_distance = dist;
      }

      if (dist < gradient.distances[i])
      {
        gradient.types[i] = type;
        gradient.distances[i] = dist;
        gradient.gradients[i] = grad;
      }
    }

    if (stop_at_first_collision && in_collision)
    {
      return true;
    }
  }
  return in_collision;
}

bool getCollisionSphereCollision(const distance_field::DistanceField* distance_field,
                                 const std::vector<CollisionSphere>& sphere_list,
                                 const EigenSTL::vector_Vector3d& sphere_centers, double maximum_value,
                                 double tolerance)
{
  for (unsigned int i = 0; i < sphere_list.size(); ++i)
  {
    Eigen::Vector3d p = sphere_centers[i];
    Eigen::Vector3d grad;
    bool in_bounds = true;
    double dist = distance_field->getDistanceGradient(p.x(), p.y(), p.z(), grad.x(), grad.y(), grad.z(), in_bounds);

    if (!in_bounds && grad.norm() > 0)
    {
      RCLCPP_DEBUG(LOGGER, "Collision sphere point is out of bounds");
      return true;
    }

    if ((maximum_value > dist) && (sphere_list[i].radius_ - dist > tolerance))
    {
      return true;
    }
  }

  return false;
}

bool getCollisionSphereCollision(const distance_field::DistanceField* distance_field,
                                 const std::vector<CollisionSphere>& sphere_list,
                                 const EigenSTL::vector_Vector3d& sphere_centers, double maximum_value,
                                 double tolerance, unsigned int num_coll, std::vector<unsigned int>& colls)
{
  colls.clear();
  for (unsigned int i = 0; i < sphere_list.size(); ++i)
  {
    Eigen::Vector3d p = sphere_centers[i];
    Eigen::Vector3d grad;
    bool in_bounds = true;
    double dist = distance_field->getDistanceGradient(p.x(), p.y(), p.z(), grad.x(), grad.y(), grad.z(), in_bounds);
    if (!in_bounds && (grad.norm() > 0))
    {
      RCLCPP_DEBUG(LOGGER, "Collision sphere point is out of bounds");
      return true;
    }
    if (maximum_value > dist && (sphere_list[i].radius_ - dist > tolerance))
    {
      if (num_coll == 0)
      {
        return true;
      }

      colls.push_back(i);
      if (colls.size() >= num_coll)
      {
        return true;
      }
    }
  }

  return !colls.empty();
}

///
/// BodyDecomposition
///

BodyDecomposition::BodyDecomposition(const shapes::ShapeConstPtr& shape, double resolution, double padding)
{
  std::vector<shapes::ShapeConstPtr> shapes;
  EigenSTL::vector_Isometry3d poses(1, Eigen::Isometry3d::Identity());

  shapes.push_back(shape);
  init(shapes, poses, resolution, padding);
}

BodyDecomposition::BodyDecomposition(const std::vector<shapes::ShapeConstPtr>& shapes,
                                     const EigenSTL::vector_Isometry3d& poses, double resolution, double padding)
{
  init(shapes, poses, resolution, padding);
}

void BodyDecomposition::init(const std::vector<shapes::ShapeConstPtr>& shapes, const EigenSTL::vector_Isometry3d& poses,
                             double resolution, double padding)
{
  bodies_.clear();
  for (unsigned int i = 0; i < shapes.size(); ++i)
  {
    bodies_.addBody(shapes[i].get(), poses[i], padding);
  }

  // collecting collision spheres
  collision_spheres_.clear();
  relative_collision_points_.clear();
  std::vector<CollisionSphere> body_spheres;
  EigenSTL::vector_Vector3d body_collision_points;
  for (unsigned int i = 0; i < bodies_.getCount(); ++i)
  {
    body_spheres.clear();
    body_collision_points.clear();

    body_spheres = determineCollisionSpheres(bodies_.getBody(i), relative_cylinder_pose_);
    collision_spheres_.insert(collision_spheres_.end(), body_spheres.begin(), body_spheres.end());

    distance_field::findInternalPointsConvex(*bodies_.getBody(i), resolution, body_collision_points);
    relative_collision_points_.insert(relative_collision_points_.end(), body_collision_points.begin(),
                                      body_collision_points.end());
  }

  sphere_radii_.resize(collision_spheres_.size());
  for (unsigned int i = 0; i < collision_spheres_.size(); ++i)
  {
    sphere_radii_[i] = collision_spheres_[i].radius_;
  }

  // computing bounding sphere
  std::vector<bodies::BoundingSphere> bounding_spheres(bodies_.getCount());
  for (unsigned int i = 0; i < bodies_.getCount(); ++i)
  {
    bodies_.getBody(i)->computeBoundingSphere(bounding_spheres[i]);
  }
  bodies::mergeBoundingSpheres(bounding_spheres, relative_bounding_sphere_);

  RCLCPP_DEBUG(LOGGER, "BodyDecomposition generated %zu collision spheres out of %zu shapes", collision_spheres_.size(),
               shapes.size());
}

BodyDecomposition::~BodyDecomposition()
{
  bodies_.clear();
}

PosedBodyPointDecomposition::PosedBodyPointDecomposition(const BodyDecompositionConstPtr& body_decomposition)
  : body_decomposition_(body_decomposition)
{
  posed_collision_points_ = body_decomposition_->getCollisionPoints();
}

PosedBodyPointDecomposition::PosedBodyPointDecomposition(const BodyDecompositionConstPtr& body_decomposition,
                                                         const Eigen::Isometry3d& trans)
  : body_decomposition_(body_decomposition)
{
  updatePose(trans);
}

PosedBodyPointDecomposition::PosedBodyPointDecomposition(const std::shared_ptr<const octomap::OcTree>& octree)
  : body_decomposition_()
{
  int num_nodes = octree->getNumLeafNodes();
  posed_collision_points_.reserve(num_nodes);
  for (octomap::OcTree::tree_iterator tree_iter = octree->begin_tree(); tree_iter != octree->end_tree(); ++tree_iter)
  {
    Eigen::Vector3d p = Eigen::Vector3d(tree_iter.getX(), tree_iter.getY(), tree_iter.getZ());
    posed_collision_points_.push_back(p);
  }
}

void PosedBodyPointDecomposition::updatePose(const Eigen::Isometry3d& trans)
{
  if (body_decomposition_)
  {
    posed_collision_points_.resize(body_decomposition_->getCollisionPoints().size());

    for (unsigned int i = 0; i < body_decomposition_->getCollisionPoints().size(); ++i)
    {
      posed_collision_points_[i] = trans * body_decomposition_->getCollisionPoints()[i];
    }
  }
}

PosedBodySphereDecomposition::PosedBodySphereDecomposition(const BodyDecompositionConstPtr& body_decomposition)
  : body_decomposition_(body_decomposition)
{
  posed_bounding_sphere_center_ = body_decomposition_->getRelativeBoundingSphere().center;
  sphere_centers_.resize(body_decomposition_->getCollisionSpheres().size());
  updatePose(Eigen::Isometry3d::Identity());
}

void PosedBodySphereDecomposition::updatePose(const Eigen::Isometry3d& trans)
{
  // updating sphere centers
  posed_bounding_sphere_center_ = trans * body_decomposition_->getRelativeBoundingSphere().center;
  for (unsigned int i = 0; i < body_decomposition_->getCollisionSpheres().size(); ++i)
  {
    sphere_centers_[i] = trans * body_decomposition_->getCollisionSpheres()[i].relative_vec_;
  }

  // updating collision points
  if (!body_decomposition_->getCollisionPoints().empty())
  {
    posed_collision_points_.resize(body_decomposition_->getCollisionPoints().size());
    for (unsigned int i = 0; i < body_decomposition_->getCollisionPoints().size(); ++i)
    {
      posed_collision_points_[i] = trans * body_decomposition_->getCollisionPoints()[i];
    }
  }
}

bool doBoundingSpheresIntersect(const PosedBodySphereDecompositionConstPtr& p1,
                                const PosedBodySphereDecompositionConstPtr& p2)
{
  Eigen::Vector3d p1_sphere_center = p1->getBoundingSphereCenter();
  Eigen::Vector3d p2_sphere_center = p2->getBoundingSphereCenter();
  double p1_radius = p1->getBoundingSphereRadius();
  double p2_radius = p2->getBoundingSphereRadius();

  double dist = (p1_sphere_center - p2_sphere_center).squaredNorm();
  return dist < (p1_radius + p2_radius);
}

void getCollisionSphereMarkers(const std_msgs::msg::ColorRGBA& color, const std::string& frame_id,
                               const std::string& ns, const rclcpp::Duration& dur,
                               const std::vector<PosedBodySphereDecompositionPtr>& posed_decompositions,
                               visualization_msgs::msg::MarkerArray& arr)
{
  unsigned int count = 0;
  rclcpp::Clock ros_clock;
  for (const auto& posed_decomposition : posed_decompositions)
  {
    if (posed_decomposition)
    {
      for (unsigned int j = 0; j < posed_decomposition->getCollisionSpheres().size(); ++j)
      {
        visualization_msgs::msg::Marker sphere;
        sphere.type = visualization_msgs::msg::Marker::SPHERE;
        sphere.header.stamp = ros_clock.now();
        sphere.header.frame_id = frame_id;
        sphere.ns = ns;
        sphere.id = count++;
        sphere.lifetime = dur;
        sphere.color = color;
        sphere.scale.x = sphere.scale.y = sphere.scale.z = posed_decomposition->getCollisionSpheres()[j].radius_ * 2.0;
        sphere.pose.position.x = posed_decomposition->getSphereCenters()[j].x();
        sphere.pose.position.y = posed_decomposition->getSphereCenters()[j].y();
        sphere.pose.position.z = posed_decomposition->getSphereCenters()[j].z();
        arr.markers.push_back(sphere);
      }
    }
  }
}

void getProximityGradientMarkers(const std::string& frame_id, const std::string& ns, const rclcpp::Duration& /*dur*/,
                                 const std::vector<PosedBodySphereDecompositionPtr>& posed_decompositions,
                                 const std::vector<PosedBodySphereDecompositionVectorPtr>& posed_vector_decompositions,
                                 const std::vector<GradientInfo>& gradients, visualization_msgs::msg::MarkerArray& arr)
{
  rclcpp::Clock ros_clock;
  if (gradients.size() != posed_decompositions.size() + posed_vector_decompositions.size())
  {
    RCLCPP_WARN(LOGGER, "Size mismatch between gradients %u and decompositions %u", (unsigned int)gradients.size(),
                (unsigned int)(posed_decompositions.size() + posed_vector_decompositions.size()));
    return;
  }
  for (unsigned int i = 0; i < gradients.size(); ++i)
  {
    for (unsigned int j = 0; j < gradients[i].distances.size(); ++j)
    {
      visualization_msgs::msg::Marker arrow_mark;
      arrow_mark.header.frame_id = frame_id;
      arrow_mark.header.stamp = rclcpp::Clock(RCL_ROS_TIME).now();
      if (ns.empty())
      {
        arrow_mark.ns = "self_coll_gradients";
      }
      else
      {
        arrow_mark.ns = ns;
      }
      arrow_mark.id = i * 1000 + j;
      double xscale = 0.0;
      double yscale = 0.0;
      double zscale = 0.0;
      if (gradients[i].distances[j] > 0.0 && gradients[i].distances[j] != DBL_MAX)
      {
        if (gradients[i].gradients[j].norm() > 0.0)
        {
          xscale = gradients[i].gradients[j].x() / gradients[i].gradients[j].norm();
          yscale = gradients[i].gradients[j].y() / gradients[i].gradients[j].norm();
          zscale = gradients[i].gradients[j].z() / gradients[i].gradients[j].norm();
        }
        else
        {
          RCLCPP_DEBUG(LOGGER, "Negative length for %u %d %lf", i, arrow_mark.id, gradients[i].gradients[j].norm());
        }
      }
      else
      {
        RCLCPP_DEBUG(LOGGER, "Negative dist %lf for %u %d", gradients[i].distances[j], i, arrow_mark.id);
      }
      arrow_mark.points.resize(2);
      if (i < posed_decompositions.size())
      {
        arrow_mark.points[1].x = posed_decompositions[i]->getSphereCenters()[j].x();
        arrow_mark.points[1].y = posed_decompositions[i]->getSphereCenters()[j].y();
        arrow_mark.points[1].z = posed_decompositions[i]->getSphereCenters()[j].z();
      }
      else
      {
        arrow_mark.points[1].x =
            posed_vector_decompositions[i - posed_decompositions.size()]->getSphereCenters()[j].x();
        arrow_mark.points[1].y =
            posed_vector_decompositions[i - posed_decompositions.size()]->getSphereCenters()[j].y();
        arrow_mark.points[1].z =
            posed_vector_decompositions[i - posed_decompositions.size()]->getSphereCenters()[j].z();
      }
      arrow_mark.points[0] = arrow_mark.points[1];
      arrow_mark.points[0].x -= xscale * gradients[i].distances[j];
      arrow_mark.points[0].y -= yscale * gradients[i].distances[j];
      arrow_mark.points[0].z -= zscale * gradients[i].distances[j];
      arrow_mark.scale.x = 0.01;
      arrow_mark.scale.y = 0.03;
      arrow_mark.color.a = 1.0;
      if (gradients[i].types[j] == SELF)
      {
        arrow_mark.color.r = 1.0;
        arrow_mark.color.g = 0.2;
        arrow_mark.color.b = .5;
      }
      else if (gradients[i].types[j] == INTRA)
      {
        arrow_mark.color.r = .2;
        arrow_mark.color.g = 1.0;
        arrow_mark.color.b = .5;
      }
      else if (gradients[i].types[j] == ENVIRONMENT)
      {
        arrow_mark.color.r = .2;
        arrow_mark.color.g = .5;
        arrow_mark.color.b = 1.0;
      }
      else if (gradients[i].types[j] == NONE)
      {
        arrow_mark.color.r = 1.0;
        arrow_mark.color.g = .2;
        arrow_mark.color.b = 1.0;
      }
      arr.markers.push_back(arrow_mark);
    }
  }
}

void getCollisionMarkers(const std::string& frame_id, const std::string& ns, const rclcpp::Duration& /*dur*/,
                         const std::vector<PosedBodySphereDecompositionPtr>& posed_decompositions,
                         const std::vector<PosedBodySphereDecompositionVectorPtr>& posed_vector_decompositions,
                         const std::vector<GradientInfo>& gradients, visualization_msgs::msg::MarkerArray& arr)
{
  rclcpp::Clock ros_clock;
  if (gradients.size() != posed_decompositions.size() + posed_vector_decompositions.size())
  {
    RCLCPP_WARN(LOGGER, "Size mismatch between gradients %zu and decompositions %zu", gradients.size(),
                posed_decompositions.size() + posed_vector_decompositions.size());
    return;
  }
  for (unsigned int i = 0; i < gradients.size(); ++i)
  {
    for (unsigned int j = 0; j < gradients[i].types.size(); ++j)
    {
      visualization_msgs::msg::Marker sphere_mark;
      sphere_mark.type = visualization_msgs::msg::Marker::SPHERE;
      sphere_mark.header.frame_id = frame_id;
      sphere_mark.header.stamp = rclcpp::Clock(RCL_ROS_TIME).now();
      if (ns.empty())
      {
        sphere_mark.ns = "distance_collisions";
      }
      else
      {
        sphere_mark.ns = ns;
      }
      sphere_mark.id = i * 1000 + j;
      if (i < posed_decompositions.size())
      {
        sphere_mark.scale.x = sphere_mark.scale.y = sphere_mark.scale.z =
            posed_decompositions[i]->getCollisionSpheres()[j].radius_ * 2.0;
        sphere_mark.pose.position.x = posed_decompositions[i]->getSphereCenters()[j].x();
        sphere_mark.pose.position.y = posed_decompositions[i]->getSphereCenters()[j].y();
        sphere_mark.pose.position.z = posed_decompositions[i]->getSphereCenters()[j].z();
      }
      else
      {
        sphere_mark.scale.x = sphere_mark.scale.y = sphere_mark.scale.z =
            posed_vector_decompositions[i - posed_decompositions.size()]->getCollisionSpheres()[j].radius_ * 2.0;
        sphere_mark.pose.position.x =
            posed_vector_decompositions[i - posed_decompositions.size()]->getSphereCenters()[j].x();
        sphere_mark.pose.position.y =
            posed_vector_decompositions[i - posed_decompositions.size()]->getSphereCenters()[j].y();
        sphere_mark.pose.position.z =
            posed_vector_decompositions[i - posed_decompositions.size()]->getSphereCenters()[j].z();
      }
      sphere_mark.pose.orientation.w = 1.0;
      sphere_mark.color.a = 1.0;
      if (gradients[i].types[j] == SELF)
      {
        sphere_mark.color.r = 1.0;
        sphere_mark.color.g = 0.2;
        sphere_mark.color.b = .5;
      }
      else if (gradients[i].types[j] == INTRA)
      {
        sphere_mark.color.r = .2;
        sphere_mark.color.g = 1.0;
        sphere_mark.color.b = .5;
      }
      else if (gradients[i].types[j] == ENVIRONMENT)
      {
        sphere_mark.color.r = .2;
        sphere_mark.color.g = .5;
        sphere_mark.color.b = 1.0;
      }
      else
      {
        sphere_mark.color.r = 1.0;
        sphere_mark.color.g = .2;
        sphere_mark.color.b = 1.0;
      }
      arr.markers.push_back(sphere_mark);
    }
  }
}
}  // namespace collision_detection
const rclcpp::Logger collision_detection::PosedBodyPointDecompositionVector::LOGGER = collision_detection::LOGGER;
const rclcpp::Logger collision_detection::PosedBodySphereDecompositionVector::LOGGER = collision_detection::LOGGER;<|MERGE_RESOLUTION|>--- conflicted
+++ resolved
@@ -44,7 +44,6 @@
 
 namespace collision_detection
 {
-<<<<<<< HEAD
 static const rclcpp::Logger LOGGER =
     rclcpp::get_logger("moveit_collision_distance_field.collision_distance_field_types");
 
@@ -52,21 +51,9 @@
 {
   std::vector<CollisionSphere> css;
 
-  bodies::BoundingCylinder cyl;
-  body->computeBoundingCylinder(cyl);
-  unsigned int num_points = ceil(cyl.length / (cyl.radius / 2.0));
-  double spacing = cyl.length / ((num_points * 1.0) - 1.0);
-  relative_transform = cyl.pose;
-
-  for (unsigned int i = 1; i < num_points - 1; ++i)
-  {
-    CollisionSphere cs(relative_transform * Eigen::Vector3d(0, 0, (-cyl.length / 2.0) + i * spacing), cyl.radius);
-=======
-  std::vector<collision_detection::CollisionSphere> css;
   if (body->getType() == shapes::ShapeType::SPHERE)
   {
     collision_detection::CollisionSphere cs(body->getPose().translation(), body->getDimensions()[0]);
->>>>>>> 72d91929
     css.push_back(cs);
   }
   else
