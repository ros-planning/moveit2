--- conflicted
+++ resolved
@@ -51,17 +51,7 @@
 {
   std::vector<CollisionSphere> css;
 
-<<<<<<< HEAD
-  bodies::BoundingCylinder cyl;
-  body->computeBoundingCylinder(cyl);
-  unsigned int num_points = ceil(cyl.length / (cyl.radius / 2.0));
-  double spacing = cyl.length / ((num_points * 1.0) - 1.0);
-  relative_transform = cyl.pose;
-
-  for (unsigned int i = 1; i < num_points - 1; ++i)
-=======
   if (body->getType() == shapes::ShapeType::SPHERE)
->>>>>>> 28f87cf4
   {
     collision_detection::CollisionSphere cs(body->getPose().translation(), body->getDimensions()[0]);
     css.push_back(cs);
