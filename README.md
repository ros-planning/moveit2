--- conflicted
+++ resolved
@@ -18,51 +18,6 @@
     - [x] Delete metapackages
     - [x] Upgrade continuous integration for ROS 2.0
     - [x] Refactor/cleanup folder hierarchy
-<<<<<<< HEAD
-  - [ ] Convert moveit_cor
-    - [x] Convert all headers and link it to HRIM (contributed by @ibaiape)
-    - [ ] Dependencies on other packages
-      - [x] tf2_kdl https://github.com/ros2/geometry2/pull/90
-      - [x] eigen_stl_containers https://github.com/AcutronicRobotics/eigen_stl_containers/tree/ros2
-      - [x] geometric_shapes https://github.com/ros-planning/geometric_shapes/pull/96
-      - [x] random_numbers https://github.com/ros-planning/random_numbers/pull/12
-      - [x] srdfdom (contributed by @anasarrak, @vmayoral and @ahcorde) https://github.com/ros-planning/srdfdom/pull/45
-      - [x] urdf_parser_py https://github.com/ros/urdf_parser_py/pull/41
-      - [x] Created a ROS 2 version (with package.xml) of urdfdom_headers https://github.com/AcutronicRobotics/urdfdom_headers/tree/ros2
-      - [x] octomap https://github.com/AcutronicRobotics/octomap
-        - [x]  octomap
-        - [ ]  octovis
-        - [ ]  dynamicEDT3D
-    - [ ] Convert moveit_core packages to ROS 2.0
-      - [x] version
-      - [x] macros
-      - [x] backtrace
-      - [x] exceptions
-      - [x] profiler
-      - [x] logging
-      - [x] background_processing
-      - [x] kinematics_base
-      - [x] controller_manager
-      - [x] sensor_manager
-      - [x] robot_model
-      - [x] transforms
-      - [x] robot_state
-      - [x] robot_trajectory
-      - [x] collision_detection
-      - [x] collision_detection_fcl
-      - [x] kinematic_constraints
-      - [ ] planning_scene
-      - [ ] constraint_samplers
-      - [x] planning_interface
-      - [x] planning_request_adapter
-      - [ ] trajectory_processing
-      - [ ] distance_field
-      - [ ] collision_distance_field
-      - [ ] kinematics_metrics
-      - [ ] dynamics_solver
-      - [ ] utils
-  - [ ] Necessary Ports for a Minimal Working Example
-=======
   - [x] Convert all headers and link it to HRIM (contributed by @ibaiape)
   - [ ] Dependencies on other packages
     - [x] tf2_kdl https://github.com/ros2/geometry2/pull/90
@@ -97,7 +52,7 @@
     - [ ] planning_scene
     - [ ] constraint_samplers
     - [x] planning_interface
-    - [ ] planning_request_adapter
+    - [x] planning_request_adapter
     - [ ] trajectory_processing
     - [ ] distance_field
     - [ ] collision_distance_field
@@ -105,7 +60,6 @@
     - [ ] dynamics_solver
     - [ ] utils
   - [ ] Necessary for a Minimal Working Example
->>>>>>> 8454dacd
       - [ ] moveit_ros_planning_interface
      -  [ ] moveit_ros_planning
          -   [ ] moveit_core
