<img src="http://moveit.ros.org/assets/images/moveit2_logo_black.png" alt="MoveIt! Logo" width="200"/>

The MoveIt! Motion Planning Framework **for ROS 2.0**

- [Milestones](#milestones)
- [Overview of MoveIt!](http://moveit.ros.org)
- [Installation Instructions](http://moveit.ros.org/install/)
- [Documentation](http://moveit.ros.org/documentation/)
- [Get Involved](http://moveit.ros.org/documentation/contributing/)

## Milestones
- [ ] Install instructions
  - [ ] Ubuntu 18.04
  - [ ] OS X 10.14
- [x] Upgrade continuous integration for ROS 2.0
- [ ] Convert moveit packages to ROS 2.0
  - [x] Update/setup infrastructure for development
    - [x] Delete metapackages
    - [x] Upgrade continuous integration for ROS 2.0
    - [x] Refactor/cleanup folder hierarchy
<<<<<<< HEAD
  - [ ] Convert moveit_cor
    - [x] Convert all headers and link it to HRIM (contributed by @ibaiape)
    - [ ] Dependencies on other packages
      - [x] tf2_kdl https://github.com/ros2/geometry2/pull/90
      - [x] eigen_stl_containers https://github.com/AcutronicRobotics/eigen_stl_containers/tree/ros2
      - [x] geometric_shapes https://github.com/ros-planning/geometric_shapes/pull/96
      - [x] random_numbers https://github.com/ros-planning/random_numbers/pull/12
      - [x] srdfdom (contributed by @anasarrak, @vmayoral and @ahcorde) https://github.com/ros-planning/srdfdom/pull/45
      - [x] urdf_parser_py https://github.com/ros/urdf_parser_py/pull/41
      - [x] Created a ROS 2 version (with package.xml) of urdfdom_headers https://github.com/AcutronicRobotics/urdfdom_headers/tree/ros2
      - [x] octomap https://github.com/AcutronicRobotics/octomap
        - [x]  octomap
        - [ ]  octovis
        - [ ]  dynamicEDT3D
    - [ ] Convert moveit_core packages to ROS 2.0
      - [x] version
      - [x] macros
      - [x] backtrace
      - [x] exceptions
      - [x] profiler
      - [x] logging
      - [x] background_processing
      - [x] kinematics_base
      - [x] controller_manager
      - [x] sensor_manager
      - [x] robot_model
      - [x] transforms
      - [x] robot_state
      - [x] robot_trajectory
      - [x] collision_detection
      - [x] collision_detection_fcl
      - [x] kinematic_constraints
      - [ ] planning_scene
      - [x] constraint_samplers
      - [ ] planning_interface
      - [ ] planning_request_adapter
      - [ ] trajectory_processing
      - [ ] distance_field
      - [ ] collision_distance_field
      - [ ] kinematics_metrics
      - [ ] dynamics_solver
      - [ ] utils
  - [ ] Convert moveit_kinematics
  - [ ] Convert moveit_planners_ompl
  - [ ] Convert moveit_ros_planning
  - [ ] Convert moveit_ros_planning_interface
  - [ ] Convert moveit_ros_benchmarks
  - [ ] Convert moveit_ros_control_interface
  - [ ] Convert moveit_ros_manipulation
  - [ ] Convert moveit_ros_move_group
  - [ ] Convert moveit_ros_perception
  - [ ] Convert moveit_ros_robot_interaction
  - [ ] Convert moveit_ros_visualization
  - [ ] Convert moveit_ros_warehouse
  - [ ] Convert moveit_setup_assistant
  - [ ] Convert moveit_simple_controller_manager
  - [ ] Convert moveit_visual_tools
  - [ ] Convert moveit_task_constructor
  - [ ] Convert moveit_resources
  - [ ] Convert moveit_commander
  - [ ] Convert moveit_fake_controller_manager
=======
  - [x] Convert all headers and link it to HRIM (contributed by @ibaiape)
  - [ ] Dependencies on other packages
    - [x] tf2_kdl https://github.com/ros2/geometry2/pull/90
    - [x] eigen_stl_containers https://github.com/AcutronicRobotics/eigen_stl_containers/tree/ros2
    - [x] geometric_shapes https://github.com/ros-planning/geometric_shapes/pull/96
    - [x] random_numbers https://github.com/ros-planning/random_numbers/pull/12
    - [x] srdfdom (contributed by @anasarrak, @vmayoral and @ahcorde) https://github.com/ros-planning/srdfdom/pull/45
    - [x] urdf_parser_py https://github.com/ros/urdf_parser_py/pull/41
    - [x] Created a ROS 2 version (with package.xml) of urdfdom_headers https://github.com/AcutronicRobotics/urdfdom_headers/tree/ros2
    - [x] octomap https://github.com/AcutronicRobotics/octomap
      - [x]  octomap
      - [ ]  octovis
      - [ ]  dynamicEDT3D
  - [ ] Convert moveit_core packages to ROS 2.0
    - [x] version
    - [x] macros
    - [x] backtrace
    - [x] exceptions
    - [x] profiler
    - [x] logging
    - [x] background_processing
    - [x] kinematics_base
    - [x] controller_manager
    - [x] sensor_manager
    - [x] robot_model
    - [x] transforms
    - [x] robot_state
    - [x] robot_trajectory
    - [x] collision_detection
    - [x] collision_detection_fcl
    - [x] kinematic_constraints
    - [ ] planning_scene
    - [ ] constraint_samplers
    - [x] planning_interface
    - [ ] planning_request_adapter
    - [ ] trajectory_processing
    - [ ] distance_field
    - [ ] collision_distance_field
    - [ ] kinematics_metrics
    - [ ] dynamics_solver
    - [ ] utils
  - [ ] Necessary for a Minimal Working Example
      - [ ] moveit_ros_planning_interface
     -  [ ] moveit_ros_planning
         -   [ ] moveit_core
         -   [ ] moveit_ros_perception
     -  [ ] moveit_ros_warehouse
       -  [ ] moveit_ros_planning
       -  [ ] warehouse_ros
     -  [ ] moveit_ros_manipulation
         -   [ ] moveit_core
         -   [ ] moveit_ros_planning
         -   [ ] moveit_ros_move_group
             -   [ ] moveit_core
             -   [ ] moveit_ros_planning
  - [ ] Other pending dependencies in moveit2
    - [ ] Convert moveit_kinematics
    - [ ] Convert moveit_planners_ompl
    - [ ] Convert moveit_ros_planning
    - [ ] Convert moveit_ros_planning_interface
    - [ ] Convert moveit_ros_benchmarks
    - [ ] Convert moveit_ros_control_interface
    - [ ] Convert moveit_ros_manipulation
    - [ ] Convert moveit_ros_move_group
    - [ ] Convert moveit_ros_perception
    - [ ] Convert moveit_ros_robot_interaction
    - [ ] Convert moveit_ros_visualization
    - [ ] Convert moveit_ros_warehouse
    - [ ] Convert moveit_setup_assistant
    - [ ] Convert moveit_simple_controller_manager
    - [ ] Convert moveit_visual_tools
    - [ ] Convert moveit_task_constructor
    - [ ] Convert moveit_resources
    - [ ] Convert moveit_commander
    - [ ] Convert moveit_fake_controller_manager
>>>>>>> 8454dacd
- [ ] New features in ROS 2.0
  - [ ] Migrate plugin architecture to ROS2 nodelets
- [ ] Documentation
  - [ ] Tutorials for MoveIt2
  - [ ] Create tutorial on using ros1/ros2 bridge to support ros1 hardware drivers
  - [ ] Move install instructions to moveit.ros.org
- [ ] Major refactoring and divergence from moveit2
  - [ ] Run ROS2 C++ and python linters
  - [ ] Delete excesses packages that are left over from rosbuild stacks: moveit_runtime, moveit_plugins, moveit_ros
  - [ ] Rename non-package folders:
    - [ ] rename moveit_planners to planners
    - [ ] rename moveit_plugins to controller_interfaces
  - [ ] Restructure folder layout of moveit repo:
    - [ ] flatten moveit_ros folder to root of repo
    - [ ] rename all moveit_ros folders with moveit_ros prefix
  - [ ] Rename major classes
    - [ ] ControllerManagers become ControllerInterfaces
    - [ ] Rename related packages
  - [ ] Merge repos:
    - [ ] moveit 9.6 MB
    - [ ] moveit_task_constructor
    - [ ] moveit_tutorials  28.6 MB
    - [ ] moveit_msgs
    - [ ] moveit_resources  61 MB
    - [ ] moveit_visual_tools
    - [ ] moveit_advanced?
    - [ ] DELETE: moveit_kinematics_tests
  - [ ] Remove large binaries from moveit repo
  - [ ] Add gitlfs?


## Continuous Integration Status
[![Build Status](https://travis-ci.org/AcutronicRobotics/moveit2.svg?branch=master)](https://travis-ci.org/AcutronicRobotics/moveit2)

## Docker Containers
TODO [Create ROS2 Docker containers for MoveIt!](https://github.com/ros-planning/moveit2/issues/15)

## ROS Buildfarm
Debian releases of MoveIt2 will not be available during the alpha development stage. Check back May 2019.<|MERGE_RESOLUTION|>--- conflicted
+++ resolved
@@ -18,69 +18,6 @@
     - [x] Delete metapackages
     - [x] Upgrade continuous integration for ROS 2.0
     - [x] Refactor/cleanup folder hierarchy
-<<<<<<< HEAD
-  - [ ] Convert moveit_cor
-    - [x] Convert all headers and link it to HRIM (contributed by @ibaiape)
-    - [ ] Dependencies on other packages
-      - [x] tf2_kdl https://github.com/ros2/geometry2/pull/90
-      - [x] eigen_stl_containers https://github.com/AcutronicRobotics/eigen_stl_containers/tree/ros2
-      - [x] geometric_shapes https://github.com/ros-planning/geometric_shapes/pull/96
-      - [x] random_numbers https://github.com/ros-planning/random_numbers/pull/12
-      - [x] srdfdom (contributed by @anasarrak, @vmayoral and @ahcorde) https://github.com/ros-planning/srdfdom/pull/45
-      - [x] urdf_parser_py https://github.com/ros/urdf_parser_py/pull/41
-      - [x] Created a ROS 2 version (with package.xml) of urdfdom_headers https://github.com/AcutronicRobotics/urdfdom_headers/tree/ros2
-      - [x] octomap https://github.com/AcutronicRobotics/octomap
-        - [x]  octomap
-        - [ ]  octovis
-        - [ ]  dynamicEDT3D
-    - [ ] Convert moveit_core packages to ROS 2.0
-      - [x] version
-      - [x] macros
-      - [x] backtrace
-      - [x] exceptions
-      - [x] profiler
-      - [x] logging
-      - [x] background_processing
-      - [x] kinematics_base
-      - [x] controller_manager
-      - [x] sensor_manager
-      - [x] robot_model
-      - [x] transforms
-      - [x] robot_state
-      - [x] robot_trajectory
-      - [x] collision_detection
-      - [x] collision_detection_fcl
-      - [x] kinematic_constraints
-      - [ ] planning_scene
-      - [x] constraint_samplers
-      - [ ] planning_interface
-      - [ ] planning_request_adapter
-      - [ ] trajectory_processing
-      - [ ] distance_field
-      - [ ] collision_distance_field
-      - [ ] kinematics_metrics
-      - [ ] dynamics_solver
-      - [ ] utils
-  - [ ] Convert moveit_kinematics
-  - [ ] Convert moveit_planners_ompl
-  - [ ] Convert moveit_ros_planning
-  - [ ] Convert moveit_ros_planning_interface
-  - [ ] Convert moveit_ros_benchmarks
-  - [ ] Convert moveit_ros_control_interface
-  - [ ] Convert moveit_ros_manipulation
-  - [ ] Convert moveit_ros_move_group
-  - [ ] Convert moveit_ros_perception
-  - [ ] Convert moveit_ros_robot_interaction
-  - [ ] Convert moveit_ros_visualization
-  - [ ] Convert moveit_ros_warehouse
-  - [ ] Convert moveit_setup_assistant
-  - [ ] Convert moveit_simple_controller_manager
-  - [ ] Convert moveit_visual_tools
-  - [ ] Convert moveit_task_constructor
-  - [ ] Convert moveit_resources
-  - [ ] Convert moveit_commander
-  - [ ] Convert moveit_fake_controller_manager
-=======
   - [x] Convert all headers and link it to HRIM (contributed by @ibaiape)
   - [ ] Dependencies on other packages
     - [x] tf2_kdl https://github.com/ros2/geometry2/pull/90
@@ -113,7 +50,7 @@
     - [x] collision_detection_fcl
     - [x] kinematic_constraints
     - [ ] planning_scene
-    - [ ] constraint_samplers
+    - [x] constraint_samplers
     - [x] planning_interface
     - [ ] planning_request_adapter
     - [ ] trajectory_processing
@@ -156,7 +93,6 @@
     - [ ] Convert moveit_resources
     - [ ] Convert moveit_commander
     - [ ] Convert moveit_fake_controller_manager
->>>>>>> 8454dacd
 - [ ] New features in ROS 2.0
   - [ ] Migrate plugin architecture to ROS2 nodelets
 - [ ] Documentation
