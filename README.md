<img src="http://moveit.ros.org/assets/images/moveit2_logo_black.png" alt="MoveIt! Logo" width="200"/>

The MoveIt! Motion Planning Framework **for ROS 2.0**

- [Milestones](#milestones)
- [Overview of MoveIt!](http://moveit.ros.org)
- [Installation Instructions](http://moveit.ros.org/install/)
- [Documentation](http://moveit.ros.org/documentation/)
- [Get Involved](http://moveit.ros.org/documentation/contributing/)

## Milestones
- [ ] Setup instructions
  - [ ] Install instructions
    - [ ] Ubuntu 18.04
    - [ ] OS X 10.14
- [ ] Update/setup infrastructure for development
  - [x] Delete metapackages
  - [x] Upgrade continuous integration for ROS 2.0
  - [x] Refactor/cleanup folder hierarchy
- [ ] Convert moveit packages to ROS 2.0
  - [x] ~~Include moveit_msgs in HRIM (**@ibaiape**)~~
  - [ ] Convert moveit_core (**in progress @vmayoral**)
    - [x] Convert all headers and link it to HRIM (contributed by @ibaiape)
    - [ ] Dependencies on other packages
      - [x] tf2_kdl https://github.com/ros2/geometry2/pull/90
      - [x] eigen_stl_containers https://github.com/AcutronicRobotics/eigen_stl_containers/tree/ros2
      - [x] geometric_shapes https://github.com/ros-planning/geometric_shapes/pull/96
      - [x] random_numbers https://github.com/ros-planning/random_numbers/pull/12
      - [x] srdfdom (contributed by @anasarrak, @vmayoral and @ahcorde) https://github.com/ros-planning/srdfdom/pull/45
      - [x] urdf_parser_py https://github.com/ros/urdf_parser_py/pull/41
      - [x] Created a ROS 2 version (with package.xml) of urdfdom_headers https://github.com/AcutronicRobotics/urdfdom_headers/tree/ros2
      - [x] octomap https://github.com/AcutronicRobotics/octomap
        - [x]  octomap
        - [ ]  octovis
        - [ ]  dynamicEDT3D
    - [ ] Convert moveit_core packages to ROS 2.0
      - [x] version
      - [x] macros
      - [x] backtrace
      - [x] exceptions
      - [x] profiler
      - [x] logging
      - [x] background_processing
      - [x] kinematics_base
      - [x] controller_manager
      - [x] sensor_manager
      - [x] robot_model
      - [x] transforms
      - [x] robot_state
      - [x] robot_trajectory
<<<<<<< HEAD
      - [x] collision_detection
=======
      - [ ] collision_detection
>>>>>>> 43fc9bbe
      - [ ] collision_detection_fcl
      - [ ] kinematic_constraints
      - [ ] planning_scene
      - [ ] constraint_samplers
      - [ ] planning_interface
      - [ ] planning_request_adapter
      - [ ] trajectory_processing
      - [ ] distance_field
      - [ ] collision_distance_field
      - [ ] kinematics_metrics
      - [ ] dynamics_solver
      - [ ] utils
  - [ ] Convert moveit_kinematics
  - [ ] Convert moveit_planners_ompl
  - [ ] Convert moveit_ros_planning
  - [ ] Convert moveit_ros_planning_interface
  - [ ] Convert moveit_ros_benchmarks
  - [ ] Convert moveit_ros_control_interface
  - [ ] Convert moveit_ros_manipulation
  - [ ] Convert moveit_ros_move_group
  - [ ] Convert moveit_ros_perception
  - [ ] Convert moveit_ros_robot_interaction
  - [ ] Convert moveit_ros_visualization
  - [ ] Convert moveit_ros_warehouse
  - [ ] Convert moveit_setup_assistant
  - [ ] Convert moveit_simple_controller_manager
  - [ ] Convert moveit_visual_tools
  - [ ] Convert moveit_task_constructor
  - [ ] Convert moveit_resources
  - [ ] Convert moveit_commander
  - [ ] Convert moveit_fake_controller_manager
- [ ] New features in ROS 2.0
  - [ ] Migrate plugin architecture to ROS2 nodelets
- [ ] Documentation
  - [ ] Create tutorials

## Continuous Integration Status

<<<<<<< HEAD
[![Build Status](https://travis-ci.org/AcutronicRobotics/moveit2.svg?branch=master)](https://travis-ci.org/AcutronicRobotics/moveit2)

## Docker Containers

[WIP](https://github.com/AcutronicRobotics/moveit2/tree/master/.docker/ci)
=======
[![Build Status](https://travis-ci.org/ros-planning/moveit2.svg?branch=master)](https://travis-ci.org/ros-planning/moveit2)

## Docker Containers

TODO [Create ROS2 Docker containers for MoveIt!](https://github.com/ros-planning/moveit2/issues/15)
>>>>>>> 43fc9bbe

## ROS Buildfarm

Debian releases of MoveIt2 will not be available during the alpha development stage. Check back May 2019.<|MERGE_RESOLUTION|>--- conflicted
+++ resolved
@@ -48,11 +48,7 @@
       - [x] transforms
       - [x] robot_state
       - [x] robot_trajectory
-<<<<<<< HEAD
       - [x] collision_detection
-=======
-      - [ ] collision_detection
->>>>>>> 43fc9bbe
       - [ ] collision_detection_fcl
       - [ ] kinematic_constraints
       - [ ] planning_scene
@@ -91,19 +87,11 @@
 
 ## Continuous Integration Status
 
-<<<<<<< HEAD
-[![Build Status](https://travis-ci.org/AcutronicRobotics/moveit2.svg?branch=master)](https://travis-ci.org/AcutronicRobotics/moveit2)
-
-## Docker Containers
-
-[WIP](https://github.com/AcutronicRobotics/moveit2/tree/master/.docker/ci)
-=======
 [![Build Status](https://travis-ci.org/ros-planning/moveit2.svg?branch=master)](https://travis-ci.org/ros-planning/moveit2)
 
 ## Docker Containers
 
 TODO [Create ROS2 Docker containers for MoveIt!](https://github.com/ros-planning/moveit2/issues/15)
->>>>>>> 43fc9bbe
 
 ## ROS Buildfarm
 
