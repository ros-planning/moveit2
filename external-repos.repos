--- conflicted
+++ resolved
@@ -54,12 +54,8 @@
   image_common:
     type: git
     url: https://github.com/ros-perception/image_common
-<<<<<<< HEAD
-    branch: ros2
+    version: ros2
   angles:
     type: git
     url: https://github.com/ros/angles
-    branch: ros2
-=======
-    version: ros2
->>>>>>> 7e21442b
+    version: ros2