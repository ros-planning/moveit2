repositories:
  # https://github.com/ros-planning/moveit_resources/pull/147
  moveit_resources:
    type: git
    url: https://github.com/ros-planning/moveit_resources.git
    version: ros2
  ros2_control:
    type: git
    url: https://github.com/ros-controls/ros2_control.git
<<<<<<< HEAD
    version: 2.12.0
  generate_parameter_library
    type: git
    url: https://github.com/PickNikRobotics/generate_parameter_library.git
    version: main
=======
    version: 2.13.0
>>>>>>> 8a9652ec
<|MERGE_RESOLUTION|>--- conflicted
+++ resolved
@@ -7,12 +7,8 @@
   ros2_control:
     type: git
     url: https://github.com/ros-controls/ros2_control.git
-<<<<<<< HEAD
-    version: 2.12.0
+    version: 2.13.0
   generate_parameter_library
     type: git
     url: https://github.com/PickNikRobotics/generate_parameter_library.git
-    version: main
-=======
-    version: 2.13.0
->>>>>>> 8a9652ec
+    version: main