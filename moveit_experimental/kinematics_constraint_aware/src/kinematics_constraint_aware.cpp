--- conflicted
+++ resolved
@@ -164,17 +164,11 @@
   EigenSTL::vector_Isometry3d goals =
       transformPoses(planning_scene, kinematic_state, request.pose_stamped_vector_, kinematic_model_->getModelFrame());
 
-<<<<<<< HEAD
-  moveit::core::StateValidityCallbackFn constraint_callback_fn =
-      std::bind(&KinematicsConstraintAware::validityCallbackFn, this, planning_scene, request, response,
-                std::placeholders::_1, std::placeholders::_2);
-=======
   moveit::core::StateValidityCallbackFn constraint_callback_fn = [this, &planning_scene, &request,
                                                                   &response](moveit::core::JointStateGroup* jsg,
                                                                              const std::vector<double>& jg_values) {
     validityCallbackFn(planning_scene, request, response, jsg, jg_values);
   };
->>>>>>> 7f2927c6
 
   bool result = false;
   if (has_sub_groups_)
